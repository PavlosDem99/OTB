# WARNING!
# OTB uses Git-LFS to store the (large) tests data.
# Git-LFS is mostly transparent for the user and recent versions
# are able to use Git-LFS quite efficiently.
# But Git fails to manage efficiently numerous LFS data.
# We have to use directly git-lfs wrapping commands to have an
# efficient cloning step.
# Furthermore, Git-LFS and Gitlab sufer a bug preventing usage of 
# GIT_STRATEGY=fetch (https://gitlab.com/gitlab-org/gitlab-runner/issues/3318)

variables:
  BUILD_IMAGE_REGISTRY: $CI_REGISTRY/gbonnefille/otb-build-env
  DOCKER_DRIVER: overlay2
  GIT_DEPTH: "3"
  # Disable automatic checkout to let us fetch LFS before
  GIT_CHECKOUT: "false"
  # The fetch strategy fails with LFS and GitLab
  GIT_STRATEGY: "clone"

before_script:
  # make sure LFS hooks are installed
  - git lfs install
  # Provision efficiently the local LFS cache before checkout
  - git lfs fetch origin $CI_COMMIT_SHA
  # Checkout the expected branch
  - git checkout $CI_COMMIT_REF_NAME

stages:
  - build

.general:
  retry:
    max: 2
    when:
      - runner_system_failure
      - stuck_or_timeout_failure

native-build:
  extends: .general
  only: [merge_requests]
  stage: build
  image: $BUILD_IMAGE_REGISTRY/otb-ubuntu-native:18.04
  script:
    - xvfb-run -a -n 1 -s "-screen 0 1024x768x24 -dpi 96" ctest -VV -S CI/main_ci.cmake -DIMAGE_NAME:string=ubuntu-18.04-gcc

debian-build:
  extends: .general
  only: [merge_requests]
  stage: build
  image: $BUILD_IMAGE_REGISTRY/otb-debian-native:unstable
  script:
    - ctest -VV -S CI/main_ci.cmake -DIMAGE_NAME:string=debian-unstable-gcc

.common-build:
  extends: .general
  stage: build
  image: $BUILD_IMAGE_REGISTRY/otb-ubuntu-shark:18.04
  script:
<<<<<<< HEAD
    - xvfb-run -a -n 1 -s "-screen 0 1024x768x24 -dpi 96" ctest -VV -S CI/main_ci.cmake -DIMAGE_NAME:string=ubuntu-18.04-llvm-shark
=======
    - ctest -VV -S CI/main_ci.cmake -DIMAGE_NAME:string=ubuntu-18.04-llvm-shark

build:ubuntu-llvm:
  only: [merge_requests]
  extends: .common-build

build:ubuntu-llvm-wip:
  except: [merge_requests]
  extends: .common-build
>>>>>>> b5de303e
<|MERGE_RESOLUTION|>--- conflicted
+++ resolved
@@ -49,17 +49,14 @@
   stage: build
   image: $BUILD_IMAGE_REGISTRY/otb-debian-native:unstable
   script:
-    - ctest -VV -S CI/main_ci.cmake -DIMAGE_NAME:string=debian-unstable-gcc
+    - xvfb-run -a -n 1 -s "-screen 0 1024x768x24 -dpi 96" ctest -VV -S CI/main_ci.cmake -DIMAGE_NAME:string=debian-unstable-gcc
 
 .common-build:
   extends: .general
   stage: build
   image: $BUILD_IMAGE_REGISTRY/otb-ubuntu-shark:18.04
   script:
-<<<<<<< HEAD
     - xvfb-run -a -n 1 -s "-screen 0 1024x768x24 -dpi 96" ctest -VV -S CI/main_ci.cmake -DIMAGE_NAME:string=ubuntu-18.04-llvm-shark
-=======
-    - ctest -VV -S CI/main_ci.cmake -DIMAGE_NAME:string=ubuntu-18.04-llvm-shark
 
 build:ubuntu-llvm:
   only: [merge_requests]
@@ -68,4 +65,3 @@
 build:ubuntu-llvm-wip:
   except: [merge_requests]
   extends: .common-build
->>>>>>> b5de303e
