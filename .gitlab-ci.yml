# WARNING!
# OTB uses Git-LFS to store the (large) tests data.
# Git-LFS is mostly transparent for the user and recent versions
# are able to use Git-LFS quite efficiently.
# But Git fails to manage efficiently numerous LFS data.
# We have to use directly git-lfs wrapping commands to have an
# efficient cloning step.
# Furthermore, Git-LFS and Gitlab sufer a bug preventing usage of
# GIT_STRATEGY=fetch (https://gitlab.com/gitlab-org/gitlab-runner/issues/3318)

variables:
  BUILD_IMAGE_REGISTRY: $CI_REGISTRY/orfeotoolbox/otb-build-env
  GIT_CLONE_PATH: $CI_BUILDS_DIR/otb
  DOCKER_DRIVER: overlay2
  GIT_DEPTH: "3"
  # Disable automatic checkout to let us fetch LFS before
  GIT_CHECKOUT: "false"
  # The fetch strategy fails with LFS and GitLab
  GIT_STRATEGY: "clone"

stages:
  - precheck
  - prepare
  - build
  - report
  - deploy

.general:
  retry:
    max: 2
    when:
      - runner_system_failure
      - stuck_or_timeout_failure

.common:
  extends: .general
  before_script:
    # Provision efficiently the local LFS cache before checkout
    - git lfs fetch origin $CI_COMMIT_SHA
    - git checkout -f -q $CI_COMMIT_SHA
  after_script:
    - python3 -u CI/cdash_handler.py

.common-build:
  extends: .common
  only:
    - merge_requests
    - develop
    - /^release-[0-9]+\.[0-9]+$/
  stage: build
  artifacts:
    when: always
    expire_in: 24 hrs
    paths:
      - build/*/*.log #CMake log
      - log/*.txt # Others
      - CookBook-*-html.tar.gz
      - CookBook-*.pdf
      - OTB-Doxygen-*.tar.bz2
      - OTB-*.run
      - OTB-*.zip
      - build/compile_commands.json
      - build/ctest_report.xml
      - build/cppcheck_report.xml
      - build/coverage_report.xml

.common-prepare:
  extends: .general
  only:
    - merge_requests
    - develop
    - /^release-[0-9]+\.[0-9]+$/
  stage: prepare
  before_script:
    - export GIT_LFS_SKIP_SMUDGE=1
    - git checkout -f -q $CI_COMMIT_SHA
    - export GIT_LFS_SKIP_SMUDGE=0
  artifacts:
    expire_in: 24 hrs
    when: always
    paths:
      - sb_branch.txt # Needed to checkout correct branch in build step
      - build/*/*/*/*.log # Superbuild log
<<<<<<< HEAD
      - build/*/*/*/*/*.log # Superbuild log
=======
      - build/*/*/*/*.cmake
>>>>>>> d79bbf76

#-------------------------- precheck job ---------------------------------------
fast-build:
  extends: .common
  only: [merge_requests, branches]
  stage: precheck
  image: $BUILD_IMAGE_REGISTRY/otb-ubuntu-native-develop:latest
  before_script:
    - export GIT_LFS_SKIP_SMUDGE=1
    - git checkout -f -q $CI_COMMIT_SHA
    - python3 CI/check_twin_pipelines.py
  script:
    - ctest -V -S CI/main_ci.cmake -DIMAGE_NAME:string=ubuntu-18.04-fast
    - ccache -s

#------------------------- prepare & build jobs --------------------------------
debian-build:
  extends: .common-build
  image: $BUILD_IMAGE_REGISTRY/otb-debian-native:unstable
  script:
    - xvfb-run -a -n 1 -s "-screen 0 1024x768x24 -dpi 96" ctest -V -S CI/main_ci.cmake -DIMAGE_NAME:string=debian-unstable-gcc
  dependencies: []

## Ubuntu superbuild
ubuntu-xdk-prepare:
  extends: .common-prepare
  image: $BUILD_IMAGE_REGISTRY/otb-ubuntu-superbuild-base:18.04
  script:
    - ctest -VV -S CI/prepare_superbuild.cmake -DIMAGE_NAME:string=otb-ubuntu-superbuild-base

ubuntu-xdk-build-doc:
  extends: .common-build
  image: $BUILD_IMAGE_REGISTRY/otb-ubuntu-superbuild-base:18.04
  script:
    - xvfb-run -a -n 1 -s "-screen 0 1024x768x24 -dpi 96" ctest -V -S CI/main_superbuild.cmake -DIMAGE_NAME:string=ubuntu-18.04-llvm-xdk
    - mv build/CookBook-*-html.tar.gz . || true
    - mv build/Documentation/Cookbook/latex/CookBook-*.pdf . || true
    - mv build/Documentation/Doxygen/OTB-Doxygen-*.tar.bz2 . || true
    - xvfb-run -a -n 1 -s "-screen 0 1024x768x24 -dpi 96" ctest -V -S CI/main_packages.cmake -DIMAGE_NAME:string=otb-ubuntu-superbuild-base -DNAME_SUFFIX:string=-glibc-2.27
    - mv build_packages/OTB-*.run . || true
  dependencies:
    - ubuntu-xdk-prepare

## CentOS superbuild
centos-xdk-prepare:
  extends: .common-prepare
  image: $BUILD_IMAGE_REGISTRY/otb-centos-superbuild-base:6.6
  script:
    - ctest -VV -S CI/prepare_superbuild.cmake -DIMAGE_NAME:string=otb-centos-superbuild-base

centos-xdk-build:
  extends: .common-build
  image: $BUILD_IMAGE_REGISTRY/otb-centos-superbuild-base:6.6
  script:
    - xvfb-run -a -n 1 -s "-screen 0 1024x768x24 -dpi 96" ctest -V -S CI/main_superbuild.cmake -DIMAGE_NAME:string=otb-centos-superbuild-base
    - xvfb-run -a -n 1 -s "-screen 0 1024x768x24 -dpi 96" ctest -V -S CI/main_packages.cmake -DIMAGE_NAME:string=otb-centos-superbuild-base
    - mv build_packages/OTB-*.run . || true
  dependencies:
    - centos-xdk-prepare

## MacOS superbuild
macos-xdk-prepare:
  extends: .common-prepare
  tags:
    - macos
  script:
    - ctest -VV -S CI/prepare_superbuild.cmake -DIMAGE_NAME:string=otb-macos-superbuild

macos-xdk-build:
  tags:
    - macos
  extends: .common-build
  script:
    - ctest -V -S CI/main_superbuild.cmake -DIMAGE_NAME:string=otb-macos-superbuild
    - ctest -V -S CI/main_packages.cmake -DIMAGE_NAME:string=otb-macos-superbuild
    - mv build_packages/OTB-*.run . || true
  dependencies:
    - macos-xdk-prepare

## Windows
.windows-prepare:
  extends: .common-prepare
  before_script:
# This override the previous before_script
    - set GIT_LFS_SKIP_SMUDGE=1
    - git checkout -f -q %CI_COMMIT_SHA%
    - set GIT_LFS_SKIP_SMUDGE=0

.windows-build:
  extends: .common-build
  before_script:
    - git lfs fetch origin %CI_COMMIT_SHA%
    - git checkout -f -q %CI_COMMIT_SHA%

# - Win10
windows-10-prepare:
  extends: .windows-prepare
  tags:
    - windows10
  script:
    - call ./CI/dev_env.bat x64 xdk 10
    - clcache.exe -s
    - ctest -C Release -V -S CI/prepare_superbuild.cmake
    - clcache.exe -s

windows-10-build:
  extends: .windows-build
  tags:
    - windows10
  script:
    - call ./CI/dev_env.bat x64 otb 10
    - clcache.exe -s
    - ctest -V -S CI/main_superbuild.cmake
    - clcache.exe -s
    - ctest -V -S CI/main_packages.cmake
    - move "build_packages\OTB-*.zip" . || dir build_packages
  dependencies:
    - windows-10-prepare

# - Win8.1
windows-8-prepare:
  extends: .windows-prepare
  tags:
    - windows8
  script:
    - call ./CI/dev_env.bat x86 xdk 8.1
    - clcache.exe -s
    - ctest -C Release -V -S CI/prepare_superbuild.cmake
    - clcache.exe -s

windows-8-build:
  extends: .windows-build
  tags:
    - windows8
  script:
    - call ./CI/dev_env.bat x86 otb 8.1
    - clcache.exe -s
    - ctest -V -S CI/main_superbuild.cmake
    - clcache.exe -s
    - ctest -V -S CI/main_packages.cmake
    - move "build_packages\OTB-*.zip" . || dir build_packages
  dependencies:
    - windows-8-prepare

#------------------------- QA related jobs -------------------------------------
ubuntu-xdk-qa-code-coverage:
  extends: .common-build
  only:
    refs:
      - merge_requests
      - develop
      - /^release-[0-9]+\.[0-9]+$/
    variables:
      - $SONAR_OTB_TOKEN
  image: $BUILD_IMAGE_REGISTRY/otb-ubuntu-superbuild-qa:18.04
  script:
    - xvfb-run -a -n 1 -s "-screen 0 1024x768x24 -dpi 96"
               ctest -V -S CI/main_qa.cmake
                     -DIMAGE_NAME:string=ubuntu-18.04-llvm-qa
                     -DQA:BOOL=ON
    - ./CI/otb_coverage.sh
    - saxon-xslt -o build/ctest_report.xml
                 build/Testing/`head -n 1 build/Testing/TAG`/Test.xml
                 CI/ctest2junit.xsl
  dependencies:
    - ubuntu-xdk-prepare

ubuntu-xdk-qa-static-analysis:
  extends: .common-build
  only:
    refs:
      - merge_requests
      - develop
      - /^release-[0-9]+\.[0-9]+$/
    variables:
      - $SONAR_OTB_TOKEN
  image: $BUILD_IMAGE_REGISTRY/otb-ubuntu-superbuild-qa:18.04
  script:
    - find Modules -type f -regextype posix-extended -regex '.*\.(h|hxx)$' -exec dirname '{}' \; |
          grep -vE '^Modules/ThirdParty/' |
          sort -u > header_directories
    - cppcheck -j 8 -q --xml --xml-version=2 --enable=all
               --language=c++ --std=c++14 --platform=unix64
               --includes-file=header_directories
               -i Modules/ThirdParty Modules
               2> build/cppcheck_report.xml
  after_script: []
  dependencies:
    - ubuntu-xdk-prepare

ubuntu-xdk-report:
  extends: .common
  variables:
    GIT_DEPTH: ""
  image: $BUILD_IMAGE_REGISTRY/otb-ubuntu-superbuild-qa:18.04
  stage: report
  only:
    refs:
      - merge_requests
      - develop
      - /^release-[0-9]+\.[0-9]+$/
    variables:
      - $SONAR_OTB_TOKEN
  script:
    - sonar-scanner -Dproject.settings=sonar-project.properties
                    -Dsonar.host.url=https://sonar.orfeo-toolbox.org
                    -Dsonar.login=$SONAR_OTB_TOKEN
                    `test -z "$CI_COMMIT_TAG" || echo "-Dsonar.projectVersion=$CI_COMMIT_TAG"`
                    -Dsonar.branch.name=$CI_COMMIT_REF_NAME

  after_script: []
  dependencies:
    - ubuntu-xdk-qa-code-coverage
    - ubuntu-xdk-qa-static-analysis

#---------------------------- Deploy job ---------------------------------------
deploy:
  tags:
    - deploy
  image: $BUILD_IMAGE_REGISTRY/otb-alpine:3.7
  stage: deploy
  extends: .general
  only:
    - develop@orfeotoolbox/otb
    - /^release-[0-9]+\.[0-9]+$/@orfeotoolbox/otb
  before_script:
    # Provision efficiently the local LFS cache before checkout
    - git lfs fetch origin $CI_COMMIT_SHA
    - git checkout -f -q $CI_COMMIT_SHA
  script:
    - ./CI/deploy.sh $CI_COMMIT_REF_NAME $RC_NUMBER
  dependencies:
    - ubuntu-xdk-build-doc
    - centos-xdk-build
    - macos-xdk-build
    - windows-8-build
    - windows-10-build

release-container:
  image: $BUILD_IMAGE_REGISTRY/otb-alpine:3.7
  stage: deploy
  extends: .general
  only:
    refs:
      - tags@orfeotoolbox/otb
    variables:
      - $CI_COMMIT_TAG =~ /^[0-9]+\.[0-9]+\.[0-9]+$/
  script:
    - curl --request POST
           --form token=$K8S_SECRET_RELEASE
           --form ref=master
           --form variables[OTB_TAG]=$CI_COMMIT_TAG
           https://gitlab.orfeo-toolbox.org/api/v4/projects/126/trigger/pipeline<|MERGE_RESOLUTION|>--- conflicted
+++ resolved
@@ -81,11 +81,8 @@
     paths:
       - sb_branch.txt # Needed to checkout correct branch in build step
       - build/*/*/*/*.log # Superbuild log
-<<<<<<< HEAD
+      - build/*/*/*/*.cmake
       - build/*/*/*/*/*.log # Superbuild log
-=======
-      - build/*/*/*/*.cmake
->>>>>>> d79bbf76
 
 #-------------------------- precheck job ---------------------------------------
 fast-build:
