--- conflicted
+++ resolved
@@ -40,39 +40,21 @@
       - runner_system_failure
       - stuck_or_timeout_failure
 
-<<<<<<< HEAD
 # native-build:
-  # extends: .general
-  # only: [merge_requests]
-  # stage: build
-  # image: $BUILD_IMAGE_REGISTRY/otb-ubuntu-native:18.04
-  # script:
-    # - ctest -VV -S CI/main_ci.cmake -DIMAGE_NAME:string=ubuntu-18.04-gcc
+#   extends: .general
+#   only: [merge_requests]
+#   stage: build
+#   image: $BUILD_IMAGE_REGISTRY/otb-ubuntu-native:18.04
+#   script:
+#     - xvfb-run -a -n 1 -s "-screen 0 1024x768x24 -dpi 96" ctest -V -S CI/main_ci.cmake -DIMAGE_NAME:string=ubuntu-18.04-gcc
 
 # debian-build:
-  # extends: .general
-  # only: [merge_requests]
-  # stage: build
-  # image: $BUILD_IMAGE_REGISTRY/otb-debian-native:unstable
-  # script:
-    # - ctest -VV -S CI/main_ci.cmake -DIMAGE_NAME:string=debian-unstable-gcc
-=======
-native-build:
-  extends: .general
-  only: [merge_requests]
-  stage: build
-  image: $BUILD_IMAGE_REGISTRY/otb-ubuntu-native:18.04
-  script:
-    - xvfb-run -a -n 1 -s "-screen 0 1024x768x24 -dpi 96" ctest -V -S CI/main_ci.cmake -DIMAGE_NAME:string=ubuntu-18.04-gcc
-
-debian-build:
-  extends: .general
-  only: [merge_requests]
-  stage: build
-  image: $BUILD_IMAGE_REGISTRY/otb-debian-native:unstable
-  script:
-    - xvfb-run -a -n 1 -s "-screen 0 1024x768x24 -dpi 96" ctest -V -S CI/main_ci.cmake -DIMAGE_NAME:string=debian-unstable-gcc
->>>>>>> 20dbb1c9
+#   extends: .general
+#   only: [merge_requests]
+#   stage: build
+#   image: $BUILD_IMAGE_REGISTRY/otb-debian-native:unstable
+#   script:
+#     - xvfb-run -a -n 1 -s "-screen 0 1024x768x24 -dpi 96" ctest -V -S CI/main_ci.cmake -DIMAGE_NAME:string=debian-unstable-gcc
 
 .common-build:
   extends: .general
@@ -118,11 +100,14 @@
 #     paths:
 #       # This recovers logs from superbuild build
 #       - build/*/*/*/*.log
+#       - sb_branch.txt
 
 superbuild-build:
   # only: [merge_requests]
   extends: .general
   stage: build
+  dependencies:
+    - superbuild-prepare
   image: $BUILD_IMAGE_REGISTRY/otb-ubuntu-superbuild-base:18.04
   script:
     - git lfs install
@@ -130,30 +115,18 @@
   artifacts:
     expire_in: 1 hour
     paths:
-<<<<<<< HEAD
-      - install/
-      - build/
-=======
-      # This recovers logs from superbuild build
       - build/*/*/*/*.log
-      - sb_branch.txt
->>>>>>> 20dbb1c9
+      
 
 packages:
   extends: .general
   stage: packages
   image: $BUILD_IMAGE_REGISTRY/otb-ubuntu-superbuild-base:18.04
   script:
-<<<<<<< HEAD
     - ctest -VV -S CI/main_packages.cmake -DIMAGE_NAME:string=otb-ubuntu-superbuild-base
   dependencies:
     - superbuild-build
   artifacts:
     expire_in: 1 hour
     paths:
-      - build_packages/
-=======
-    - ctest -VV -S CI/main_superbuild.cmake -DIMAGE_NAME:string=otb-ubuntu-superbuild-base
-  dependencies:
-    - superbuild-prepare
->>>>>>> 20dbb1c9
+      - build_packages/