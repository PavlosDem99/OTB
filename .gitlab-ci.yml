#
# Copyright (C) 2005-2020 Centre National d'Etudes Spatiales (CNES)
#
# This file is part of Orfeo Toolbox
#
#     https://www.orfeo-toolbox.org/
#
# Licensed under the Apache License, Version 2.0 (the "License");
# you may not use this file except in compliance with the License.
# You may obtain a copy of the License at
#
#     http://www.apache.org/licenses/LICENSE-2.0
#
# Unless required by applicable law or agreed to in writing, software
# distributed under the License is distributed on an "AS IS" BASIS,
# WITHOUT WARRANTIES OR CONDITIONS OF ANY KIND, either express or implied.
# See the License for the specific language governing permissions and
# limitations under the License.
#

# WARNING!
# OTB uses Git-LFS to store the (large) tests data.
# Git-LFS is mostly transparent for the user and recent versions
# are able to use Git-LFS quite efficiently.
# But Git fails to manage efficiently numerous LFS data.
# We have to use directly git-lfs wrapping commands to have an
# efficient cloning step.
# Furthermore, Git-LFS and Gitlab sufer a bug preventing usage of
# GIT_STRATEGY=fetch (https://gitlab.com/gitlab-org/gitlab-runner/issues/3318)

variables:
  BUILD_IMAGE_REGISTRY: $CI_REGISTRY/orfeotoolbox/otb-build-env
  GIT_CLONE_PATH: $CI_BUILDS_DIR/otb
  DOCKER_DRIVER: overlay2
  GIT_DEPTH: "3"
  # Disable automatic checkout to let us fetch LFS before
  GIT_CHECKOUT: "false"
  # The fetch strategy fails with LFS and GitLab
  GIT_STRATEGY: "clone"

stages:
  - precheck
  - prepare
  - build
  - report
  - deploy

.general:
  retry:
    max: 2
    when:
      - runner_system_failure
      - stuck_or_timeout_failure

.common:
  extends: .general
  before_script:
    # Provision efficiently the local LFS cache before checkout
    - git lfs fetch origin $CI_COMMIT_SHA
    - git checkout -f -q $CI_COMMIT_SHA
  after_script:
    - python3 -u CI/cdash_handler.py

.common-build:
  extends: .common
  only:
    - merge_requests
    - develop
    - /^release-[0-9]+\.[0-9]+$/
  stage: build
  artifacts:
    when: always
    expire_in: 24 hrs
    paths:
      - build/*/*.log #CMake log
      - log/*.txt # Others
      - CookBook-*-html.tar.gz
      - CookBook-*.pdf
      - OTB-Doxygen-*.tar.bz2
      - OTB-*.run
      - OTB-*.zip
      - build/compile_commands.json
      - build/ctest_report.xml
      - build/cppcheck_report.xml
      - build/coverage_report.xml

.common-prepare:
  extends: .general
  only:
    - merge_requests
    - develop
    - /^release-[0-9]+\.[0-9]+$/
  stage: prepare
  before_script:
    - export GIT_LFS_SKIP_SMUDGE=1
    - git checkout -f -q $CI_COMMIT_SHA
    - export GIT_LFS_SKIP_SMUDGE=0
  artifacts:
    expire_in: 24 hrs
    when: always
    paths:
      - sb_branch.txt # Needed to checkout correct branch in build step
      - build/*/*/*/*.log # Superbuild log
      - build/*/*/*/*.cmake

#-------------------------- precheck job ---------------------------------------
fast-build:
  extends: .common
  only:
    - merge_requests
    - branches
  stage: precheck
  image: $BUILD_IMAGE_REGISTRY/otb-ubuntu-native-develop:latest
  before_script:
    - export GIT_LFS_SKIP_SMUDGE=1
    - git checkout -f -q $CI_COMMIT_SHA
    - python3 CI/check_twin_pipelines.py
  script:
    - ctest -V -S CI/main_ci.cmake -DIMAGE_NAME:string=ubuntu-18.04-fast
    - ccache -s

legal-check:
  extends: .common
  only:
    - merge_requests
    - develop
    - /^release-[0-9]+\.[0-9]+$/
  stage: precheck
  image: $BUILD_IMAGE_REGISTRY/otb-alpine:3.7
  variables:
    GIT_DEPTH: ""
  allow_failure: true
  script:
    - ./CI/contributors_check.sh
    - ./CI/headers_check.py
  after_script: []

#------------------------- prepare & build jobs --------------------------------
debian-build:
  extends: .common-build
  image: $BUILD_IMAGE_REGISTRY/otb-debian-native:testing
  allow_failure: true
  script:
    - QT_QPA_PLATFORM=offscreen ctest -V -S CI/main_ci.cmake -DIMAGE_NAME:string=debian-testing-gcc
  after_script:
    - export CI_ALLOW_FAILURE=ON
    - python3 -u CI/cdash_handler.py
  needs:
    - job: fast-build

## Ubuntu superbuild
ubuntu-xdk-prepare:
  extends: .common-prepare
  image: $BUILD_IMAGE_REGISTRY/otb-ubuntu-superbuild-base:18.04
  script:
    - ctest -VV -S CI/prepare_superbuild.cmake -DIMAGE_NAME:string=ubuntu-18.04-llvm

ubuntu-xdk-build-doc:
  extends: .common-build
  image: $BUILD_IMAGE_REGISTRY/otb-ubuntu-superbuild-base:18.04
  script:
    - export QT_QPA_PLATFORM=offscreen
    - ctest -V -S CI/main_superbuild.cmake -DIMAGE_NAME:string=ubuntu-18.04-llvm-xdk
    - mv build/CookBook-*-html.tar.gz . || true
    - mv build/Documentation/Cookbook/latex/CookBook-*.pdf . || true
    - mv build/Documentation/Doxygen/OTB-Doxygen-*.tar.bz2 . || true
    - ctest -V -S CI/main_packages.cmake -DIMAGE_NAME:string=ubuntu-18.04-llvm-xdk -DNAME_SUFFIX:string=-glibc-2.27
    - mv build_packages/OTB-*.run . || true
  needs:
    - job: ubuntu-xdk-prepare
      artifacts: true

## CentOS superbuild
centos-xdk-prepare:
  extends: .common-prepare
  image: $BUILD_IMAGE_REGISTRY/otb-centos-superbuild-base:6.6
  script:
    - ctest -VV -S CI/prepare_superbuild.cmake -DIMAGE_NAME:string=centos-6.6-gcc

centos-xdk-build:
  extends: .common-build
  image: $BUILD_IMAGE_REGISTRY/otb-centos-superbuild-base:6.6
  script:
    - export QT_QPA_PLATFORM=offscreen
    - ctest -V -S CI/main_superbuild.cmake -DIMAGE_NAME:string=centos-6.6-gcc
    - ctest -V -S CI/main_packages.cmake -DIMAGE_NAME:string=centos-6.6-gcc
    - mv build_packages/OTB-*.run . || true
  needs:
    - job: centos-xdk-prepare
      artifacts: true

## MacOS superbuild
macos-xdk-prepare:
  extends: .common-prepare
  tags:
    - macos
  script:
    - ctest -VV -S CI/prepare_superbuild.cmake -DIMAGE_NAME:string=macos-10.11.6-clang

macos-xdk-build:
  tags:
    - macos
  extends: .common-build
  script:
    - ctest -V -S CI/main_superbuild.cmake -DIMAGE_NAME:string=macos-10.11.6-clang
    - ctest -V -S CI/main_packages.cmake -DIMAGE_NAME:string=macos-10.11.6-clang
    - mv build_packages/OTB-*.run . || true
  needs:
    - job: macos-xdk-prepare
      artifacts: true

## Windows
.windows-prepare:
  extends: .common-prepare
  before_script:
# This override the previous before_script
    - set GIT_LFS_SKIP_SMUDGE=1
    - git checkout -f -q %CI_COMMIT_SHA%
    - set GIT_LFS_SKIP_SMUDGE=0

.windows-build:
  extends: .common-build
  before_script:
    - git lfs fetch origin %CI_COMMIT_SHA%
    - git checkout -f -q %CI_COMMIT_SHA%

# - Win10
windows-10-prepare:
  extends: .windows-prepare
  tags:
    - windows10
  script:
    - call ./CI/dev_env.bat x64 xdk 10
    - clcache.exe -s
    - ctest -C Release -V -S CI/prepare_superbuild.cmake
    - clcache.exe -s

windows-10-build:
  extends: .windows-build
  tags:
    - windows10
  script:
    - call ./CI/dev_env.bat x64 otb 10
    - clcache.exe -s
    - ctest -V -S CI/main_superbuild.cmake
    - clcache.exe -s
    - ctest -V -S CI/main_packages.cmake
    - move "build_packages\OTB-*.zip" . || dir build_packages
  needs:
    - job: windows-10-prepare
      artifacts: true

# - Win8.1
windows-8-prepare:
  extends: .windows-prepare
  tags:
    - windows8
  script:
    - call ./CI/dev_env.bat x86 xdk 8.1
    - clcache.exe -s
    - ctest -C Release -V -S CI/prepare_superbuild.cmake
    - clcache.exe -s

windows-8-build:
  extends: .windows-build
  tags:
    - windows8
  script:
    - call ./CI/dev_env.bat x86 otb 8.1
    - clcache.exe -s
    - ctest -V -S CI/main_superbuild.cmake
    - clcache.exe -s
    - ctest -V -S CI/main_packages.cmake
    - move "build_packages\OTB-*.zip" . || dir build_packages
  needs:
    - job: windows-8-prepare
      artifacts: true

#------------------------- QA related jobs -------------------------------------
ubuntu-xdk-qa-code-coverage:
  extends: .common-build
  only:
    refs:
      - merge_requests
      - develop
      - /^release-[0-9]+\.[0-9]+$/
    variables:
      - $SONAR_OTB_TOKEN
  image: $BUILD_IMAGE_REGISTRY/otb-ubuntu-superbuild-qa:18.04
  script:
    - QT_QPA_PLATFORM=offscreen ctest -V -S CI/main_qa.cmake
                     -DIMAGE_NAME:string=ubuntu-18.04-llvm-qa
                     -DQA:BOOL=ON
    - ./CI/otb_coverage.sh
    - saxon-xslt -o build/ctest_report.xml
                 build/Testing/`head -n 1 build/Testing/TAG`/Test.xml
                 CI/ctest2junit.xsl
  needs:
    - job: ubuntu-xdk-prepare
      artifacts: true

ubuntu-xdk-qa-static-analysis:
  extends: .common-build
  only:
    refs:
      - merge_requests
      - develop
      - /^release-[0-9]+\.[0-9]+$/
    variables:
      - $SONAR_OTB_TOKEN
  image: $BUILD_IMAGE_REGISTRY/otb-ubuntu-superbuild-qa:18.04
  script:
    - find Modules -type f -regextype posix-extended -regex '.*\.(h|hxx)$' -exec dirname '{}' \; |
          grep -vE '^Modules/ThirdParty/' |
          sort -u > header_directories
    - cppcheck -j 8 -q --xml --xml-version=2 --enable=all
               --language=c++ --std=c++14 --platform=unix64
               --includes-file=header_directories
               -i Modules/ThirdParty Modules
               2> build/cppcheck_report.xml
  after_script: []
  needs:
    - job: ubuntu-xdk-prepare
      artifacts: true

ubuntu-xdk-report:
  extends: .common
  variables:
    GIT_DEPTH: ""
  image: $BUILD_IMAGE_REGISTRY/otb-ubuntu-superbuild-qa:18.04
  stage: report
  only:
    refs:
      - merge_requests
      - develop
      - /^release-[0-9]+\.[0-9]+$/
    variables:
      - $SONAR_OTB_TOKEN
  script:
    - sonar-scanner -Dproject.settings=sonar-project.properties
                    -Dsonar.host.url=https://sonar.orfeo-toolbox.org
                    -Dsonar.login=$SONAR_OTB_TOKEN
                    -Dsonar.projectKey=$CI_PROJECT_NAMESPACE-$CI_PROJECT_NAME
                    `test -z "$CI_COMMIT_TAG" || echo "-Dsonar.projectVersion=$CI_COMMIT_TAG"`
                    -Dsonar.branch.name=$CI_COMMIT_REF_NAME

  after_script: []
  needs:
    - job: ubuntu-xdk-qa-code-coverage
      artifacts: true
    - job: ubuntu-xdk-qa-static-analysis
      artifacts: true

# #------------------------- Conda packages jobs ---------------------------------
# conda-linux-build:
#   extends: .common
#   stage: build
#   only:
#     - nightly
#     - /^release-[0-9]+\.[0-9]+$/@orfeotoolbox/otb
#   image: $BUILD_IMAGE_REGISTRY/otb-conda-build:latest
#   allow_failure: true
#   script:
#     - export otb_tag=${CI_COMMIT_TAG:-$CI_COMMIT_SHORT_SHA}
#     - ./CI/conda_build.sh
#   after_script: []
#   needs:
#     - job: fast-build
#       artifacts: false
#   artifacts:
#     when: always
#     expire_in: 24 hrs
#     paths:
#       - conda-bld/*

# conda-linux-deploy:
#   extends: .general
#   stage: deploy
#   only:
#     - /^release-[0-9]+\.[0-9]+$/@orfeotoolbox/otb
#   image: $BUILD_IMAGE_REGISTRY/otb-conda-build:latest
#   before_script:
#     # Provision efficiently the local LFS cache before checkout
#     - git lfs fetch origin $CI_COMMIT_SHA
#     - git checkout -f -q $CI_COMMIT_SHA
#   script:
#     - ./CI/conda_deploy.sh
#   needs:
#     - job: conda-linux-build
#       artifacts: yes

#---------------------------- Deploy job ---------------------------------------
deploy:
  tags:
    - deploy
  image: $BUILD_IMAGE_REGISTRY/otb-alpine:3.7
  stage: deploy
  extends: .general
  only:
    - develop@orfeotoolbox/otb
    - /^release-[0-9]+\.[0-9]+$/
  before_script:
    # Provision efficiently the local LFS cache before checkout
    - git lfs fetch origin $CI_COMMIT_SHA
    - git checkout -f -q $CI_COMMIT_SHA
  script:
    - ./CI/deploy.sh $CI_COMMIT_REF_NAME $RC_NUMBER
  needs:
    - job: ubuntu-xdk-build-doc
      artifacts: true
    - job: centos-xdk-build
      artifacts: true
    - job: macos-xdk-build
      artifacts: true
    - job: windows-8-build
      artifacts: true
    - job: windows-10-build
      artifacts: true

update-archive:
  tags:
    - deploy
  image: $BUILD_IMAGE_REGISTRY/otb-ubuntu-superbuild-base:18.04
  stage: deploy
  extends: .general
  only:
    - develop
<<<<<<< HEAD
=======
    - /^release-[0-9]+\.[0-9]+$/@orfeotoolbox/otb
>>>>>>> dfab6a73
  before_script:
    # Provision efficiently the local LFS cache before checkout
    - git lfs fetch origin $CI_COMMIT_SHA
    - git checkout -f -q $CI_COMMIT_SHA
  script:
<<<<<<< HEAD
    - ./Utilities/Maintenance/SuperbuildDownloadList.sh download build_archive
=======
    - ./CI/SuperbuildDownloadList.sh download build_archive
>>>>>>> dfab6a73
    - ./CI/deploy-archive.sh build_archive
  needs:
    # don't push the archive if Superbuild was not successful
    - job: ubuntu-xdk-prepare
      artifacts: false


release-container:
  image: $BUILD_IMAGE_REGISTRY/otb-alpine:3.7
  stage: deploy
  extends: .general
  only:
    refs:
      - tags@orfeotoolbox/otb
    variables:
      - $CI_COMMIT_TAG =~ /^[0-9]+\.[0-9]+\.[0-9]+$/
  script:
    - curl --request POST
           --form token=$K8S_SECRET_RELEASE
           --form ref=master
           --form variables[OTB_TAG]=$CI_COMMIT_TAG
           https://gitlab.orfeo-toolbox.org/api/v4/projects/126/trigger/pipeline<|MERGE_RESOLUTION|>--- conflicted
+++ resolved
@@ -425,20 +425,13 @@
   extends: .general
   only:
     - develop
-<<<<<<< HEAD
-=======
     - /^release-[0-9]+\.[0-9]+$/@orfeotoolbox/otb
->>>>>>> dfab6a73
   before_script:
     # Provision efficiently the local LFS cache before checkout
     - git lfs fetch origin $CI_COMMIT_SHA
     - git checkout -f -q $CI_COMMIT_SHA
   script:
-<<<<<<< HEAD
-    - ./Utilities/Maintenance/SuperbuildDownloadList.sh download build_archive
-=======
     - ./CI/SuperbuildDownloadList.sh download build_archive
->>>>>>> dfab6a73
     - ./CI/deploy-archive.sh build_archive
   needs:
     # don't push the archive if Superbuild was not successful
