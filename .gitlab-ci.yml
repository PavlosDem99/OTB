# WARNING!
# OTB uses Git-LFS to store the (large) tests data.
# Git-LFS is mostly transparent for the user and recent versions
# are able to use Git-LFS quite efficiently.
# But Git fails to manage efficiently numerous LFS data.
# We have to use directly git-lfs wrapping commands to have an
# efficient cloning step.
# Furthermore, Git-LFS and Gitlab sufer a bug preventing usage of
# GIT_STRATEGY=fetch (https://gitlab.com/gitlab-org/gitlab-runner/issues/3318)

variables:
  BUILD_IMAGE_REGISTRY: $CI_REGISTRY/orfeotoolbox/otb-build-env
<<<<<<< HEAD
=======
  GIT_CLONE_PATH: $CI_BUILDS_DIR/otb
>>>>>>> 0df44b31
  DOCKER_DRIVER: overlay2
  GIT_DEPTH: "3"
  # Disable automatic checkout to let us fetch LFS before
  GIT_CHECKOUT: "false"
  # The fetch strategy fails with LFS and GitLab
  GIT_STRATEGY: "clone"

before_script:
  # make sure LFS hooks are installed
  - git lfs install
  # Setup user.
  - git config --global user.email "otbbot@orfeo-toolbox.org"
  - git config --global user.name "otbbot"
  # Provision efficiently the local LFS cache before checkout
  - git lfs fetch origin $CI_COMMIT_SHA
  # Checkout the expected branch
  - git checkout $CI_COMMIT_REF_NAME

after_script:
  - python3 CI/cdash_handler.py $CI_COMMIT_SHA $CI_PROJECT_ID $CI_PROJECT_DIR $K8S_SECRET_CDASH

stages:
  - precheck
  - prepare
  - build
  - package

.general:
  retry:
    max: 2
    when:
      - runner_system_failure
      - stuck_or_timeout_failure

<<<<<<< HEAD
# WiP: Disabled to fasten CI packaging development.
# fast-build:
#   extends: .general
#   only: [merge_requests, branches]
#   stage: precheck
#   image: $CI_REGISTRY/gpasero/otb/otb-install-ubuntu-native
#   before_script:
#     - export GIT_LFS_SKIP_SMUDGE=1
#     - git checkout $CI_COMMIT_REF_NAME
#     - python3 CI/check_twin_pipelines.py
#   script:
#     - ctest -V -S CI/main_ci.cmake -DIMAGE_NAME:string=ubuntu-18.04-fast
#     - ccache -s


##
## Native builds section
=======
fast-build:
  extends: .general
  only: [merge_requests, branches]
  stage: precheck
  image: $BUILD_IMAGE_REGISTRY/otb-ubuntu-native-develop:latest
  before_script:
    - export GIT_LFS_SKIP_SMUDGE=1
    - git checkout $CI_COMMIT_REF_NAME
    - python3 CI/check_twin_pipelines.py
  script:
    - ctest -V -S CI/main_ci.cmake -DIMAGE_NAME:string=ubuntu-18.04-fast
    - ccache -s
>>>>>>> 0df44b31

.common-build:
  extends: .general
  only: [merge_requests]
  stage: build
  dependencies: []

debian-build:
  extends: .common-build
  image: $BUILD_IMAGE_REGISTRY/otb-debian-native:unstable
  script:
    - xvfb-run -a -n 1 -s "-screen 0 1024x768x24 -dpi 96" ctest -V -S CI/main_ci.cmake -DIMAGE_NAME:string=debian-unstable-gcc

ubuntu-llvm:
  extends: .common-build
  image: $BUILD_IMAGE_REGISTRY/otb-ubuntu-native:18.04
  script:
    - xvfb-run -a -n 1 -s "-screen 0 1024x768x24 -dpi 96" ctest -V -S CI/main_ci.cmake -DIMAGE_NAME:string=ubuntu-18.04-llvm
  artifacts:
    paths:
      - build/CookBook-*-html.tar.gz
      - build/Documentation/Cookbook/latex/CookBook-*.pdf
      - build/Documentation/Doxygen/OTB-Doxygen-*.tar.bz2


##
## SuperBuild XDK build section.
##

.common-prepare:
  extends: .general
  only: [merge_requests, branches]
  stage: prepare
  before_script:
# This override the previous before_script
    - git checkout $CI_COMMIT_REF_NAME
# We are now doing the git-lfs install
# This is done after the checkout so we avoid downloading Data
# But we need it to upload the archive
    - git-lfs install
    - git config --global user.email "otbbot@orfeo-toolbox.org"
    - git config --global user.name "otbbot"
    - eval $(ssh-agent -s)
    - ssh-add <(echo "$K8S_SECRET_SSH")
# This is for debug, we are checking the owner of the ssh key
    - ssh -o StrictHostKeyChecking=no -T git@gitlab.orfeo-toolbox.org
  after_script:
    - echo "Nothing to do for after_script"
  artifacts:
    expire_in: 24 hrs
    paths:
      # This recovers logs from superbuild build
      # - build/*/*/*/*.log
      - sb_branch.txt

ubuntu-superbuild-prepare:
  extends: .common-prepare
  image: $BUILD_IMAGE_REGISTRY/otb-ubuntu-superbuild-base:18.04
  script:
    - ctest -V -S CI/prepare_superbuild.cmake -DIMAGE_NAME:string=otb-ubuntu-superbuild-base

centos-superbuild-prepare:
  extends: .common-prepare
  image: $BUILD_IMAGE_REGISTRY/otb-centos-superbuild-base:6.6
  script:
    - ctest -V -S CI/prepare_superbuild.cmake -DIMAGE_NAME:string=otb-centos-superbuild-base

# TODO: CTT: Include osx-superbuild-prepare here.


##
## SuperBuild builds section.

.superbuild-build:
  only: [merge_requests, branches]
  extends: .common-build
  # dependencies:
  #   - superbuild-prepare
  artifacts:
    expire_in: 1 week
    paths:
      # - build/*/*/*/*.log
      - build_packages/*/*/*/*.log
      - build_packages/OTB-*.run

ubuntu-superbuild-build:
  extends: .superbuild-build
  image: $BUILD_IMAGE_REGISTRY/otb-ubuntu-superbuild-base:18.04
  script:
    - xvfb-run -a -n 1 -s "-screen 0 1024x768x24 -dpi 96" ctest -V -S CI/main_superbuild.cmake -DIMAGE_NAME:string=otb-ubuntu-superbuild-base
    - xvfb-run -a -n 1 -s "-screen 0 1024x768x24 -dpi 96" ctest -VV -S CI/main_packages.cmake -DIMAGE_NAME:string=otb-ubuntu-superbuild-base
  dependencies:
    - ubuntu-superbuild-prepare

centos-superbuild-build:
  extends: .superbuild-build
  image: $BUILD_IMAGE_REGISTRY/otb-centos-superbuild-base:6.6
  script:
    - xvfb-run -a -n 1 -s "-screen 0 1024x768x24 -dpi 96" ctest -V -S CI/main_superbuild.cmake -DIMAGE_NAME:string=otb-centos-superbuild-base
    - xvfb-run -a -n 1 -s "-screen 0 1024x768x24 -dpi 96" ctest -VV -S CI/main_packages.cmake -DIMAGE_NAME:string=otb-centos-superbuild-base
  dependencies:
    - centos-superbuild-prepare

# TODO: CTT: Include osx-superbuild-build here.<|MERGE_RESOLUTION|>--- conflicted
+++ resolved
@@ -10,10 +10,7 @@
 
 variables:
   BUILD_IMAGE_REGISTRY: $CI_REGISTRY/orfeotoolbox/otb-build-env
-<<<<<<< HEAD
-=======
   GIT_CLONE_PATH: $CI_BUILDS_DIR/otb
->>>>>>> 0df44b31
   DOCKER_DRIVER: overlay2
   GIT_DEPTH: "3"
   # Disable automatic checkout to let us fetch LFS before
@@ -24,9 +21,6 @@
 before_script:
   # make sure LFS hooks are installed
   - git lfs install
-  # Setup user.
-  - git config --global user.email "otbbot@orfeo-toolbox.org"
-  - git config --global user.name "otbbot"
   # Provision efficiently the local LFS cache before checkout
   - git lfs fetch origin $CI_COMMIT_SHA
   # Checkout the expected branch
@@ -48,25 +42,6 @@
       - runner_system_failure
       - stuck_or_timeout_failure
 
-<<<<<<< HEAD
-# WiP: Disabled to fasten CI packaging development.
-# fast-build:
-#   extends: .general
-#   only: [merge_requests, branches]
-#   stage: precheck
-#   image: $CI_REGISTRY/gpasero/otb/otb-install-ubuntu-native
-#   before_script:
-#     - export GIT_LFS_SKIP_SMUDGE=1
-#     - git checkout $CI_COMMIT_REF_NAME
-#     - python3 CI/check_twin_pipelines.py
-#   script:
-#     - ctest -V -S CI/main_ci.cmake -DIMAGE_NAME:string=ubuntu-18.04-fast
-#     - ccache -s
-
-
-##
-## Native builds section
-=======
 fast-build:
   extends: .general
   only: [merge_requests, branches]
@@ -79,7 +54,7 @@
   script:
     - ctest -V -S CI/main_ci.cmake -DIMAGE_NAME:string=ubuntu-18.04-fast
     - ccache -s
->>>>>>> 0df44b31
+
 
 .common-build:
   extends: .general
@@ -103,11 +78,6 @@
       - build/CookBook-*-html.tar.gz
       - build/Documentation/Cookbook/latex/CookBook-*.pdf
       - build/Documentation/Doxygen/OTB-Doxygen-*.tar.bz2
-
-
-##
-## SuperBuild XDK build section.
-##
 
 .common-prepare:
   extends: .general
@@ -147,17 +117,9 @@
   script:
     - ctest -V -S CI/prepare_superbuild.cmake -DIMAGE_NAME:string=otb-centos-superbuild-base
 
-# TODO: CTT: Include osx-superbuild-prepare here.
-
-
-##
-## SuperBuild builds section.
-
 .superbuild-build:
   only: [merge_requests, branches]
   extends: .common-build
-  # dependencies:
-  #   - superbuild-prepare
   artifacts:
     expire_in: 1 week
     paths:
@@ -181,6 +143,4 @@
     - xvfb-run -a -n 1 -s "-screen 0 1024x768x24 -dpi 96" ctest -V -S CI/main_superbuild.cmake -DIMAGE_NAME:string=otb-centos-superbuild-base
     - xvfb-run -a -n 1 -s "-screen 0 1024x768x24 -dpi 96" ctest -VV -S CI/main_packages.cmake -DIMAGE_NAME:string=otb-centos-superbuild-base
   dependencies:
-    - centos-superbuild-prepare
-
-# TODO: CTT: Include osx-superbuild-build here.+    - centos-superbuild-prepare