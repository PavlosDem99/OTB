--- conflicted
+++ resolved
@@ -67,24 +67,6 @@
     - develop
     - /^release-[0-9]+\.[0-9]+$/
   stage: build
-<<<<<<< HEAD
-  before_script:
-    - git lfs install --skip-repo
-    # Provision efficiently the local LFS cache before checkout
-    - git lfs fetch origin $CI_COMMIT_SHA
-    # Checkout the expected branch
-    - git checkout -f -q $CI_COMMIT_SHA
-  after_script:
-    - python3 CI/cdash_handler.py
-  artifacts:
-    when: always
-    expire_in: 24 hrs
-    paths:
-      - build/*/*.log #CMake log
-      - log/*.txt # Others
-      - build_packages/OTB-*.run # binary packages
-=======
->>>>>>> 1b9a6b9d
 
 debian-build:
   extends: .common-build
@@ -148,6 +130,9 @@
     - xvfb-run -a -n 1 -s "-screen 0 1024x768x24 -dpi 96" ctest -VV -S CI/main_packages.cmake -DIMAGE_NAME:string=otb-centos-superbuild-base
   dependencies:
     - centos-superbuild-prepare
+  artifacts:
+    paths:
+      - build_packages/OTB-*.run
 
 ## MacOS superbuild
 macos-superbuild-prepare:
@@ -173,6 +158,9 @@
     - ctest -VV -S CI/main_packages.cmake -DIMAGE_NAME:string=otb-macos-superbuild
   dependencies:
     - macos-superbuild-prepare
+  artifacts:
+    paths:
+      - build_packages/OTB-*.run
 
 # Deploy job
 
