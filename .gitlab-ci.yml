# WARNING!
# OTB uses Git-LFS to store the (large) tests data.
# Git-LFS is mostly transparent for the user and recent versions
# are able to use Git-LFS quite efficiently.
# But Git fails to manage efficiently numerous LFS data.
# We have to use directly git-lfs wrapping commands to have an
# efficient cloning step.
# Furthermore, Git-LFS and Gitlab sufer a bug preventing usage of
# GIT_STRATEGY=fetch (https://gitlab.com/gitlab-org/gitlab-runner/issues/3318)

variables:
  BUILD_IMAGE_REGISTRY: $CI_REGISTRY/orfeotoolbox/otb-build-env
  GIT_CLONE_PATH: $CI_BUILDS_DIR/otb
  DOCKER_DRIVER: overlay2
  GIT_DEPTH: "3"
  # Disable automatic checkout to let us fetch LFS before
  GIT_CHECKOUT: "false"
  # The fetch strategy fails with LFS and GitLab
  GIT_STRATEGY: "clone"

stages:
  - precheck
  - prepare
  - build

.general:
  retry:
    max: 2
    when:
      - runner_system_failure
      - stuck_or_timeout_failure

.common:
  extends: .general
  before_script:
    - git lfs install --skip-repo
    # Provision efficiently the local LFS cache before checkout
    - git lfs fetch origin $CI_COMMIT_SHA
    # Checkout the expected branch
    - git checkout -f -q $CI_COMMIT_SHA
  after_script:
    - python3 CI/cdash_handler.py
  artifacts:
    when: on_failure
    expire_in: 24 hrs
    paths:
      - build/*/*.log #CMake log
      - log/*.txt # Others

fast-build:
  extends: .common
  only: [merge_requests, branches]
  stage: precheck
  image: $BUILD_IMAGE_REGISTRY/otb-ubuntu-native-develop:latest
  before_script:
    - export GIT_LFS_SKIP_SMUDGE=1
    - git checkout -f -q $CI_COMMIT_SHA
<<<<<<< HEAD
    - python CI/check_twin_pipelines.py
  after_script:
    - python CI/cdash_handler.py
=======
    - python3 CI/check_twin_pipelines.py
>>>>>>> 1ae2296c
  script:
    - ctest -V -S CI/main_ci.cmake -DIMAGE_NAME:string=ubuntu-18.04-fast
    - ccache -s

.common-build:
  extends: .common
  only:
    - merge_requests
    - develop
    - /^release-[0-9]+\.[0-9]+$/
  stage: build
<<<<<<< HEAD
  before_script:
    - git lfs install --skip-repo
    # Provision efficiently the local LFS cache before checkout
    - git lfs fetch origin $CI_COMMIT_SHA
    # Checkout the expected branch
    - git checkout -f -q $CI_COMMIT_SHA
  after_script:
    - python CI/cdash_handler.py
  artifacts:
    when: on_failure
    expire_in: 24 hrs
    paths:
      - build/*/*.log #CMake log
      - log/*.txt # Others
=======
>>>>>>> 1ae2296c

debian-build:
  extends: .common-build
  image: $BUILD_IMAGE_REGISTRY/otb-debian-native:unstable
  script:
    - xvfb-run -a -n 1 -s "-screen 0 1024x768x24 -dpi 96" ctest -V -S CI/main_ci.cmake -DIMAGE_NAME:string=debian-unstable-gcc

.common-prepare:
  extends: .general
  only:
    - merge_requests
    - develop
    - /^release-[0-9]+\.[0-9]+$/
  stage: prepare
  before_script:
    - git checkout -f -q $CI_COMMIT_SHA
    - git lfs install --skip-repo
    - git config --global user.email "otbbot@orfeo-toolbox.org"
    - git config --global user.name "otbbot"
  artifacts:
    expire_in: 24 hrs
    when: always
    paths:
      - sb_branch.txt # Needed to checkout correct branch in build step
      - build/*/*/*/*.log # Superbuild log

## Ubuntu superbuild
ubuntu-superbuild-prepare:
  extends: .common-prepare
  image: $BUILD_IMAGE_REGISTRY/otb-ubuntu-superbuild-base:18.04
  script:
    - ctest -VV -S CI/prepare_superbuild.cmake -DIMAGE_NAME:string=otb-ubuntu-superbuild-base

ubuntu-superbuild-build:
  extends: .common-build
  image: $BUILD_IMAGE_REGISTRY/otb-ubuntu-superbuild-base:18.04
  script:
    - xvfb-run -a -n 1 -s "-screen 0 1024x768x24 -dpi 96" ctest -V -S CI/main_superbuild.cmake -DIMAGE_NAME:string=ubuntu-18.04-llvm-xdk
    - xvfb-run -a -n 1 -s "-screen 0 1024x768x24 -dpi 96" ctest -VV -S CI/main_packages.cmake -DIMAGE_NAME:string=otb-ubuntu-superbuild-base
  dependencies:
    - ubuntu-superbuild-prepare
  artifacts:
    paths:
      - build/CookBook-*-html.tar.gz
      - build/Documentation/Cookbook/latex/CookBook-*.pdf
      - build/Documentation/Doxygen/OTB-Doxygen-*.tar.bz2

## CentOS superbuild
centos-superbuild-prepare:
  extends: .common-prepare
  image: $BUILD_IMAGE_REGISTRY/otb-centos-superbuild-base:6.6
  script:
    - ctest -VV -S CI/prepare_superbuild.cmake -DIMAGE_NAME:string=otb-centos-superbuild-base

centos-superbuild-build:
  extends: .common-build
  image: $BUILD_IMAGE_REGISTRY/otb-centos-superbuild-base:6.6
  script:
    - xvfb-run -a -n 1 -s "-screen 0 1024x768x24 -dpi 96" ctest -V -S CI/main_superbuild.cmake -DIMAGE_NAME:string=otb-centos-superbuild-base
    - xvfb-run -a -n 1 -s "-screen 0 1024x768x24 -dpi 96" ctest -VV -S CI/main_packages.cmake -DIMAGE_NAME:string=otb-centos-superbuild-base
  dependencies:
    - centos-superbuild-prepare

## MacOS superbuild
macos-superbuild-prepare:
  tags:
    - macos
  extends: .common-prepare
  before_script:
    # No need to install lfs as this machine is persistent
    # No need to do git config
    # Checkout the expected branch
    - export GIT_LFS_SKIP_SMUDGE=1
    - git checkout -f -q $CI_COMMIT_SHA
    - export GIT_LFS_SKIP_SMUDGE=0
  script:
    - ctest -VV -S CI/prepare_superbuild.cmake -DIMAGE_NAME:string=otb-macos-superbuild

macos-superbuild-build:
  tags:
    - macos
  extends: .common-build
  script:
    - ctest -V -S CI/main_superbuild.cmake -DIMAGE_NAME:string=otb-macos-superbuild
    - ctest -VV -S CI/main_packages.cmake -DIMAGE_NAME:string=otb-macos-superbuild
  dependencies:
    - macos-superbuild-prepare

## Windows
.windows-prepare:
  extends: .common-prepare
  before_script:
# This override the previous before_script
    - set GIT_LFS_SKIP_SMUDGE=1
    - git checkout -f -q %CI_COMMIT_SHA%
    - set GIT_LFS_SKIP_SMUDGE=0

.common-windows-build:
  extends: .common-build
  before_script:
    - git lfs fetch origin %CI_COMMIT_SHA%
    - git checkout %CI_COMMIT_REF_NAME%

# - Win10
windows-10-prepare:
  extends: .windows-prepare
  tags:
    - windows10
  script:
    - call ./CI/dev_env.bat x64 xdk 10
    - clcache.exe -s
    - ctest -C Release -V -S CI/prepare_superbuild.cmake
    - clcache.exe -s

windows-10-build:
  extends: .common-windows-build
  tags:
    - windows10
  script:
    - call ./CI/dev_env.bat x64 otb 10
    - clcache.exe -s
    - ctest -V -S CI/main_superbuild.cmake
    - clcache.exe -s
    - ctest -V -S CI/main_packages.cmake
  dependencies:
    - windows-10-prepare

# - Win8.1
windows-8-prepare:
  extends: .windows-prepare
  tags:
    - windows8
  script:
    - call ./CI/dev_env.bat x86 xdk 8.1
    - clcache.exe -s
    - ctest -C Release -V -S CI/prepare_superbuild.cmake
    - clcache.exe -s

windows-8-build:
  extends: .common-windows-build
  tags:
    - windows8
  script:
    - call ./CI/dev_env.bat x86 otb 8.1
    - clcache.exe -s
    - ctest -V -S CI/main_superbuild.cmake
    - clcache.exe -s
    - ctest -V -S CI/main_packages.cmake
  dependencies:
    - windows-8-prepare
<|MERGE_RESOLUTION|>--- conflicted
+++ resolved
@@ -39,7 +39,7 @@
     # Checkout the expected branch
     - git checkout -f -q $CI_COMMIT_SHA
   after_script:
-    - python3 CI/cdash_handler.py
+    - python CI/cdash_handler.py
   artifacts:
     when: on_failure
     expire_in: 24 hrs
@@ -55,13 +55,7 @@
   before_script:
     - export GIT_LFS_SKIP_SMUDGE=1
     - git checkout -f -q $CI_COMMIT_SHA
-<<<<<<< HEAD
     - python CI/check_twin_pipelines.py
-  after_script:
-    - python CI/cdash_handler.py
-=======
-    - python3 CI/check_twin_pipelines.py
->>>>>>> 1ae2296c
   script:
     - ctest -V -S CI/main_ci.cmake -DIMAGE_NAME:string=ubuntu-18.04-fast
     - ccache -s
@@ -73,23 +67,7 @@
     - develop
     - /^release-[0-9]+\.[0-9]+$/
   stage: build
-<<<<<<< HEAD
-  before_script:
-    - git lfs install --skip-repo
-    # Provision efficiently the local LFS cache before checkout
-    - git lfs fetch origin $CI_COMMIT_SHA
-    # Checkout the expected branch
-    - git checkout -f -q $CI_COMMIT_SHA
-  after_script:
-    - python CI/cdash_handler.py
-  artifacts:
-    when: on_failure
-    expire_in: 24 hrs
-    paths:
-      - build/*/*.log #CMake log
-      - log/*.txt # Others
-=======
->>>>>>> 1ae2296c
+
 
 debian-build:
   extends: .common-build
