--- conflicted
+++ resolved
@@ -54,25 +54,6 @@
     - ctest -V -S CI/main_ci.cmake -DIMAGE_NAME:string=ubuntu-18.04-fast
     - ccache -s
 
-<<<<<<< HEAD
-# native-build:
-#   extends: .general
-#   only: [merge_requests]
-#   stage: build
-#   image: $BUILD_IMAGE_REGISTRY/otb-ubuntu-native:18.04
-#   script:
-#     - xvfb-run -a -n 1 -s "-screen 0 1024x768x24 -dpi 96" ctest -V -S CI/main_ci.cmake -DIMAGE_NAME:string=ubuntu-18.04-gcc
-
-# debian-build:
-#   extends: .general
-#   only: [merge_requests]
-#   stage: build
-#   image: $BUILD_IMAGE_REGISTRY/otb-debian-native:unstable
-#   script:
-#     - xvfb-run -a -n 1 -s "-screen 0 1024x768x24 -dpi 96" ctest -V -S CI/main_ci.cmake -DIMAGE_NAME:string=debian-unstable-gcc
-
-=======
->>>>>>> 44005a23
 .common-build:
   extends: .general
   only: [merge_requests]
@@ -84,19 +65,6 @@
   script:
     - xvfb-run -a -n 1 -s "-screen 0 1024x768x24 -dpi 96" ctest -V -S CI/main_ci.cmake -DIMAGE_NAME:string=debian-unstable-gcc
 
-<<<<<<< HEAD
-
-# # This is needed to have only one pipeline in a merge request context
-# ubuntu-llvm:
-#   only: [merge_requests]
-#   extends: .common-build
-
-# ubuntu-llvm-wip:
-#   except: [merge_requests]
-#   extends: .common-build
-
-=======
->>>>>>> 44005a23
 ubuntu-llvm:
   extends: .common-build
   image: $BUILD_IMAGE_REGISTRY/otb-ubuntu-native:18.04
@@ -134,7 +102,6 @@
       - build/*/*/*/*.log
       - sb_branch.txt
 
-<<<<<<< HEAD
 superbuild-build:
   # only: [merge_requests]
   extends: .general
@@ -153,7 +120,6 @@
       - build/*/*/*/*.log
       - build_packages/OTB-6.7.0-Linux64.run
 
-
 # packages:
 #   extends: .general
 #   stage: packages
@@ -166,7 +132,7 @@
 #     expire_in: 1 hour
 #     paths:
 #       - build_packages/
-=======
+
 ubuntu-superbuild-prepare:
   extends: .common-prepare
   image: $BUILD_IMAGE_REGISTRY/otb-ubuntu-superbuild-base:18.04
@@ -193,5 +159,4 @@
   script:
     - xvfb-run -a -n 1 -s "-screen 0 1024x768x24 -dpi 96" ctest -V -S CI/main_superbuild.cmake -DIMAGE_NAME:string=otb-centos-superbuild-base
   dependencies:
-    - centos-superbuild-prepare
->>>>>>> 44005a23
+    - centos-superbuild-prepare