/*=========================================================================

  Program:   ORFEO Toolbox
  Language:  C++
  Date:      $Date$
  Version:   $Revision$


  Copyright (c) Centre National d'Etudes Spatiales. All rights reserved.
  See OTBCopyright.txt for details.


  This software is distributed WITHOUT ANY WARRANTY; without even
  the implied warranty of MERCHANTABILITY or FITNESS FOR A PARTICULAR
  PURPOSE.  See the above copyright notices for more information.

  =========================================================================*/
// Wrappers
#include "otbWrapperApplication.h"
#include "otbWrapperApplicationFactory.h"
#include "otbWrapperChoiceParameter.h"

// Segmentation filters includes
#include "otbMeanShiftVectorImageFilter.h"
#include "otbMeanShiftSegmentationFilter.h"
#include "otbConnectedComponentMuParserFunctor.h"
#include "itkConnectedComponentFunctorImageFilter.h"
#include "otbMaskMuParserFilter.h"
#include "otbVectorImageToAmplitudeImageFilter.h"
#include "itkGradientMagnitudeImageFilter.h"
#include "otbWatershedSegmentationFilter.h"

// Large scale vectorization framework
#include "otbStreamingImageToOGRLayerSegmentationFilter.h"
#include "otbOGRDataSourceWrapper.h"

// Fusion filter
#include "otbOGRDataSourceStreamStitchingFilter.h"

namespace otb
{
namespace Wrapper
{
class Segmentation : public Application
{
public:
  /** Standard class typedefs. */
  typedef Segmentation        Self;
  typedef Application                   Superclass;
  typedef itk::SmartPointer<Self>       Pointer;
  typedef itk::SmartPointer<const Self> ConstPointer;

  /** Images typedefs */
  typedef UInt32ImageType               LabelImageType;
  typedef UInt32ImageType               MaskImageType;

  // Segmentation filters typedefs
  // Edison mean-shift
  typedef otb::MeanShiftVectorImageFilter
  <FloatVectorImageType,
   FloatVectorImageType,
   LabelImageType>                        EdisonSegmentationFilterType;

  // Home made mean-shift
  typedef otb::MeanShiftSegmentationFilter
  <FloatVectorImageType,
   LabelImageType,
   FloatVectorImageType>                  MeanShiftSegmentationFilterType;

  // Simple connected components
  typedef otb::Functor::ConnectedComponentMuParserFunctor
  <FloatVectorImageType::PixelType>       FunctorType;

  typedef itk::ConnectedComponentFunctorImageFilter
  <FloatVectorImageType,
   LabelImageType,
   FunctorType,
   MaskImageType >                        ConnectedComponentSegmentationFilterType;

  // Watershed
  typedef otb::VectorImageToAmplitudeImageFilter
  <FloatVectorImageType,
   FloatImageType>                        AmplitudeFilterType;

  typedef itk::GradientMagnitudeImageFilter
  <FloatImageType,FloatImageType>         GradientMagnitudeFilterType;

  typedef otb::WatershedSegmentationFilter
  <FloatImageType,LabelImageType>         WatershedSegmentationFilterType;


  // mask filter
  typedef otb::MaskMuParserFilter
  <FloatVectorImageType, MaskImageType>   MaskMuParserFilterType;

  // Vectorize filters
  // Edison mean-shift
  typedef otb::StreamingImageToOGRLayerSegmentationFilter
  <FloatVectorImageType,
   EdisonSegmentationFilterType>          EdisontreamingVectorizedSegmentationOGRType;

  // Home made mean-shift
  typedef otb::StreamingImageToOGRLayerSegmentationFilter
  <FloatVectorImageType,
   MeanShiftSegmentationFilterType>       MeanShiftVectorizedSegmentationOGRType;


  // Connected components
  typedef otb::StreamingImageToOGRLayerSegmentationFilter
  <FloatVectorImageType,
   ConnectedComponentSegmentationFilterType>
  ConnectedComponentStreamingVectorizedSegmentationOGRType;

  typedef otb::OGRDataSourceStreamStitchingFilter
  <FloatVectorImageType>                  FusionFilterType;


  // Watershed
  typedef otb::StreamingImageToOGRLayerSegmentationFilter
  <FloatImageType,
   WatershedSegmentationFilterType>      StreamingVectorizedWatershedFilterType;

  /** Standard macro */
  itkNewMacro(Self);
  itkTypeMacro(Segmentation, otb::Application);

private:
  void DoInit()
  {
    SetName("Segmentation");
    SetDescription("Performs segmentation of an image, and output either a raster or a vector file. In vector mode, large input datasets are supported.");

    // Documentation
    SetDocName("Segmentation");
    SetDocLongDescription("This application allows to perform various segmentation algorithms on an multispectral image."
                          "Available segmentation algorithms are two different versions of Mean-Shift segmentation algorithm (one being multi-threaded),"
                          " simple pixel based connected components according to a user-defined criterion, and watershed from the gradient of the intensity"
                          " (norm of spectral bands vector). The application has two different modes that affects the nature of its output.\n\nIn raster mode,"
                          " the output of the application is a classical image of unique labels identifying the segmented regions. The labeled output can be passed to the"
                          " ColorMapping application to render regions with contrasted colours. Please note that this mode loads the whole input image into memory, and as such"
                          " can not handle large images. \n\nTo segment large data, one can use the vector mode. In this case, the output of the application is a"
                          " vector file or database. The input image is split into tiles (whose size can be set using the tilesize parameter), and each tile is loaded, segmented"
                          " with the chosen algorithm, vectorized, and written into the output file or database. This piece-wise behaviour ensure that memory will never get overloaded,"
                          " and that images of any size can be processed. There are few more options in the vector mode. The simplify option allows to simplify the geometry"
                          " (i.e. remove nodes in polygons) according to a user-defined tolerance. The stitch option allows to application to try to stitch together polygons corresponding"
                          " to segmented region that may have been splitted by the tiling scheme. ");

    SetDocLimitations("In raster mode, the application can not handle large input images. Stitching step of vector mode might become slow with very large input images."
                     " MeanShift filter results depends on threads number.");
    SetDocAuthors("OTB-Team");
    SetDocSeeAlso("MeanShiftSegmentation");

    AddDocTag(Tags::Segmentation);

    AddParameter(ParameterType_InputImage, "in", "Input Image");
    SetParameterDescription("in", "The input image to segment");

    AddParameter(ParameterType_Choice, "filter", "Segmentation algorithm");
    SetParameterDescription("filter", "Choice of segmentation algorithm (mean-shift by default)");

    AddChoice("filter.meanshift", "Mean-Shift");
    SetParameterDescription(
      "filter.meanshift","OTB implementation of the Mean-Shift algorithm (multi-threaded).");
    // MeanShift Parameters
    AddParameter(ParameterType_Int, "filter.meanshift.spatialr", "Spatial radius");
    SetParameterDescription("filter.meanshift.spatialr", "Spatial radius of the neighborhood.");
    AddParameter(ParameterType_Float, "filter.meanshift.ranger", "Range radius");
    SetParameterDescription("filter.meanshift.ranger", "Range radius defining the radius (expressed in radiometry unit) in the multi-spectral space.");
    AddParameter(ParameterType_Float, "filter.meanshift.thres", "Mode convergence threshold");
    SetParameterDescription("filter.meanshift.thres", "Algorithm iterative scheme will stop if mean-shift "
                            "vector is below this threshold or if iteration number reached maximum number of iterations.");
    AddParameter(ParameterType_Int, "filter.meanshift.maxiter", "Maximum number of iterations");
    SetParameterDescription("filter.meanshift.maxiter", "Algorithm iterative scheme will stop if convergence hasn't been reached after the maximum number of iterations.");
    AddParameter(ParameterType_Int, "filter.meanshift.minsize", "Mininum region size");
    SetParameterDescription("filter.meanshift.minsize", "Minimun size of a region (in pixel unit) in segmentation. Smaller clusters will be merged to the neighbouring cluster with the closest radiometry."
      " If set to 0 no pruning is done.");

    //AddParameter(ParameterType_Empty, "filter.meanshift.useoptim", "use optimization");
    //SetParameterDescription("filter.meanshift.useoptim", "Use mode optimization.");
    //MandatoryOff("filter.meanshift.useoptim");

    SetDefaultParameterInt("filter.meanshift.spatialr", 5);
    SetDefaultParameterFloat("filter.meanshift.ranger", 15.0);
    SetDefaultParameterFloat("filter.meanshift.thres", 0.1);
    SetMinimumParameterFloatValue("filter.meanshift.thres", 0.1);
    SetDefaultParameterInt("filter.meanshift.minsize", 100);
    SetMinimumParameterIntValue("filter.meanshift.minsize", 0);
    SetDefaultParameterInt("filter.meanshift.maxiter", 100);
    SetMinimumParameterIntValue("filter.meanshift.maxiter", 1);

    AddChoice("filter.edison", "Edison mean-shift");
    SetParameterDescription("filter.edison",
                            "Edison implementation of mean-shift algorithm, by its authors.");

    // EDISON Meanshift Parameters
    AddParameter(ParameterType_Int, "filter.edison.spatialr", "Spatial radius");
    SetParameterDescription("filter.edison.spatialr", "Spatial radius defining neighborhood.");
    AddParameter(ParameterType_Float, "filter.edison.ranger", "Range radius");
    SetParameterDescription("filter.edison.ranger", "Range radius defining the radius (expressed in radiometry unit) in the multi-spectral space.");
    AddParameter(ParameterType_Int, "filter.edison.minsize", "Mininum region size");
    SetParameterDescription("filter.edison.minsize", "Minimun size of a region in segmentation. Smaller clusters will be merged to the neighbouring cluster with the closest radiometry.");
    AddParameter(ParameterType_Float, "filter.edison.scale", "Scale factor");
    SetParameterDescription("filter.edison.scale", "Scaling of the image before processing. This is useful for images with narrow decimal ranges (like [0,1] for instance). ");
    SetDefaultParameterInt("filter.edison.spatialr", 5);
    SetDefaultParameterFloat("filter.edison.ranger", 15.0);
    SetDefaultParameterInt("filter.edison.minsize", 100);
    SetMinimumParameterIntValue("filter.edison.minsize", 0);
    SetDefaultParameterFloat("filter.edison.scale", 1.);

    //Connected component segmentation parameters
    AddChoice("filter.cc", "Connected components");
    SetParameterDescription("filter.cc", "Simple pixel-based connected-components algorithm with a user-defined connection condition.");

    AddParameter(ParameterType_String, "filter.cc.expr", "Condition");
    SetParameterDescription("filter.cc.expr", "User defined connection condition, written as a mathematical expression. Available variables are p(i)b(i), intensity_p(i) and distance (example of expression : distance < 10 )");

    // Watershed
    AddChoice("filter.watershed","Watershed");
    SetParameterDescription("filter.watershed","The traditional watershed algorithm. The height function is the gradient magnitude of the amplitude (square root of the sum of squared bands).");

    AddParameter(ParameterType_Float,"filter.watershed.threshold","Depth Threshold");
    SetParameterDescription("filter.watershed.threshold","Depth threshold Units in percentage of the maximum depth in the image.");
    SetDefaultParameterFloat("filter.watershed.threshold",0.01);
    SetMinimumParameterFloatValue("filter.watershed.threshold",0);
    SetMaximumParameterFloatValue("filter.watershed.threshold",1);

    AddParameter(ParameterType_Float,"filter.watershed.level","Flood Level");
    SetParameterDescription("filter.watershed.level","flood level for generating the merge tree from the initial segmentation (between 0 and 1)");
    SetDefaultParameterFloat("filter.watershed.level",0.1);
    SetMinimumParameterFloatValue("filter.watershed.level",0);
    SetMaximumParameterFloatValue("filter.watershed.level",1);

    AddParameter(ParameterType_Choice, "mode", "Processing mode");
    SetParameterDescription("mode", "Choice of processing mode, either raster or large-scale.");

    AddChoice("mode.vector", "Tile-based large-scale segmentation with vector output");
    SetParameterDescription("mode.vector","In this mode, the application will output a vector file or database, and process the input image piecewise. This allows to perform segmentation of very large images.");

    AddChoice("mode.raster", "Standard segmentation with labeled raster output");
    SetParameterDescription("mode.raster","In this mode, the application will output a standard labeled raster. This mode can not handle large data.");

    //Raster mode parameters
    AddParameter(ParameterType_OutputImage,  "mode.raster.out",    "Output labeled image");
    SetParameterDescription( "mode.raster.out", "The output labeled image.");

    //Streaming vectorization parameters
    AddParameter(ParameterType_OutputFilename, "mode.vector.out", "Output vector file");
    SetParameterDescription("mode.vector.out", "The output vector file or database (name can be anything understood by OGR)");

    AddParameter(ParameterType_Choice,"mode.vector.outmode","Writing mode for the output vector file");
    SetParameterDescription("mode.vector.outmode","This allows to set the writing behaviour for the output vector file. Please note that the actual behaviour depends on the file format.");

    AddChoice("mode.vector.outmode.ovw","Overwrite output vector file if existing.");
    SetParameterDescription("mode.vector.outmode.ovw","If the output vector file already exists, it is completely destroyed (including all its layers) and recreated from scratch.");

    AddChoice("mode.vector.outmode.ulovw","Update output vector file, overwrite existing layer");
    SetParameterDescription("mode.vector.outmode.ulovw","The output vector file is opened in update mode if existing. If the output layer already exists, it si completely destroyed and recreated from scracth.");
    
    AddChoice("mode.vector.outmode.ulu","Update output vector file, update existing layer");
    SetParameterDescription("mode.vector.outmode.ulu","The output vector file is opened in update mode if existing. If the output layer already exists, the new geometries are appened to the layer.");

    AddChoice("mode.vector.outmode.ulco","Update output vector file, only allow to create new layers");
    SetParameterDescription("mode.vector.outmode.ulu","The output vector file is opened in update mode if existing. If the output layer already exists, the application stops, leaving it untouched.");
    
    AddParameter(ParameterType_InputImage, "mode.vector.inmask", "Mask Image");
    SetParameterDescription("mode.vector.inmask", "Only pixels whose mask value is strictly positive will be segmented.");
    MandatoryOff("mode.vector.inmask");

    AddParameter(ParameterType_Empty, "mode.vector.neighbor", "8-neighbor connectivity");
    SetParameterDescription("mode.vector.neighbor",
                            "Activate 8-Neighborhood connectivity (default is 4).");
    MandatoryOff("mode.vector.neighbor");
    DisableParameter("mode.vector.neighbor");


    AddParameter(ParameterType_Empty,"mode.vector.stitch","Stitch polygons");
    SetParameterDescription("mode.vector.stitch", "Scan polygons on each side of tiles and stitch polygons which connect by more than one pixel.");
    MandatoryOff("mode.vector.stitch");
    EnableParameter("mode.vector.stitch");

    AddParameter(ParameterType_Int, "mode.vector.minsize", "Minimum object size");
    SetParameterDescription("mode.vector.minsize",
                            "Objects whose size is below the minimum object size (area in pixels) will be ignored during vectorization.");
    SetDefaultParameterInt("mode.vector.minsize", 1);
    SetMinimumParameterIntValue("mode.vector.minsize", 1);
    MandatoryOff("mode.vector.minsize");
    DisableParameter("mode.vector.minsize");

    AddParameter(ParameterType_Float, "mode.vector.simplify", "Simplify polygons");
    SetParameterDescription("mode.vector.simplify",
                            "Simplify polygons according to a given tolerance (in pixel). This option allows to reduce the size of the output file or database.");
    SetDefaultParameterFloat("mode.vector.simplify",0.1);
    MandatoryOff("mode.vector.simplify");
    DisableParameter("mode.vector.simplify");

    AddParameter(ParameterType_String, "mode.vector.layername", "Layer name");
    SetParameterDescription("mode.vector.layername", "Name of the layer in the vector file or database (default is Layer).");
    SetParameterString("mode.vector.layername", "layer");

    AddParameter(ParameterType_String, "mode.vector.fieldname", "Geometry index field name");
    SetParameterDescription("mode.vector.fieldname", "Name of the field holding the geometry index in the output vector file or database.");
    SetParameterString("mode.vector.fieldname", "DN");

    AddParameter(ParameterType_Int, "mode.vector.tilesize", "Tiles size");
    SetParameterDescription("mode.vector.tilesize",
                            "User defined tiles size for tile-based segmentation. Optimal tile size is selected according to available RAM if null.");
    SetDefaultParameterInt("mode.vector.tilesize",1024);
    SetMinimumParameterIntValue("mode.vector.tilesize",0);

    AddParameter(ParameterType_Int, "mode.vector.startlabel", "Starting geometry index");
    SetParameterDescription("mode.vector.startlabel", "Starting value of the geometry index field");
    SetDefaultParameterInt("mode.vector.startlabel", 1);
    SetMinimumParameterIntValue("mode.vector.startlabel", 1);

    AddParameter(ParameterType_StringList,"mode.vector.ogroptions","OGR options for layer creation");
    SetParameterDescription("mode.vector.ogroptions","A list of layer creation options in the form KEY=VALUE that will be passed directly to OGR without any validity checking. Options may depend on the file format, and can be found in OGR documentation.");
    MandatoryOff("mode.vector.ogroptions");

    // Doc example parameter settings
    SetExampleComment("Example of use with vector mode and watershed segmentation",0);
    SetDocExampleParameterValue("in", "QB_Toulouse_Ortho_PAN.tif");
    SetDocExampleParameterValue("mode","vector");
    SetDocExampleParameterValue("mode.vector.out", "SegmentationVector.sqlite");
    SetDocExampleParameterValue("filter", "watershed");

    AddExample("Example of use with raster mode and mean-shift segmentation");
    SetDocExampleParameterValue("in", "QB_Toulouse_Ortho_PAN.tif",1);
    SetDocExampleParameterValue("mode","raster",1);
    SetDocExampleParameterValue("mode.raster.out", "SegmentationRaster.tif uint16",1);
    SetDocExampleParameterValue("filter", "meanshift",1);
  }

  void DoUpdateParameters()
  {
    // Nothing to do here : all parameters are independent
  }

  template<class TInputImage, class TSegmentationFilter>
  FloatVectorImageType::SizeType
  GenericApplySegmentation(otb::StreamingImageToOGRLayerSegmentationFilter<TInputImage,
                           TSegmentationFilter> * streamingVectorizedFilter, TInputImage * inputImage, const otb::ogr::Layer& layer, const unsigned int outputNb)
  {
    typedef  TSegmentationFilter             SegmentationFilterType;
    typedef  typename SegmentationFilterType::Pointer SegmentationFilterPointerType;
    typedef otb::StreamingImageToOGRLayerSegmentationFilter
      <FloatVectorImageType,
       SegmentationFilterType>          StreamingVectorizedSegmentationOGRType;

    // Retrieve tile size parameter
    const unsigned int tileSize = static_cast<unsigned int> (this->GetParameterInt("mode.vector.tilesize"));
    // Retrieve the 8-connected option
    bool use8connected = IsParameterEnabled("mode.vector.neighbor");
    // Retrieve min object size parameter
    const unsigned int minSize = static_cast<unsigned int> (this->GetParameterInt("mode.vector.minsize"));

    // Switch on segmentation mode
    const std::string segModeType = GetParameterString("mode");

    streamingVectorizedFilter->SetInput(inputImage);

    if (segModeType == "vector" && HasValue("mode.vector.inmask"))
      {
      streamingVectorizedFilter->SetInputMask(this->GetParameterUInt32Image("mode.vector.inmask"));
      otbAppLogINFO(<<"Use a mask as input." << std::endl);
      }
    streamingVectorizedFilter->SetOGRLayer(layer);

    if (tileSize != 0)
      {
      streamingVectorizedFilter->GetStreamer()->SetTileDimensionTiledStreaming(tileSize);
      }
    else
      {
      streamingVectorizedFilter->GetStreamer()->SetAutomaticTiledStreaming();
      }

    if (use8connected)
      {
      otbAppLogINFO(<<"Use 8 connected neighborhood."<<std::endl);
      }
    streamingVectorizedFilter->SetUse8Connected(use8connected);

    if (minSize > 1)
      {
      otbAppLogINFO(<<"Object with size under "<< minSize <<" will be suppressed."<<std::endl);
      streamingVectorizedFilter->SetFilterSmallObject(true);
      streamingVectorizedFilter->SetMinimumObjectSize(minSize);
      }
    
    const std::string fieldName = this->GetParameterString("mode.vector.fieldname");

    // Retrieve start label parameter
    const unsigned int startLabel = this->GetParameterInt("mode.vector.startlabel");

    streamingVectorizedFilter->SetFieldName(fieldName);
    streamingVectorizedFilter->SetStartLabel(startLabel);

    if(IsParameterEnabled("mode.vector.simplify") && GetParameterString("mode") == "vector")
      {
      streamingVectorizedFilter->SetSimplify(true);
      streamingVectorizedFilter->SetSimplificationTolerance(GetParameterFloat("mode.vector.simplify"));
      otbAppLogINFO(<<"Simplify the geometry." << std::endl);
      }
    else
      {
      streamingVectorizedFilter->SetSimplify(false);
      }

    if (segModeType == "vector")
      {      
      otbAppLogINFO(<<"Large scale segmentation mode which output vector data" << std::endl);
      AddProcess(streamingVectorizedFilter->GetStreamer(), "Computing " + (dynamic_cast <ChoiceParameter *> (this->GetParameterByKey("filter")))->GetChoiceKey(GetParameterInt("filter")) + " segmentation");

      streamingVectorizedFilter->Initialize(); //must be called !
      streamingVectorizedFilter->Update(); //must be called !
      }
    else if (segModeType == "raster")
      {
      otbAppLogINFO(<<"Segmentation mode which output label image" << std::endl);

      streamingVectorizedFilter->GetSegmentationFilter()->SetInput(inputImage);
      SetParameterOutputImage<UInt32ImageType> ("mode.raster.out", dynamic_cast<UInt32ImageType *> (streamingVectorizedFilter->GetSegmentationFilter()->GetOutputs().at(outputNb).GetPointer()));
      //TODO add progress reporting in raster mode
      // AddProcess(dynamic_cast <OutputImageParameter *> (GetParameterByKey("mode.raster.out"))->GetWriter(),
      //            "Computing " + (dynamic_cast <ChoiceParameter *>
      //                            (this->GetParameterByKey("filter")))->GetChoiceKey(GetParameterInt("filter"))
      //            + " segmentation");
      streamingVectorizedFilter->GetSegmentationFilter()->Update();
      }
    return streamingVectorizedFilter->GetStreamSize();
  }

  void DoExecute()
  {
    // Switch on segmentation mode
    const std::string segModeType = GetParameterString("mode");
    // Switch on segmentation filter case
    const std::string segType = GetParameterString("filter");

    otb::ogr::DataSource::Pointer ogrDS;
    otb::ogr::Layer layer(NULL);

    OGRSpatialReference oSRS(GetParameterFloatVectorImage("in")->GetProjectionRef().c_str());

    if(segModeType=="vector")
      {
      // Retrieve output filename as well as layer names
      std::string dataSourceName = GetParameterString("mode.vector.out");
<<<<<<< HEAD

      // Create the DataSource in the appropriate mode
      if(GetParameterString("mode.vector.outmode") == "ovw")
        {
        // Create the datasource
        ogrDS = otb::ogr::DataSource::New(dataSourceName, otb::ogr::DataSource::Modes::write);

        // and create the layer since we are in overwrite mode, the
        // datasource is blank
        layer = ogrDS->CreateLayer(GetParameterString("mode.vector.layername"),
                                   &oSRS,wkbMultiPolygon,
                                   otb::ogr::StringListConverter(GetParameterStringList("mode.vector.ogroptions")).to_ogr());
        // And create the field
        OGRFieldDefn field(this->GetParameterString("mode.vector.fieldname").c_str(),OFTInteger);
        layer.CreateField(field,true);
        }
      else
        {
        otbAppLogFATAL(<<"outmode not handled yet");
        }
=======
      ogrDS = otb::ogr::DataSource::New(dataSourceName, otb::ogr::DataSource::Modes::Update_LayerOverwrite);
>>>>>>> 2ba8dc03
      }

    // The actual stream size used
    FloatVectorImageType::SizeType streamSize;

    if (segType == "cc")
      {
      otbAppLogINFO(<<"Use connected component segmentation."<<std::endl);
      ConnectedComponentStreamingVectorizedSegmentationOGRType::Pointer
        ccVectorizationFilter = ConnectedComponentStreamingVectorizedSegmentationOGRType::New();

      if (HasValue("mode.vector.inmask"))
        {
        ccVectorizationFilter->GetSegmentationFilter()->SetMaskImage(this->GetParameterUInt32Image("mode.vector.inmask"));
        }

      ccVectorizationFilter->GetSegmentationFilter()->GetFunctor().SetExpression(
        GetParameterString(
          "filter.cc.expr"));
      streamSize = GenericApplySegmentation<FloatVectorImageType,ConnectedComponentSegmentationFilterType>(ccVectorizationFilter,this->GetParameterFloatVectorImage("in"),layer, 0);
      }
    else if (segType == "edison")
      {
      otbAppLogINFO(<<"Use Edison Mean-shift segmentation."<<std::endl);

      //segmentation parameters
      const unsigned int
        spatialRadius = static_cast<unsigned int> (this->GetParameterInt("filter.edison.spatialr"));
      const unsigned int
        rangeRadius = static_cast<unsigned int> (this->GetParameterInt("filter.edison.ranger"));
      const unsigned int
        minimumObjectSize = static_cast<unsigned int> (this->GetParameterInt("filter.edison.minsize"));
      const float scale = this->GetParameterFloat("filter.edison.scale");

      EdisontreamingVectorizedSegmentationOGRType::Pointer
        edisonVectorizationFilter = EdisontreamingVectorizedSegmentationOGRType::New();

      edisonVectorizationFilter->GetSegmentationFilter()->SetSpatialRadius(spatialRadius);
      edisonVectorizationFilter->GetSegmentationFilter()->SetRangeRadius(rangeRadius);
      edisonVectorizationFilter->GetSegmentationFilter()->SetMinimumRegionSize(minimumObjectSize);
      edisonVectorizationFilter->GetSegmentationFilter()->SetScale(scale);

      streamSize = GenericApplySegmentation<FloatVectorImageType,EdisonSegmentationFilterType>(edisonVectorizationFilter, this->GetParameterFloatVectorImage("in"), layer,2);
      }
    else if (segType == "meanshift")
      {
      otbAppLogINFO(<<"Use threaded Mean-shift segmentation."<<std::endl);

      MeanShiftVectorizedSegmentationOGRType::Pointer
        meanShiftVectorizationFilter = MeanShiftVectorizedSegmentationOGRType::New();

      //segmentation parameters
      const unsigned int
        spatialRadius = static_cast<unsigned int> (this->GetParameterInt("filter.meanshift.spatialr"));
      const unsigned int
        rangeRadius = static_cast<unsigned int> (this->GetParameterInt("filter.meanshift.ranger"));
       const unsigned int
            minimumObjectSize = static_cast<unsigned int> (this->GetParameterInt("filter.meanshift.minsize"));

      const float
        threshold = this->GetParameterFloat("filter.meanshift.thres");
      const unsigned int
        maxIterNumber = static_cast<unsigned int> (this->GetParameterInt("filter.meanshift.maxiter"));

      meanShiftVectorizationFilter->GetSegmentationFilter()->SetSpatialBandwidth(spatialRadius);
      meanShiftVectorizationFilter->GetSegmentationFilter()->SetRangeBandwidth(rangeRadius);
      meanShiftVectorizationFilter->GetSegmentationFilter()->SetMaxIterationNumber(maxIterNumber);
      meanShiftVectorizationFilter->GetSegmentationFilter()->SetThreshold(threshold);
      meanShiftVectorizationFilter->GetSegmentationFilter()->SetMinRegionSize(minimumObjectSize);

      streamSize = this->GenericApplySegmentation<FloatVectorImageType,MeanShiftSegmentationFilterType>(meanShiftVectorizationFilter, this->GetParameterFloatVectorImage("in"), layer, 0);
      }
    else if(segType == "watershed")
      {
      otbAppLogINFO(<<"Using watershed segmentation."<<std::endl);

      AmplitudeFilterType::Pointer amplitudeFilter = AmplitudeFilterType::New();

      amplitudeFilter->SetInput(this->GetParameterFloatVectorImage("in"));

      GradientMagnitudeFilterType::Pointer gradientMagnitudeFilter = GradientMagnitudeFilterType::New();
      gradientMagnitudeFilter->SetInput(amplitudeFilter->GetOutput());

      StreamingVectorizedWatershedFilterType::Pointer watershedVectorizedFilter = StreamingVectorizedWatershedFilterType::New();

      watershedVectorizedFilter->GetSegmentationFilter()->SetThreshold(GetParameterFloat("filter.watershed.threshold"));
      watershedVectorizedFilter->GetSegmentationFilter()->SetLevel(GetParameterFloat("filter.watershed.level"));

      streamSize = this->GenericApplySegmentation<FloatImageType,WatershedSegmentationFilterType>(watershedVectorizedFilter,gradientMagnitudeFilter->GetOutput(), layer,0);
      }
    else
      {
      otbAppLogFATAL(<<"non defined filtering method "<<GetParameterInt("filter")<<std::endl);
      }

    if (segModeType == "vector" )
      {
      ogrDS->SyncToDisk();

      // Stitching mode
      if(IsParameterEnabled("mode.vector.stitch"))
        {
        otbAppLogINFO(<<"Segmentation done, stiching polygons ...");
        const std::string layerName = this->GetParameterString("mode.vector.layername");

        FusionFilterType::Pointer fusionFilter = FusionFilterType::New();
        fusionFilter->SetInput(GetParameterFloatVectorImage("in"));
        fusionFilter->SetOGRDataSource(ogrDS);
        fusionFilter->SetStreamSize(streamSize);
        fusionFilter->SetLayerName(layerName);

        AddProcess(fusionFilter, "Stitching polygons");
        fusionFilter->GenerateData();
        }
      }
  }
  EdisonSegmentationFilterType::Pointer m_Filter;
};
}
}

OTB_APPLICATION_EXPORT(otb::Wrapper::Segmentation)<|MERGE_RESOLUTION|>--- conflicted
+++ resolved
@@ -446,13 +446,12 @@
       {
       // Retrieve output filename as well as layer names
       std::string dataSourceName = GetParameterString("mode.vector.out");
-<<<<<<< HEAD
 
       // Create the DataSource in the appropriate mode
       if(GetParameterString("mode.vector.outmode") == "ovw")
         {
         // Create the datasource
-        ogrDS = otb::ogr::DataSource::New(dataSourceName, otb::ogr::DataSource::Modes::write);
+        ogrDS = otb::ogr::DataSource::New(dataSourceName, otb::ogr::DataSource::Modes::Update_LayerOverwrite);
 
         // and create the layer since we are in overwrite mode, the
         // datasource is blank
@@ -467,9 +466,6 @@
         {
         otbAppLogFATAL(<<"outmode not handled yet");
         }
-=======
-      ogrDS = otb::ogr::DataSource::New(dataSourceName, otb::ogr::DataSource::Modes::Update_LayerOverwrite);
->>>>>>> 2ba8dc03
       }
 
     // The actual stream size used
