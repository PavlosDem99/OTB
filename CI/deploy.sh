--- conflicted
+++ resolved
@@ -1,7 +1,4 @@
 #!/bin/bash
-<<<<<<< HEAD
-# This script aims at pushing on otb5-VM2 sources, packages, documentation
-=======
 #
 # Copyright (C) 2005-2019 Centre National d'Etudes Spatiales (CNES)
 #
@@ -21,7 +18,6 @@
 # See the License for the specific language governing permissions and
 # limitations under the License.
 #
->>>>>>> 0d4fae35
 
 # Configure git for tar.xz
 git config tar.tar.xz.command "xz -c"
@@ -59,13 +55,7 @@
 scp OTB-*.{run,zip} otbpush@otb5-vm2.orfeo-toolbox.org:${jobs_directory}/.
 # Push doc
 echo "Pushing documentation"
-<<<<<<< HEAD
-scp {CookBook-*-html.tar.gz,\
-CookBook-*.pdf,\
-OTB-Doxygen-*.tar.bz2} otbpush@otb5-vm2.orfeo-toolbox.org:${jobs_directory}/.
-=======
 scp {CookBook-*-html.tar.gz,OTB-Doxygen-*.tar.bz2} otbpush@otb5-vm2.orfeo-toolbox.org:${jobs_directory}/.
->>>>>>> 0d4fae35
 
 # Create zip, tar.gz and tar.xy source
 echo "Creating source tarball and zip"
