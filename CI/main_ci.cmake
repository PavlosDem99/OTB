#
# Copyright (C) 2005-2019 Centre National d'Etudes Spatiales (CNES)
#
# This file is part of Orfeo Toolbox
#
#     https://www.orfeo-toolbox.org/
#
# Licensed under the Apache License, Version 2.0 (the "License");
# you may not use this file except in compliance with the License.
# You may obtain a copy of the License at
#
#     http://www.apache.org/licenses/LICENSE-2.0
#
# Unless required by applicable law or agreed to in writing, software
# distributed under the License is distributed on an "AS IS" BASIS,
# WITHOUT WARRANTIES OR CONDITIONS OF ANY KIND, either express or implied.
# See the License for the specific language governing permissions and
# limitations under the License.
#

# This script is a prototype for the future CI, it may evolve rapidly in a near future
get_filename_component(OTB_SOURCE_DIR ${CMAKE_CURRENT_LIST_DIR} DIRECTORY)
set (ENV{LANG} "C") # Only ascii output

# Build Configuration : Release, Debug..
set (CTEST_BUILD_CONFIGURATION "Release")
set (CTEST_CMAKE_GENERATOR "Ninja")

# detect short sha
if(NOT DEFINED ENV{CI_COMMIT_SHORT_SHA})
  execute_process(COMMAND git log -1 --pretty=format:%h
                  WORKING_DIRECTORY ${OTB_SOURCE_DIR}
                  OUTPUT_VARIABLE ci_short_sha)
else()
  set(ci_short_sha "$ENV{CI_COMMIT_SHORT_SHA}")
endif()

# Find the build name and CI profile
set(ci_profile wip)
set(ci_mr_source "$ENV{CI_MERGE_REQUEST_SOURCE_BRANCH_NAME}")
set(ci_mr_target "$ENV{CI_MERGE_REQUEST_TARGET_BRANCH_NAME}")
set(ci_mr_iid "$ENV{CI_MERGE_REQUEST_IID}")
set(ci_ref_name "$ENV{CI_COMMIT_REF_NAME}")
set (CTEST_BUILD_NAME ${ci_short_sha})
if(ci_mr_source AND ci_mr_target AND ci_mr_iid)
  set (CTEST_BUILD_NAME "${ci_mr_source} (MR ${ci_mr_iid})")
  set(ci_profile mr)
elseif(ci_ref_name)
  set (CTEST_BUILD_NAME "${ci_ref_name}")
  if("${ci_ref_name}" STREQUAL "develop")
    set(ci_profile develop)
  elseif("${ci_ref_name}" MATCHES "^release-[0-9]+\\.[0-9]+\$")
    set(ci_profile release)
  endif()
endif()

<<<<<<< HEAD
# Detect site
if(NOT DEFINED IMAGE_NAME)
  if(DEFINED ENV{IMAGE_NAME})
    set(IMAGE_NAME $ENV{IMAGE_NAME})
  endif()
endif()
=======
# set pipelines to enable documentation
set(ci_cookbook_profiles mr develop release)
set(ci_doxygen_profiles mr develop release)
list(FIND ci_cookbook_profiles ${ci_profile} ci_do_cookbook)
list(FIND ci_doxygen_profiles ${ci_profile} ci_do_doxygen)

#Warning, this variable is used in cdash_status.py. If change from 
# ${IMAGE_NAME} to something else do not forget to change it.
>>>>>>> df980730
set (CTEST_SITE "${IMAGE_NAME}")

# Directory variable
set (CTEST_SOURCE_DIRECTORY "${OTB_SOURCE_DIR}")
if(BUILD_DIR)
  set (CTEST_BINARY_DIRECTORY "${BUILD_DIR}")
else()
  set (CTEST_BINARY_DIRECTORY "${OTB_SOURCE_DIR}/build/")
endif()
if(INSTALL_DIR)
  set (CTEST_INSTALL_DIRECTORY "${INSTALL_DIR}")
else()
  set (CTEST_INSTALL_DIRECTORY "${OTB_SOURCE_DIR}/install/")
endif()
set (PROJECT_SOURCE_DIR "${OTB_SOURCE_DIR}")

# Ctest command value
set (CMAKE_COMMAND "cmake")

# Data directory setting
set (OTB_LARGEINPUT_ROOT "") # todo

message(STATUS "CI profile : ${ci_profile}")

#The following file set the CONFIGURE_OPTIONS variable
set (ENABLE_DOXYGEN OFF)
set (CONFIGURE_OPTIONS  "")
include ( "${CMAKE_CURRENT_LIST_DIR}/configure_option.cmake" )

# Sources are already checked out : do nothing for update
set(CTEST_GIT_UPDATE_CUSTOM echo No update)

# Look for a GIT command-line client.
find_program(CTEST_GIT_COMMAND NAMES git git.cmd)

# End of configuration


ctest_start (Experimental TRACK Experimental)

ctest_update()

ctest_configure(BUILD "${CTEST_BINARY_DIRECTORY}"
    SOURCE "${OTB_SOURCE_DIR}"
    OPTIONS "${CONFIGURE_OPTIONS}"
    RETURN_VALUE _configure_rv
    CAPTURE_CMAKE_ERROR _configure_error
    )

if ( NOT _configure_rv EQUAL 0 )
  # stop processing here
  ctest_submit()
  message( FATAL_ERROR "An error occurs during ctest_configure.")
endif()

ctest_build(BUILD "${CTEST_BINARY_DIRECTORY}"
            RETURN_VALUE _build_rv
            CAPTURE_CMAKE_ERROR _build_error
            )

if ( NOT _build_rv EQUAL 0 )
  message( SEND_ERROR "An error occurs during ctest_build.")
endif()

ctest_test(PARALLEL_LEVEL 8
           RETURN_VALUE _test_rv
           CAPTURE_CMAKE_ERROR _test_error
           )

if ( NOT _test_rv EQUAL 0 )
  message( SEND_ERROR "An error occurs during ctest_test.")
endif()

ctest_submit()

if(ENABLE_DOXYGEN)
  # compile doxygen
  ctest_build(BUILD "${CTEST_BINARY_DIRECTORY}"
              TARGET Documentation
              RETURN_VALUE _doxy_rv
              CAPTURE_CMAKE_ERROR _doxy_error
              )
endif()<|MERGE_RESOLUTION|>--- conflicted
+++ resolved
@@ -54,23 +54,18 @@
   endif()
 endif()
 
-<<<<<<< HEAD
+# set pipelines to enable documentation
+set(ci_cookbook_profiles mr develop release)
+set(ci_doxygen_profiles mr develop release)
+list(FIND ci_cookbook_profiles ${ci_profile} ci_do_cookbook)
+list(FIND ci_doxygen_profiles ${ci_profile} ci_do_doxygen)
+
 # Detect site
 if(NOT DEFINED IMAGE_NAME)
   if(DEFINED ENV{IMAGE_NAME})
     set(IMAGE_NAME $ENV{IMAGE_NAME})
   endif()
 endif()
-=======
-# set pipelines to enable documentation
-set(ci_cookbook_profiles mr develop release)
-set(ci_doxygen_profiles mr develop release)
-list(FIND ci_cookbook_profiles ${ci_profile} ci_do_cookbook)
-list(FIND ci_doxygen_profiles ${ci_profile} ci_do_doxygen)
-
-#Warning, this variable is used in cdash_status.py. If change from 
-# ${IMAGE_NAME} to something else do not forget to change it.
->>>>>>> df980730
 set (CTEST_SITE "${IMAGE_NAME}")
 
 # Directory variable
