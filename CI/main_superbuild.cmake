--- conflicted
+++ resolved
@@ -133,11 +133,7 @@
 include ( "${CMAKE_CURRENT_LIST_DIR}/configure_options.cmake" )
 
 # For superbuild we need remote module 
-<<<<<<< HEAD
-foreach(remote_module SertitObject Mosaic otbGRM DiapOTBModule OTBTemporalGapFilling)
-=======
 foreach(remote_module otbGRM DiapOTBModule OTBTemporalGapFilling) #Mosaic # #SertitObject
->>>>>>> d72265f9
     set ( CONFIGURE_OPTIONS 
       "${CONFIGURE_OPTIONS}-DModule_${remote_module}:BOOL=ON;")
 endforeach()
@@ -222,11 +218,7 @@
 execute_process(
   COMMAND ${MAKE_COMMAND} "install"
   WORKING_DIRECTORY ${CTEST_BINARY_DIRECTORY}
-<<<<<<< HEAD
-  RESULT_VARIABLE install_res
-=======
   RESULT_VARIABLE install_rv
->>>>>>> d72265f9
   OUTPUT_VARIABLE install_out
   ERROR_VARIABLE install_err
   )
@@ -238,12 +230,6 @@
   message( "install_err = ${install_err}" )
 endif()
 
-<<<<<<< HEAD
-# Artifacts can only be in project dir...
-# file ( COPY "${XDK_PATH}" DESTINATION "${OTB_SOURCE_DIR}/install")
-
-# include ( "${CMAKE_CURRENT_LIST_DIR}/main_packages.cmake" )
-=======
 # Install log
 file ( WRITE 
   "${OTB_SOURCE_DIR}/log/install_out_log.txt" "${install_out}")
@@ -252,5 +238,4 @@
 
 if ( NOT install_rv EQUAL 0 )
   message( SEND_ERROR "Install have failed.")
-endif()
->>>>>>> d72265f9
+endif()