--- conflicted
+++ resolved
@@ -23,16 +23,6 @@
 
 set (ENV{LANG} "C") # Only ascii output
 get_filename_component(OTB_SOURCE_DIR ${CMAKE_CURRENT_LIST_DIR} DIRECTORY)
-<<<<<<< HEAD
-get_filename_component(CI_PROJ_DIR ${OTB_SOURCE_DIR} DIRECTORY)
-
-# In GitLab we have :
-#   OTB_SOURCE_DIR=/builds/otb
-#   CI_PROJ_DIR=/builds
-
-set ( DEBUG "1" )
-=======
->>>>>>> 7b09c7e4
 
 set ( SUPERBUILD_SOURCE_DIR "${OTB_SOURCE_DIR}/SuperBuild" )
 
@@ -158,7 +148,6 @@
   message( "Superbuild is already build for ${IMAGE_NAME} with sources as ${SB_MD5}")
 else()
   message( "No build available, this job will build and push OTB_DEPENDS")
-<<<<<<< HEAD
   ####################################
   # Back to build
   
@@ -207,56 +196,7 @@
     "--branch" "master" "--depth" "1" "superbuild-artifact"
     WORKING_DIRECTORY "${OTB_SOURCE_DIR}"
     )
-  
-  # setting up the repo
-  # StrictHostKeyChecking so we don't have to add the host as a known key
-  # -F /dev/null so the agent is not taking a default file ~/.ssh/..
-  #~ execute_process(
-    #~ COMMAND ${GIT} "config" "core.sshCommand"
-    #~ "ssh -o StrictHostKeyChecking=no -F /dev/null"
-    #~ WORKING_DIRECTORY ${SB_ARTIFACT_GIT}
-    #~ RESULT_VARIABLE ssh_res
-    #~ OUTPUT_VARIABLE ssh_out
-    #~ ERROR_VARIABLE ssh_err
-    #~ )
-  #~ 
-  #~ if ( DEBUG )
-    #~ message( "Step 1: ssh")
-    #~ message( "ssh_res = ${ssh_res}" )
-    #~ message( "ssh_out = ${ssh_out}" )
-    #~ message( "ssh_err = ${ssh_err}" )
-  #~ endif()
-  
-  #~ execute_process(
-    #~ COMMAND ${GIT} "config" "user.mail" "otbbot@orfeo-toolbox.org"
-    #~ WORKING_DIRECTORY ${SB_ARTIFACT_GIT}
-    #~ RESULT_VARIABLE mail_res
-    #~ OUTPUT_VARIABLE mail_out
-    #~ ERROR_VARIABLE mail_err
-    #~ )
-  #~ 
-  #~ if ( DEBUG )
-    #~ message( "Step 2: mail")
-    #~ message( "mail_res = ${mail_res}" )
-    #~ message( "mail_out = ${mail_out}" )
-    #~ message( "mail_err = ${mail_err}" )
-  #~ endif()
-  #~ 
-  #~ execute_process(
-    #~ COMMAND ${GIT} "config" "user.name" "otbbot"
-    #~ WORKING_DIRECTORY ${SB_ARTIFACT_GIT}
-    #~ RESULT_VARIABLE name_res
-    #~ OUTPUT_VARIABLE name_out
-    #~ ERROR_VARIABLE name_err
-    #~ )
-  #~ 
-  #~ if ( DEBUG )
-    #~ message( "Step 3: name")
-    #~ message( "name_res = ${name_res}" )
-    #~ message( "name_out = ${name_out}" )
-    #~ message( "name_err = ${name_err}" )
-  #~ endif()
-  #~ 
+
   # create a branche
   execute_process(
     COMMAND ${GIT} "checkout" "-b" "${BRANCH_NAME}"
@@ -271,89 +211,6 @@
     message( "co_res = ${co_res}" )
     message( "co_out = ${co_out}" )
     message( "co_err = ${co_err}" )
-=======
-endif()
-####################################
-# Back to build
-
-ctest_build(BUILD "${CTEST_BINARY_DIRECTORY}"
-            TARGET "OTB_DEPENDS"
-            RETURN_VALUE _build_rv
-            NUMBER_ERRORS _build_nb_err
-            CAPTURE_CMAKE_ERROR _build_error
-            )
-
-if ( DEBUG )
-  message( "Status for build:" )
-  message("_build_rv=${_build_rv}")
-  message("_build_nb_err=${_build_nb_err}")
-  message("_build_error=${_build_error}")
-endif()
-
-if ( ( NOT ${_build_nb_err} EQUAL 0 ) OR ( ${_build_error} EQUAL -1 ))
-  message( FATAL_ERROR "An error occurs during ctest_build.")
-endif()
-
-ctest_submit()
-
-########################################################################
-########################################################################
-# Git process
-########################################################################
-########################################################################
-
-# WE PUSH ONLY IF BUILD SUCCEED
-# The image used will be passed to this script.
-# TODO verify that images does not have forbidden char in there name
-# TODO right now we rely on ctest_build to know whether there has been an error
-# in build, whereas SuperBuild does not necessarily return an error if something
-# goes wrong
-
-# REPOSITORY_GIT_URL and REMOTE whould be the same. Right now there are
-# different because one is https and one is ssh. Both should be ssh.
-set( REPOSITORY_GIT_URL "git@gitlab.orfeo-toolbox.org:gbonnefille/superbuild-artifact.git")
-# We clone master to have a basic configuration, mainly a correct .gitattribute
-# git clone $REMOTE --branch master --depth 1 superbuild-artifact
-execute_process(
-  COMMAND ${GIT} "clone" "${REPOSITORY_GIT_URL}"
-  "--branch" "master" "--depth" "1" "superbuild-artifact"
-  WORKING_DIRECTORY "${OTB_SOURCE_DIR}"
-  )
-set ( SB_ARTIFACT_GIT "${OTB_SOURCE_DIR}/superbuild-artifact" )
-
-# create a branche
-execute_process(
-  COMMAND ${GIT} "checkout" "-b" "${BRANCH_NAME}"
-  WORKING_DIRECTORY ${SB_ARTIFACT_GIT}
-  RESULT_VARIABLE co_res
-  OUTPUT_VARIABLE co_out
-  ERROR_VARIABLE co_err
-  )
-
-if ( DEBUG )
-  message( "Step 4: check-o")
-  message( "co_res = ${co_res}" )
-  message( "co_out = ${co_out}" )
-  message( "co_err = ${co_err}" )
-endif()
-
-set ( SB_TAR_NAME "SuperBuild_Install.tar" )
-
-# Creating the tar
-# May be for easier maintainability the tar name should be the same as the
-# file inside.
-execute_process(
-  COMMAND ${CMAKE_COMMAND} "-E" "tar" "cf" "${SB_ARTIFACT_GIT}/${SB_TAR_NAME}"
-  -- "${CTEST_INSTALL_DIRECTORY}"
-  WORKING_DIRECTORY ${OTB_SOURCE_DIR}
-  )
-
-if ( DEBUG )
-  if (EXISTS "${SB_ARTIFACT_GIT}/${SB_TAR_NAME}")
-    message("Tar file exists in superbuild_artefact at: ${SB_ARTIFACT_GIT}/${SB_TAR_NAME}")
-  else()
-    message("Tar file does not exist")
->>>>>>> 7b09c7e4
   endif()
   
   set ( SB_TAR_NAME "SuperBuild_Install.tar" )
@@ -374,7 +231,7 @@
     )
 
   # In a near futur it might be nice to clean up the mess we made...
-  
+
   if ( DEBUG )
     if (EXISTS "${SB_ARTIFACT_GIT}/${SB_TAR_NAME}")
       message("Tar file exists in superbuild_artefact at: ${SB_ARTIFACT_GIT}/${SB_TAR_NAME}")
@@ -391,15 +248,14 @@
     OUTPUT_VARIABLE add_out
     ERROR_VARIABLE add_err
     )
-  
+
   if ( DEBUG )
     message( "Step 5: add")
     message( "add_res = ${add_res}" )
     message( "add_out = ${add_out}" )
     message( "add_err = ${add_err}" )
   endif()
-  
-  
+
   # commit
   # We need the author because otherwise the mail is wrong
   # In our case if toto is deploying a key in superbuild-artifact repo
@@ -412,15 +268,14 @@
     OUTPUT_VARIABLE com_out
     ERROR_VARIABLE com_err
     )
-  
+
   if ( DEBUG )
     message( "Step 6: com")
     message( "com_res = ${com_res}" )
     message( "com_out = ${com_out}" )
     message( "com_err = ${com_err}" )
   endif()
-  
-  
+
   # This part is just for debug
   if ( DEBUG )
     execute_process(
@@ -430,13 +285,13 @@
       OUTPUT_VARIABLE log_out
       ERROR_VARIABLE log_err
       )
-  
+
     message( "Step 6bis: log")
     message( "log_res = ${log_res}" )
     message( "log_out = ${log_out}" )
     message( "log_err = ${log_err}" )
   endif()
-  
+
   # push
   # we should be able to do a simple : git push origin $BRANCH_NAME
   execute_process(
@@ -446,7 +301,7 @@
     OUTPUT_VARIABLE push_out
     ERROR_VARIABLE push_err
     )
-  
+
   if ( DEBUG )
     message( "Step 7: push")
     message( "push_res = ${push_res}" )
