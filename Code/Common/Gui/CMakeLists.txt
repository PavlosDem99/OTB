############################################################################
# Source files of Common library

# Package GUI (files ordered by lexicographical order i.e. ease of search).
set( Common_Gui_SOURCES
  mvdAboutDialog.cxx
  mvdAbstractDragAndDropEventFilter.cxx
  mvdAbstractModelController.cxx
  mvdApplicationsToolBox.cxx
  mvdColorBandDynamicsWidget.cxx
  mvdColorDynamicsController.cxx
  mvdColorDynamicsWidget.cxx
  mvdColorSetupController.cxx
  mvdColorSetupWidget.cxx
  mvdDatabaseBrowserController.cxx
  mvdDatabaseBrowserWidget.cxx
  mvdDatabaseBrowserWidgetTest.cxx
  mvdDatabaseTreeWidget.cxx
  mvdDatasetCreationProgressDialog.cxx
  mvdDatasetDragAndDropEventFilter.cxx
  mvdDatasetPropertiesController.cxx
  mvdDatasetPropertiesWidget.cxx
  mvdDoubleValidator.cxx
  mvdDropLineEdit.cxx
  mvdFilenameDragAndDropEventFilter.cxx
  mvdGui.cxx
  mvdHistogramController.cxx
  mvdHistogramPlotPicker.cxx
  mvdHistogramWidget.cxx
  mvdI18nApplication.cxx
  mvdI18nMainWindow.cxx
  mvdImageViewManipulator.cxx
  mvdImageViewRenderer.cxx
  mvdImageViewWidget.cxx
<<<<<<< HEAD
  mvdImportImagesDialog.cxx
=======
  mvdImportImageDialog.cxx
>>>>>>> 05a1fe1d
  mvdKeymapDialog.cxx
  mvdLayerStackController.cxx
  mvdLayerStackItemModel.cxx
  mvdLayerStackWidget.cxx
  mvdMainWindowTitleLoader.cxx
  mvdMultiResolutionPyramidWidget.cxx
  #mvdMyWidget.cxx
  mvdPixelDescriptionWidget.cxx
  mvdQuicklookViewManipulator.cxx
  mvdQuicklookViewRenderer.cxx
  mvdSearchableTreeWidget.cxx
  mvdStatusBarWidget.cxx
  mvdTaskProgressDialog.cxx
  mvdTreeWidget.cxx
  mvdTreeWidgetItem.cxx
  mvdTreeWidgetItemDragAndDropEventFilter.cxx
  mvdShaderWidget.cxx
)

#############################################################################
# Qt's MOC header files for Common library (QObject derived classes).

# Package GUI (files ordered by lexicographical order i.e. ease of search).
set( Common_Gui_HEADERS_MOC
  mvdAboutDialog.h
  mvdAbstractDragAndDropEventFilter.h
  mvdAbstractImageViewManipulator.h
  mvdAbstractImageViewRenderer.h
  mvdAbstractModelController.h
  mvdApplicationsToolBox.h
  mvdColorBandDynamicsWidget.h
  mvdColorDynamicsController.h
  mvdColorDynamicsWidget.h
  mvdColorSetupController.h
  mvdColorSetupWidget.h
  mvdDatabaseBrowserController.h
  mvdDatabaseBrowserWidget.h
  mvdDatabaseBrowserWidgetTest.h
  mvdDatabaseTreeWidget.h
  mvdDatasetCreationProgressDialog.h
  mvdDatasetDragAndDropEventFilter.h
  mvdDatasetPropertiesController.h
  mvdDatasetPropertiesWidget.h
  mvdDoubleValidator.h
  mvdDropLineEdit.h
  mvdFilenameDragAndDropEventFilter.h
  #mvdGui.h
  mvdHistogramController.h
  mvdHistogramPlotPicker.h
  mvdHistogramWidget.h
  mvdI18nApplication.h
  mvdI18nMainWindow.h
  mvdImageViewManipulator.h
  mvdImageViewRenderer.h
  mvdImageViewWidget.h
<<<<<<< HEAD
  mvdImportImagesDialog.h
=======
  mvdImportImageDialog.h
>>>>>>> 05a1fe1d
  mvdKeymapDialog.h
  mvdLayerStackController.h
  mvdLayerStackItemModel.h
  mvdLayerStackWidget.h
  mvdMainWindowTitleLoader.h
  mvdMultiResolutionPyramidWidget.h
  #mvdMyWidget.h
  mvdPixelDescriptionWidget.h
  mvdQuicklookViewManipulator.h
  mvdQuicklookViewRenderer.h
  mvdSearchableTreeWidget.h
  mvdStatusBarWidget.h
  mvdTaskProgressDialog.h
  mvdTreeWidget.h
  #mvdTreeWidgetItem.h
  mvdTreeWidgetItemDragAndDropEventFilter.h
  mvdShaderWidget.h
)

#############################################################################
# Qt designer UI files
set( Common_Gui_FORMS
  mvdAboutDialog.ui
  mvdApplicationsToolBox.ui
  mvdColorBandDynamicsWidget.ui
  mvdColorDynamicsWidget.ui
  mvdColorSetupWidget.ui
  mvdDatabaseBrowserWidget.ui
  mvdDatabaseBrowserWidgetTest.ui
  mvdDatasetCreationProgressDialog.ui
  mvdDatasetPropertiesWidget.ui
  mvdHistogramWidget.ui
<<<<<<< HEAD
  mvdImportImagesDialog.ui
=======
  mvdImportImageDialog.ui
>>>>>>> 05a1fe1d
  mvdKeymapDialog.ui
  mvdLayerStackWidget.ui
  mvdMultiResolutionPyramidWidget.ui
  #mvdMyWidget.ui
  mvdPixelDescriptionWidget.ui
  mvdSearchableTreeWidget.ui
  mvdShaderWidget.ui
  mvdStatusBarWidget.ui
  mvdVideoColorToolBox.ui
)

# Qt resources
set( Common_Gui_RESOURCES
  # mvdApplicationsToolBox.qrc
  # mvdDatabaseBrowserController.qrc
  # mvdIcons.qrc
)

include_directories(
  ${Monteverdi_BINARY_DIR}
  #
  ${Monteverdi_SOURCE_DIR}/Code/Common
  #${Monteverdi_SOURCE_DIR}/Code/Common/Gui
  #
  ${Monteverdi_BINARY_DIR}/Code/Common
  ${Monteverdi_BINARY_DIR}/Code/Common/Gui
  #
  ${QWT_INCLUDE_DIRS}
)

# message( "INCLUDE_DIRECTORIES: ${INCLUDE_DIRECTORIES}" )

#############################################################################
# Qt4 wrapped files.
qt4_wrap_cpp( Common_Gui_SRC_MOC ${Common_Gui_HEADERS_MOC} )
qt4_wrap_ui( Common_Gui_FORMS_HEADERS ${Common_Gui_FORMS}  )
qt4_add_resources( Common_Gui_RESOURCES_RCC ${Common_Gui_RESOURCES} )

########################################################################
# Qt4 translations.

# Sources files to translate.
add_to_qt4_i18n_sources( 
  ${Common_Gui_SOURCES}
  ${Common_Gui_HEADERS_MOC}
  ${Common_Gui_FORMS}
)

#############################################################################
add_library(Monteverdi_Gui
  ${Common_Gui_SOURCES}
  ${Common_Gui_FORMS_HEADERS}
  ${Common_Gui_SRC_MOC}
  ${Common_Gui_RESOURCES_RCC}
)

#############################################################################
target_link_libraries(Monteverdi_Gui
  Monteverdi_Core
  ${OTB_LIBRARIES}
  ${OPENGL_LIBRARIES}
  ${GLEW_LIBRARIES}
  #Qt4::QtCore
  Qt4::QtGui
  Qt4::QtOpenGL
  ${QWT_LIBRARIES}
)

set_target_properties(Monteverdi_Gui
  PROPERTIES ${Monteverdi_LIBRARY_PROPERTIES}
)

#############################################################################
# INSTALL Common application.
install(
  TARGETS Monteverdi_Gui
  RUNTIME DESTINATION ${Monteverdi_INSTALL_BIN_DIR} COMPONENT Runtime
  LIBRARY DESTINATION ${Monteverdi_INSTALL_LIB_DIR} COMPONENT Runtime
  ARCHIVE DESTINATION ${Monteverdi_INSTALL_LIB_DIR} COMPONENT Development
)

#############################################################################<|MERGE_RESOLUTION|>--- conflicted
+++ resolved
@@ -32,11 +32,8 @@
   mvdImageViewManipulator.cxx
   mvdImageViewRenderer.cxx
   mvdImageViewWidget.cxx
-<<<<<<< HEAD
+  mvdImportImageDialog.cxx
   mvdImportImagesDialog.cxx
-=======
-  mvdImportImageDialog.cxx
->>>>>>> 05a1fe1d
   mvdKeymapDialog.cxx
   mvdLayerStackController.cxx
   mvdLayerStackItemModel.cxx
@@ -92,11 +89,8 @@
   mvdImageViewManipulator.h
   mvdImageViewRenderer.h
   mvdImageViewWidget.h
-<<<<<<< HEAD
+  mvdImportImageDialog.h
   mvdImportImagesDialog.h
-=======
-  mvdImportImageDialog.h
->>>>>>> 05a1fe1d
   mvdKeymapDialog.h
   mvdLayerStackController.h
   mvdLayerStackItemModel.h
@@ -129,11 +123,8 @@
   mvdDatasetCreationProgressDialog.ui
   mvdDatasetPropertiesWidget.ui
   mvdHistogramWidget.ui
-<<<<<<< HEAD
+  mvdImportImageDialog.ui
   mvdImportImagesDialog.ui
-=======
-  mvdImportImageDialog.ui
->>>>>>> 05a1fe1d
   mvdKeymapDialog.ui
   mvdLayerStackWidget.ui
   mvdMultiResolutionPyramidWidget.ui
