/*=========================================================================

 Program:   ORFEO Toolbox
 Language:  C++
 Date:      $Date$
 Version:   $Revision$


 Copyright (c) Centre National d'Etudes Spatiales. All rights reserved.
 See OTBCopyright.txt for details.


 This software is distributed WITHOUT ANY WARRANTY; without even
 the implied warranty of MERCHANTABILITY or FITNESS FOR A PARTICULAR
 PURPOSE.  See the above copyright notices for more information.

 =========================================================================*/
#include "otbWrapperCommandLineLauncher.h"

// Single value parameter
#include "otbWrapperChoiceParameter.h"
#include "otbWrapperDirectoryParameter.h"
#include "otbWrapperEmptyParameter.h"
#include "otbWrapperInputFilenameParameter.h"
#include "otbWrapperOutputFilenameParameter.h"
#include "otbWrapperComplexInputImageParameter.h"
#include "otbWrapperInputImageParameter.h"
#include "otbWrapperInputVectorDataParameter.h"
#include "otbWrapperNumericalParameter.h"
#include "otbWrapperOutputImageParameter.h"
#include "otbWrapperOutputVectorDataParameter.h"
#include "otbWrapperRadiusParameter.h"
#include "otbWrapperStringParameter.h"
#include "otbWrapperListViewParameter.h"
#include "otbWrapperRAMParameter.h"
#include "otbWrapperOutputProcessXMLParameter.h"
#include "otbWrapperAddProcessToWatchEvent.h"

// List value parameter
#include "otbWrapperInputImageListParameter.h"
#include "otbWrapperInputVectorDataListParameter.h"
#include "otbWrapperInputFilenameListParameter.h"
#include "otbWrapperStringListParameter.h"

#include "otbImageFileWriter.h"


#include "otbWrapperApplicationRegistry.h"
#include "otbWrapperApplication.h"
#include "otbWrapperTypes.h"
#include <itksys/RegularExpression.hxx>
#include <string>
#include <iostream>

namespace otb
{
namespace Wrapper
{

CommandLineLauncher::CommandLineLauncher() :
  m_Expression(""), m_WatcherList(), m_ReportProgress(true), m_MaxKeySize(0)
{
  m_Application = NULL;
  m_Parser = CommandLineParser::New();
  m_LogOutput = itk::StdStreamLogOutput::New();
  m_LogOutput->SetStream(std::cout);

  // Add the callback to be added when a AddProcessToWatch event is invoked
  m_AddProcessCommand = AddProcessCommandType::New();
  m_AddProcessCommand->SetCallbackFunction(this, &CommandLineLauncher::LinkWatchers);
}

CommandLineLauncher::CommandLineLauncher(const char * exp) :
  m_Expression(exp)
{
  m_Application = NULL;
  m_Parser = CommandLineParser::New();
}

CommandLineLauncher::~CommandLineLauncher()
{
  this->DeleteWatcherList();
}

void CommandLineLauncher::DeleteWatcherList()
{
  for (unsigned int i = 0; i < m_WatcherList.size(); i++)
    {
    delete m_WatcherList[i];
    m_WatcherList[i] = NULL;
    }
  m_WatcherList.clear();
}

bool CommandLineLauncher::Load(const std::string & exp)
{
  m_Expression = exp;
  return this->Load();
}

bool CommandLineLauncher::Load()
{
  // Add a space to clarify output logs
  std::cerr << std::endl;
  if (m_Expression == "")
    {
    itkExceptionMacro("No expression specified...");
    }

  if (this->CheckParametersPrefix() == false)
    {
    std::cerr << "ERROR: Parameter keys have to set using \"-\", not \"--\"" << std::endl;
    return false;
    }

  if (this->CheckUnicity() == false)
    {
    std::cerr << "ERROR: At least one key is not unique in the expression..." << std::endl;
    return false;
    }

  if (this->LoadPath() == false)
    {
    if (m_Parser->GetPathsAsString(m_Expression).size() != 0)
      {
      std::cerr << "ERROR: At least one specified path within \"" << m_Parser->GetPathsAsString(m_Expression)
                << "\" is invalid or doesn't exist..." << std::endl;
      return false;
      }
    }

  this->LoadApplication();

  return true;
}

bool CommandLineLauncher::Execute()
{
  if (this->BeforeExecute() == false)
    {
    return false;
    }

  if( m_Application->Execute() == 0 )
    {
    this->DisplayOutputParameters();
    return true;
    }
  else
    return false;
}

bool CommandLineLauncher::ExecuteAndWriteOutput()
{
  try
    {
    if (this->BeforeExecute() == false)
      {
      return false;
      }

    if( m_Application->ExecuteAndWriteOutput() == 0 )
      {
      this->DisplayOutputParameters();
      }
    else
      return false;
    }
  catch(std::exception& err)
    {
    std::ostringstream message;
    message << "The following error occurred during application execution : " << err.what() << std::endl;
    m_Application->GetLogger()->Write( itk::LoggerBase::FATAL, message.str() );
    return false;
    }
  catch(...)
    {
    m_Application->GetLogger()->Write( itk::LoggerBase::FATAL, "An unknown exception has been raised during application execution" );
    return false;
    }

  return true;
}

bool CommandLineLauncher::BeforeExecute()
{
  if (m_Application.IsNull())
    {
    std::cerr << "ERROR: No loaded application..." << std::endl;
    return false;
    }

  // Check if there's keys in the expression if the application takes
  // at least 1 mandatory parameter
  const std::vector<std::string> appKeyList = m_Application->GetParametersKeys(true);
  std::vector<std::string> keyList = m_Parser->GetKeyList( m_Expression );

  if( appKeyList.size()!=0 && keyList.size()==0 )
    {
    std::cerr << "ERROR: Waiting for at least one parameter..." << std::endl;
    this->DisplayHelp();
    return false;
    }

  // if help is asked...
  if (m_Parser->IsAttributExists("-help", m_Expression) == true)
    {
    this->DisplayHelp();
    return false;
    }

  // if we want to load test environnement
  if (m_Parser->IsAttributExists("-testenv", m_Expression) == true)
    {
    this->LoadTestEnv();
    }

  // Check the key validity (ie. exist in the application parameters)
  std::string unknownKey;
  if (this->CheckKeyValidity(unknownKey) == false)
    {
    std::cerr << "ERROR: option -"<<unknownKey<<" does not exist in the application." << std::endl;
    this->DisplayHelp();
    return false;
    }
  try
    {
    if (this->LoadParameters() != OKPARAM)
      {
      std::cerr << "ERROR: Troubles loading parameter, please check your line argument..." << std::endl;
      // Force to reload the application, the LoadParameters can change wrong values
      this->LoadApplication();
      m_Application->Init();
      this->DisplayHelp();

      return false;
      }
    }
  catch (itk::ExceptionObject& err)
    {
    std::cerr << "ERROR: Troubles in parameter setting, please check your line argument..." << std::endl;
    std::cerr << err.GetDescription() << std::endl;
    // Force to reload the application, the LoadParameters can change wrong values
    this->LoadApplication();
    m_Application->Init();
    this->DisplayHelp();

    return false;
    }

  // Check for the progress report
  if (m_Parser->IsAttributExists("-progress", m_Expression) == true)
    {
    std::vector<std::string> val;
    val = m_Parser->GetAttribut("-progress", m_Expression);
    if (val.size() != 1)
      {
      std::cerr << "ERROR: Invalid progress argument, must be unique value..." << std::endl;
      return false;
      }
    if (val[0] == "1" || val[0] == "true")
      {
      m_ReportProgress = true;
      }
    else
      if (val[0] == "0" || val[0] == "false")
        {
        m_ReportProgress = false;
        }
      else
        {
        std::cerr << "ERROR: Invalid progress argument, must be 0, 1, false or true..." << std::endl;
        // Force to reload the application, the LoadParameters can change wrong values
        this->LoadApplication();
        this->DisplayHelp();

        return false;
        }
    }

  return true;
}

bool CommandLineLauncher::LoadPath()
{
  std::vector<std::string> pathList;
  // If users has set path...
  if (m_Parser->GetPaths(pathList, m_Expression) == CommandLineParser::OK)
    {
    for (unsigned i = 0; i < pathList.size(); i++)
      {
      ApplicationRegistry::AddApplicationPath(pathList[i]);
      }
    }
  else
    {
    return false;
    }

  return true;
}

void CommandLineLauncher::LoadApplication()
{
  // Look for the module name
  std::string moduleName;
  if (m_Parser->GetModuleName(moduleName, m_Expression) != CommandLineParser::OK)
    {
    std::cerr << "ERROR: LoadApplication, no module found..." << std::endl;
    return;
    }

  // Instantiate the application using the factory
  m_Application = ApplicationRegistry::CreateApplication(moduleName);

  if (m_Application.IsNull())
    {
    std::cerr << "ERROR: Could not find application \"" << moduleName << "\"" << std::endl;

    const char * ITK_AUTOLOAD_PATH = itksys::SystemTools::GetEnv("ITK_AUTOLOAD_PATH");
    std::cerr << "ERROR: Module search path: " << (ITK_AUTOLOAD_PATH ? ITK_AUTOLOAD_PATH : "none (check ITK_AUTOLOAD_PATH)") << std::endl;

    std::vector<std::string> list = ApplicationRegistry::GetAvailableApplications();
    if (list.size() == 0)
      {
      std::cerr << "ERROR: Available modules : none." << std::endl;
      }
    else
      {
      std::cerr << "ERROR: Available modules :" << std::endl;
      for (std::vector<std::string>::const_iterator it = list.begin(); it != list.end(); ++it)
        {
        std::cerr << "\t" << *it << std::endl;
        }
      }
    }
  else
    {
    // Attach log output to the Application logger
    m_Application->GetLogger()->SetTimeStampFormat(itk::LoggerBase::HUMANREADABLE);
    m_Application->GetLogger()->AddLogOutput(m_LogOutput);

    // Add an observer to the AddedProcess event
    m_Application->AddObserver(AddProcessToWatchEvent(), m_AddProcessCommand.GetPointer());

    }
}

CommandLineLauncher::ParamResultType CommandLineLauncher::LoadParameters()
{
  if (m_Application.IsNull())
    {
    itkExceptionMacro("No application loaded");
    }

  const std::vector<std::string> appKeyList = m_Application->GetParametersKeys(true);
  // Loop over each parameter key declared in the application
  for (unsigned int i = 0; i < appKeyList.size(); i++)
    {
    const std::string paramKey(appKeyList[i]);
    std::vector<std::string> values;

    Parameter::Pointer param = m_Application->GetParameterByKey(paramKey);
    ParameterType type = m_Application->GetParameterType(paramKey);

    const bool paramExists(m_Parser->IsAttributExists(std::string("-").append(paramKey), m_Expression));

    // if param is a Group, dont do anything, ParamGroup dont have values
    if (type != ParameterType_Group)
      {
      // Get the attribute relative to this key as vector
      values = m_Parser->GetAttribut(std::string("-").append(paramKey), m_Expression);

      // If the param does not exists in the cli, dont try to set a
      // value on it, an exception will be thrown later in this function
      if (paramExists)
        {
        // Check if there is a value associated to the attribute
        if ( values.empty() )
          {
          std::cerr << "ERROR: No value associated to the parameter : \"" << paramKey << "\", invalid number of values " << values.size() << std::endl;
          return INVALIDNUMBEROFVALUE;
          }

          param->SetUseXMLValue(false);

        // Ensure that the parameter is enabled
        m_Application->EnableParameter(paramKey);

        if (type == ParameterType_InputVectorDataList)
          {
          dynamic_cast<InputVectorDataListParameter *> (param.GetPointer())->SetListFromFileName(values);
          }
        else
          if (type == ParameterType_InputImageList)
            {
            dynamic_cast<InputImageListParameter *> (param.GetPointer())->SetListFromFileName(values);
            }
          else
            if (type == ParameterType_InputFilenameList)
              {
              dynamic_cast<InputFilenameListParameter *> (param.GetPointer())->SetListFromFileName(values);
              }
            else
              if (type == ParameterType_StringList)
                {
                dynamic_cast<StringListParameter *> (param.GetPointer())->SetValue(values);
                }
              else
                if (type == ParameterType_String)
                  {
                  dynamic_cast<StringParameter *> (param.GetPointer())->SetValue( m_Parser->GetAttributAsString(std::string("-").append(paramKey), m_Expression) );
                  }
                else
                  if (type == ParameterType_OutputImage)
                    {
                    m_Application->SetParameterString(paramKey, values[0]);
                    // Check if pixel type is given
                    if (values.size() == 2)
                      {
                      ImagePixelType outPixType = ImagePixelType_float;
                      if (values[1] == "uint8")
                        outPixType = ImagePixelType_uint8;
                      else if (values[1] == "int16")
                        outPixType = ImagePixelType_int16;
                      else if (values[1] == "uint16")
                        outPixType = ImagePixelType_uint16;
                      else if (values[1] == "int32")
                        outPixType = ImagePixelType_int32;
                      else if (values[1] == "uint32")
                        outPixType = ImagePixelType_uint32;
                      else if (values[1] == "float")
                        outPixType = ImagePixelType_float;
                      else if (values[1] == "double")
                        outPixType = ImagePixelType_double;
                      else
                        {
                        return WRONGPARAMETERVALUE;
                        }
                      dynamic_cast<OutputImageParameter *> (param.GetPointer())->SetPixelType(outPixType);
                      }
                    else
                      if (values.size() != 1 && values.size() != 2)
                        {
                        std::cerr << "ERROR: Invalid number of value for: \"" << paramKey << "\", invalid number of values " << values.size() << std::endl;
                        return INVALIDNUMBEROFVALUE;
                        }
                    }
                  else
                    if (type == ParameterType_ListView)
                      {
                      dynamic_cast<ListViewParameter *> (param.GetPointer())->SetSelectedNames(values);
                      }
                    else
                      if(values.size() != 1)
                        {
                        // Handle space in filename. Only for input
                        // files or directories
                        if (type == ParameterType_Directory || type == ParameterType_InputFilename || type == ParameterType_ComplexInputImage ||
                            type == ParameterType_InputImage || type == ParameterType_InputVectorData ||  type == ParameterType_OutputVectorData )
                          {
                          for(unsigned int i=1; i<values.size(); i++)
                            {
                            values[0].append(" ");
                            values[0].append(values[i]);
                            }
                          }
                        else if (!param->GetAutomaticValue())
                          {
                          std::cerr << "ERROR: Invalid number of value for: \"" << paramKey << "\", must have 1 value, not  "
                                    << values.size() << std::endl;
                          return INVALIDNUMBEROFVALUE;
                          }
                        }

        // Single value parameter
<<<<<<< HEAD
        if (type == ParameterType_Choice || type == ParameterType_Float || type == ParameterType_Int || 
	    type == ParameterType_Radius || type == ParameterType_Directory || type == ParameterType_InputFilename || 
	    type == ParameterType_InputFilenameList || type == ParameterType_OutputFilename || 
	    type == ParameterType_ComplexInputImage || type == ParameterType_InputImage || 
	    type == ParameterType_InputVectorData || type == ParameterType_InputVectorDataList || 
	    type == ParameterType_OutputVectorData || type == ParameterType_RAM || 
	    type == ParameterType_OutputProcessXML || type == ParameterType_InputProcessXML)
=======
        if (type == ParameterType_Choice || type == ParameterType_Float || type == ParameterType_Int ||
           type == ParameterType_Radius || type == ParameterType_Directory || type == ParameterType_InputFilename ||
           type == ParameterType_InputFilenameList || type == ParameterType_OutputFilename ||
           type == ParameterType_ComplexInputImage || type == ParameterType_InputImage ||
           type == ParameterType_InputVectorData || type == ParameterType_InputVectorDataList ||
           type == ParameterType_OutputVectorData || type == ParameterType_RAM ||
           type == ParameterType_OutputProcessXML || type == ParameterType_InputProcessXML)
>>>>>>> 2ecf6818
          {
          m_Application->SetParameterString(paramKey, values[0]);                  
          }
        else
          if (type == ParameterType_Empty)
            {
            if (values[0] == "1" || values[0] == "true")
              {
              dynamic_cast<EmptyParameter *> (param.GetPointer())->SetActive(true);
              }
            else
              if (values[0] == "0" || values[0] == "false")
                {
                dynamic_cast<EmptyParameter *> (param.GetPointer())->SetActive(false);
                }
<<<<<<< HEAD
	      else
		{
		  std::cerr << "ERROR: Wrong parameter value: " << paramKey << std::endl;
		  return WRONGPARAMETERVALUE;
=======
             else
              {
                std::cerr << "ERROR: Wrong parameter value: " << paramKey << std::endl;
                return WRONGPARAMETERVALUE;
>>>>>>> 2ecf6818
                }
            }
        // Update the flag UserValue
        param->SetUserValue(true);
        // Call the DoUpdateParameter to update dependant params
        m_Application->UpdateParameters();
        }
      }

    // When a parameter is mandatory :
    // it must be set if :
    //  - The param is root
    //  - The param is not root and belonging to a Mandatory Group
    //    wich is activated
    bool mustBeSet = false;
    const bool hasValue = m_Application->HasValue(paramKey);

    if( param->GetMandatory() == true && param->GetRole() != Role_Output && type != ParameterType_Group)
      {
      // check if the parameter is linked to a root parameter with a chain of active parameters
      if( param->IsRoot() || param->GetRoot()->IsRoot())
        {
        // the parameter is a root or inside a group at root level
        mustBeSet = true;
        }
      else
        {
        Parameter* currentParam = param->GetRoot();
        while (!currentParam->IsRoot())
          {
          if (!currentParam->GetActive())
            {
            // the missing parameter is not on an active branch : we can ignore it
            break;
            }
          currentParam = currentParam->GetRoot();

          if (currentParam->IsRoot())
            {
            // the missing parameter is on an active branch : we need it
            mustBeSet = true;
            }
          }
        }
      }

    const char *inXMLKey = "inxml";
    const bool paramInXMLExists(m_Parser->IsAttributExists(std::string("-").append(inXMLKey), m_Expression));
    if(paramInXMLExists)
      {
        //skip if mandatory parameters are missing because we have it already in XML
        mustBeSet = false;
      }

    if( mustBeSet )
      {
      if (!paramExists)
        {
        // If key doesn't exist and parameter hasn't default value set...
        if (!hasValue)
          {
          std::cerr << "ERROR: Missing mandatory parameter: " << paramKey << "  " << m_Application->HasValue(paramKey)
                    << std::endl;
          return MISSINGMANDATORYPARAMETER;
          }
        }
      else
        {
        values = m_Parser->GetAttribut(std::string("-").append(paramKey), m_Expression);
        if (values.size() == 0 && !m_Application->HasValue(paramKey))
          {
          std::cerr << "ERROR: Missing mandatory parameter: " << paramKey << std::endl;
          return MISSINGPARAMETERVALUE;
          }
        }
      }

    // Check if non mandatory parameter have values
    else
      {
      if( paramExists )
        {
        values = m_Parser->GetAttribut(std::string("-").append(paramKey), m_Expression);
        if (values.size() == 0)
          {
          std::cerr << "ERROR: Missing non-mandatory parameter: " << paramKey << std::endl;
          return MISSINGPARAMETERVALUE;
          }
        }

      }
    }
  return OKPARAM;
}

void CommandLineLauncher::LinkWatchers(itk::Object * caller, const itk::EventObject & event)
{
  // Report the progress only if asked
  if (m_ReportProgress)
    {

    if (typeid(otb::Wrapper::AddProcessToWatchEvent) == typeid( event ))
      {
      const AddProcessToWatchEvent* eventToWatch = dynamic_cast<const AddProcessToWatchEvent*> (&event);

      StandardOneLineFilterWatcher * watch = new StandardOneLineFilterWatcher(eventToWatch->GetProcess(),
                                                                              eventToWatch->GetProcessDescription());
      m_WatcherList.push_back(watch);
      }
    }
}

void CommandLineLauncher::DisplayHelp()
{
  std::cerr << std::endl;

  std::cerr << "This is the "<<m_Application->GetName() << " application."<<std::endl;
  std::cerr<<std::endl;
  std::cerr << m_Application->GetDescription() << std::endl;
  std::cerr<<std::endl;
  std::string link = "http://www.orfeo-toolbox.org/Applications/";
  link.append(m_Application->GetName());
  link.append(".html");

  std::cerr << "Complete documentation: " << link << std::endl;
  std::cerr<<std::endl;
  std::cerr << "Parameters: " << std::endl;

  const std::vector<std::string> appKeyList = m_Application->GetParametersKeys(true);
  const unsigned int nbOfParam = appKeyList.size();

  m_MaxKeySize = std::string("progress").size();
  for (unsigned int i = 0; i < nbOfParam; i++)
    {
    //if (m_Application->GetParameterRole(appKeyList[i]) != Role_Output)
    //{
      if( m_MaxKeySize < appKeyList[i].size() )
        m_MaxKeySize = appKeyList[i].size();
      //}
    }

  //// progress report parameter
  std::string bigKey = "progress";
  for(unsigned int i=0; i<m_MaxKeySize-std::string("progress").size(); i++)
    bigKey.append(" ");

  std::cerr << "        -"<<bigKey<<" <boolean>        Report progress " << std::endl;

  for (unsigned int i = 0; i < nbOfParam; i++)
    {
      Parameter::Pointer param = m_Application->GetParameterByKey(appKeyList[i]);
      //if (param->GetRole() != Role_Output)
      //{
        std::cerr << this->DisplayParameterHelp(param, appKeyList[i]);
        //}
    }

  std::cerr<<std::endl;
  //std::string cl(m_Application->GetCLExample());

  std::cerr << "Examples: " << std::endl;
  std::cerr << m_Application->GetCLExample() << std::endl;

}


void CommandLineLauncher::LoadTestEnv()
{
  //Set seed for rand and itk mersenne twister
  //srand(1);
 // itk::Statistics::MersenneTwisterRandomVariateGenerator::GetInstance()->SetSeed(121212);
}


std::string CommandLineLauncher::DisplayParameterHelp(const Parameter::Pointer & param, const std::string paramKey)
{
  // Display the type the type
  ParameterType type = m_Application->GetParameterType(paramKey);
  
  // Discard Group parameters (they don't need a value)
  if (type == ParameterType_Group)
    {
    return "";
    }

  std::ostringstream oss;

  // When a parameter is mandatory :
  // it must be set if :
  //  - The param is root
  //  - The param is not root and belonging to a Mandatory Group
  //    wich is activated
  bool isMissing = false;
  if (!m_Parser->IsAttributExists(std::string("-").append(paramKey), m_Expression))
    {
    if (!m_Application->HasValue(paramKey))
      {
      if( param->GetMandatory() && param->GetRole() != Role_Output )
        {
        if( param->IsRoot() || param->GetRoot()->IsRoot())
          {
          // the parameter is a root or inside a group at root level
          isMissing = true;
          }
        else
          {
          Parameter* currentParam = param->GetRoot();
          while (!currentParam->IsRoot())
            {
            if (!currentParam->GetActive())
              {
              // the missing parameter is not on an active branch : we can ignore it
              break;
              }
            currentParam = currentParam->GetRoot();

            if (currentParam->IsRoot())
              {
              // the missing parameter is on an active branch : we need it
              isMissing = true;
              }
            }
          }
        }
      }
    }

  if( isMissing )
    {
    oss << "MISSING ";
    }
  else
    {
    oss << "        ";
    }

  std::string bigKey = paramKey;
  for(unsigned int i=0; i<m_MaxKeySize-paramKey.size(); i++)
    bigKey.append(" ");

  oss<< "-" << bigKey << " ";

  // Display the type the parameter
  if (type == ParameterType_Radius || type == ParameterType_Int || type == ParameterType_RAM)
    {
    oss << "<int32>         ";
    }
  else if (type == ParameterType_Empty )
    {
    oss << "<boolean>       ";
    }
  else if (type == ParameterType_Float)
    {
    oss << "<float>         ";
    }
  else if (type == ParameterType_InputFilename || type == ParameterType_OutputFilename ||type == ParameterType_Directory || type == ParameterType_InputImage || type == ParameterType_OutputProcessXML || type == ParameterType_InputProcessXML ||
           type == ParameterType_ComplexInputImage || type == ParameterType_InputVectorData || type == ParameterType_OutputVectorData ||
           type == ParameterType_String || type == ParameterType_Choice )
    {
    oss << "<string>        ";
    }
  else if (type == ParameterType_OutputImage)
    {
    oss << "<string> [pixel]";
    }
  else if (type == ParameterType_Choice || type == ParameterType_ListView || ParameterType_InputImageList ||
           type == ParameterType_InputVectorDataList || type == ParameterType_InputFilenameList ||
           type == ParameterType_StringList )
    {
    oss << "<string list>   ";
    }
  else
    itkExceptionMacro("Not handled parameter type.");


  oss<< " " << param->GetName() << " ";

  if (type == ParameterType_OutputImage)
    {
    oss << " [pixel=uint8/uint16/int16/uint32/int32/float/double]";
    oss << " (default value is float)";
    }


  if (type == ParameterType_Choice)
    {
    std::vector<std::string> keys = dynamic_cast<ChoiceParameter*>(param.GetPointer())->GetChoiceKeys();
    std::vector<std::string> names = dynamic_cast<ChoiceParameter*>(param.GetPointer())->GetChoiceNames();

    oss << "[";
    for(unsigned int i=0; i<keys.size(); i++)
      {
      oss<<keys[i];
      if( i != keys.size()-1 )
        oss << "/";
      }

    oss << "]";
    }

  if(m_Application->IsMandatory(paramKey))
    {
    oss<<" (mandatory";
    }
  else
    {
    oss<<" (optional";

    if(m_Application->IsParameterEnabled(paramKey))
      {
      oss<<", on by default";
      }
    else
      {
      oss<<", off by default";
      }
    }

  if(m_Application->HasValue(paramKey))
    {
    oss<<", default value is "<<m_Application->GetParameterAsString(paramKey);
    }
  oss<<")";

  oss << std::endl;
  return oss.str();
}

bool CommandLineLauncher::CheckUnicity()
{
  bool res = true;
  // Extract expression keys
  std::vector<std::string> keyList = m_Parser->GetKeyList(m_Expression);

  // Check Unicity
  for (unsigned int i = 0; i < keyList.size(); i++)
    {
    std::vector<std::string> listTmp = keyList;
    const std::string keyRef = keyList[i];
    listTmp.erase(listTmp.begin() + i);
    for (unsigned int j = 0; j < listTmp.size(); j++)
      {
      if (keyRef == listTmp[j])
        {
        res = false;
        break;
        }
      }
    if (!res)
      break;
    }

  return res;
}

bool CommandLineLauncher::CheckParametersPrefix()
{
  bool res = true;
  // Check if the chain " --" appears in the expression, could be a common mistake
  if (m_Expression.find(" --") != std::string::npos )
    {
    res = false;
    }

  return res;
}

bool CommandLineLauncher::CheckKeyValidity(std::string& refKey)
{
  bool res = true;
  // Extract expression keys
  std::vector<std::string> expKeyList = m_Parser->GetKeyList(m_Expression);

  // Extract application keys
  std::vector<std::string> appKeyList = m_Application->GetParametersKeys(true);
  appKeyList.push_back("help");
  appKeyList.push_back("progress");
  appKeyList.push_back("testenv");

  // Check if each key in the expression exists in the application
  for (unsigned int i = 0; i < expKeyList.size(); i++)
    {
    refKey = expKeyList[i];
    bool keyExist = false;
    for (unsigned int j = 0; j < appKeyList.size(); j++)
      {
      if (refKey == appKeyList[j])
        {
        keyExist = true;
        break;
        }
      }
    if (keyExist == false)
      {
      res = false;
      break;
      }
    }

  return res;
}

void CommandLineLauncher::DisplayOutputParameters()
{
  std::vector< std::pair<std::string, std::string> > paramList;
  paramList = m_Application->GetOutputParametersSumUp();
  if( paramList.size() == 0 )
    return;

  std::ostringstream oss;
  for( unsigned int i=0; i<paramList.size(); i++)
    {
    oss << paramList[i].first;
    oss << ": ";
    oss << paramList[i].second;
    oss << std::endl;
    }


  if ( m_Parser->IsAttributExists("-testenv", m_Expression) )
    {
    std::vector<std::string> val = m_Parser->GetAttribut("-testenv", m_Expression);
    if( val.size() == 1 )
      {
      std::ofstream ofs(val[0].c_str());
      if (!ofs.is_open())
        {
        fprintf(stderr, "Error, can't open file");
        itkExceptionMacro( << "Error, can't open file "<<val[0]<<".");
        }
      ofs << oss.str();
      ofs.close();
      }
    }

  std::cout << "Output parameters value:" << std::endl;
  std::cout << oss.str() << std::endl;
}

}
}<|MERGE_RESOLUTION|>--- conflicted
+++ resolved
@@ -474,15 +474,6 @@
                         }
 
         // Single value parameter
-<<<<<<< HEAD
-        if (type == ParameterType_Choice || type == ParameterType_Float || type == ParameterType_Int || 
-	    type == ParameterType_Radius || type == ParameterType_Directory || type == ParameterType_InputFilename || 
-	    type == ParameterType_InputFilenameList || type == ParameterType_OutputFilename || 
-	    type == ParameterType_ComplexInputImage || type == ParameterType_InputImage || 
-	    type == ParameterType_InputVectorData || type == ParameterType_InputVectorDataList || 
-	    type == ParameterType_OutputVectorData || type == ParameterType_RAM || 
-	    type == ParameterType_OutputProcessXML || type == ParameterType_InputProcessXML)
-=======
         if (type == ParameterType_Choice || type == ParameterType_Float || type == ParameterType_Int ||
            type == ParameterType_Radius || type == ParameterType_Directory || type == ParameterType_InputFilename ||
            type == ParameterType_InputFilenameList || type == ParameterType_OutputFilename ||
@@ -490,9 +481,8 @@
            type == ParameterType_InputVectorData || type == ParameterType_InputVectorDataList ||
            type == ParameterType_OutputVectorData || type == ParameterType_RAM ||
            type == ParameterType_OutputProcessXML || type == ParameterType_InputProcessXML)
->>>>>>> 2ecf6818
           {
-          m_Application->SetParameterString(paramKey, values[0]);                  
+          m_Application->SetParameterString(paramKey, values[0]);
           }
         else
           if (type == ParameterType_Empty)
@@ -506,17 +496,10 @@
                 {
                 dynamic_cast<EmptyParameter *> (param.GetPointer())->SetActive(false);
                 }
-<<<<<<< HEAD
-	      else
-		{
-		  std::cerr << "ERROR: Wrong parameter value: " << paramKey << std::endl;
-		  return WRONGPARAMETERVALUE;
-=======
              else
               {
                 std::cerr << "ERROR: Wrong parameter value: " << paramKey << std::endl;
                 return WRONGPARAMETERVALUE;
->>>>>>> 2ecf6818
                 }
             }
         // Update the flag UserValue
