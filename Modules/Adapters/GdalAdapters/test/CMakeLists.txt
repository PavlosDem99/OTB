#
# Copyright (C) 2005-2019 Centre National d'Etudes Spatiales (CNES)
#
# This file is part of Orfeo Toolbox
#
#     https://www.orfeo-toolbox.org/
#
# Licensed under the Apache License, Version 2.0 (the "License");
# you may not use this file except in compliance with the License.
# You may obtain a copy of the License at
#
#     http://www.apache.org/licenses/LICENSE-2.0
#
# Unless required by applicable law or agreed to in writing, software
# distributed under the License is distributed on an "AS IS" BASIS,
# WITHOUT WARRANTIES OR CONDITIONS OF ANY KIND, either express or implied.
# See the License for the specific language governing permissions and
# limitations under the License.
#

otb_module_test()

if (Boost_UNIT_TEST_FRAMEWORK_FOUND)
  add_executable(otbOGRTests otbOGRDataSourceWrapperNew.cxx)
  target_link_libraries(
    otbOGRTests
    ${OTBGdalAdapters-Test_LIBRARIES}
    ${Boost_UNIT_TEST_FRAMEWORK_LIBRARY} )
  
  add_test(NAME coTuOGRDataSourceWrapperNew
           COMMAND otbOGRTests coTuOGRDataSourceWrapperNew
           WORKING_DIRECTORY ${TEMP})
endif()

add_executable(otbOGRTestsIO otbOGRDataSourceWrapperIO.cxx)
target_link_libraries(otbOGRTestsIO ${OTBGdalAdapters-Test_LIBRARIES})

otb_add_test(NAME coTuOGRDataSourceWrapperIO
         COMMAND otbOGRTestsIO ${INPUTDATA}/ToulousePoints-examples.shp )

set(OTBOGRTests
otbOGRTestDriver.cxx
otbOGRExtendedFilenameToOptionsTest.cxx
otbOGRExtendedFilenameToOptionsGDALTest.cxx
)

add_executable(otbOGRTestDriver ${OTBOGRTests})
target_link_libraries(otbOGRTestDriver ${OTBGdalAdapters-Test_LIBRARIES})
otb_module_target_label(otbOGRTestDriver)

otb_add_test(NAME TvOGRExtendedFilename
         COMMAND otbOGRTestDriver
         --compare-ascii ${NOTOL}
         ${BASELINE}/TvOGRExtendedFilename.txt
         ${TEMP}/TvOGRExtendedFilenameTest.txt
         otbOGRExtendedFileName
         ${TEMP}/test.shp?&writegeom=ON&gdal:co:QUALITY=75&gdal:co:TILED=YES&gdal:co:BLOCKYSIZE=1024&gdal:lco:layeroption=OPTION&gdal:oo:openoption=OPTION
         ${TEMP}/TvOGRExtendedFilenameTest.txt     )

#Problem with error thrown by GDAL : unable to catch it with "CPLGetLastErrorMsg"
# otb_add_test(NAME TvOGRExtendedFilenameGDALOpen
#          COMMAND otbOGRTestDriver
#          otbOGRExtendedFileNameGDALOpen
#          ${INPUTDATA}/ToulousePoints-examples.shp?&gdal:oo:openOption=OPTION
#           )

otb_add_test(NAME TvOGRExtendedFilenameGDALCreate
         COMMAND otbOGRTestDriver
         otbOGRExtendedFileNameGDALCreate
         ${TEMP}/test_OGRExtendedFilenameGDALCreate.shp?gdal:co:creationOption=OPTION
          )

otb_add_test(NAME TvOGRExtendedFilenameGDALLayer
         COMMAND otbOGRTestDriver
         otbOGRExtendedFileNameGDALLayer
         ${TEMP}/test_OGRExtendedFilenameGDALLayer.shp?&gdal:lco:layeroption=OPTION
          )

otb_add_test(NAME TvOGRExtendedFilenameGDALLayerOption
         COMMAND otbOGRTestDriver
         otbOGRExtendedFileNameGDALLayerOption
<<<<<<< HEAD
         test_OGRExtendedFilenameGDALLayerOption.shp
         )
       
add_executable(otbGdalAdaptersTestDriver
               otbGdalAdaptersTestDriver.cxx
               otbSpatialReferenceTest.cxx
               otbCoordinateTransformationTest.cxx
               )

target_link_libraries(otbGdalAdaptersTestDriver ${OTBGdalAdapters-Test_LIBRARIES})
             
otb_module_target_label(otbGdalAdaptersTestDriver)

otb_add_test(NAME TuSpatialReferenceTest
            COMMAND otbGdalAdaptersTestDriver otbSpatialReferenceTest)
  
otb_add_test(NAME TuOCoordinateTransformationTest
            COMMAND otbGdalAdaptersTestDriver otbCoordinateTransformationTest)
=======
         ${TEMP}/test_OGRExtendedFilenameGDALLayerOption.shp
          )
>>>>>>> 79b0498d
<|MERGE_RESOLUTION|>--- conflicted
+++ resolved
@@ -79,8 +79,7 @@
 otb_add_test(NAME TvOGRExtendedFilenameGDALLayerOption
          COMMAND otbOGRTestDriver
          otbOGRExtendedFileNameGDALLayerOption
-<<<<<<< HEAD
-         test_OGRExtendedFilenameGDALLayerOption.shp
+         ${TEMP}/test_OGRExtendedFilenameGDALLayerOption.shp
          )
        
 add_executable(otbGdalAdaptersTestDriver
@@ -97,8 +96,4 @@
             COMMAND otbGdalAdaptersTestDriver otbSpatialReferenceTest)
   
 otb_add_test(NAME TuOCoordinateTransformationTest
-            COMMAND otbGdalAdaptersTestDriver otbCoordinateTransformationTest)
-=======
-         ${TEMP}/test_OGRExtendedFilenameGDALLayerOption.shp
-          )
->>>>>>> 79b0498d
+            COMMAND otbGdalAdaptersTestDriver otbCoordinateTransformationTest)