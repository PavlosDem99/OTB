set(OTBAppClassification_LINK_LIBS
  ${OTBVectorDataBase_LIBRARIES}
  ${OTBConversion_LIBRARIES}
  ${OTBStatistics_LIBRARIES}
  ${OTBColorMap_LIBRARIES}
  ${OTBBoost_LIBRARIES}
  ${OTBInterpolation_LIBRARIES}
  ${OTBMajorityVoting_LIBRARIES}
  ${OTBVectorDataIO_LIBRARIES}
  ${OTBSOM_LIBRARIES}
  ${OTBSVMLearning_LIBRARIES}
  ${OTBLearningBase_LIBRARIES}
  ${OTBApplicationEngine_LIBRARIES}
  ${OTBIndices_LIBRARIES}
  ${OTBMathParser_LIBRARIES}
  ${OTBDempsterShafer_LIBRARIES}
  ${OTBGdalAdapters_LIBRARIES}
  ${OTBProjection_LIBRARIES}
  ${OTBImageBase_LIBRARIES}
  ${OTBIOXML_LIBRARIES}
  ${OTBVectorDataManipulation_LIBRARIES}
  ${OTBStreaming_LIBRARIES}
  ${OTBImageManipulation_LIBRARIES}
  ${OTBObjectList_LIBRARIES}
  ${OTBCommon_LIBRARIES}
)

otb_create_application(
  NAME           ComputeOGRLayersFeaturesStatistics
  SOURCES        otbComputeOGRLayersFeaturesStatistics.cxx
  LINK_LIBRARIES ${${otb-module}_LIBRARIES})

otb_create_application(
  NAME           SOMClassification
  SOURCES        otbSOMClassification.cxx
  LINK_LIBRARIES ${${otb-module}_LIBRARIES})

otb_create_application(
  NAME           ImageClassifier
  SOURCES        otbImageClassifier.cxx
  LINK_LIBRARIES ${${otb-module}_LIBRARIES})

otb_create_application(
  NAME           TrainOGRLayersClassifier
  SOURCES        otbTrainOGRLayersClassifier.cxx
  LINK_LIBRARIES ${${otb-module}_LIBRARIES})

otb_create_application(
  NAME           ComputeConfusionMatrix
  SOURCES        otbComputeConfusionMatrix.cxx
  LINK_LIBRARIES ${${otb-module}_LIBRARIES})

otb_create_application(
  NAME           FusionOfClassifications
  SOURCES        otbFusionOfClassifications.cxx
  LINK_LIBRARIES ${${otb-module}_LIBRARIES})

otb_create_application(
  NAME           ComputePolylineFeatureFromImage
  SOURCES        otbComputePolylineFeatureFromImage.cxx
  LINK_LIBRARIES ${${otb-module}_LIBRARIES})

otb_create_application(
  NAME           KMeansClassification
  SOURCES        otbKMeansClassification.cxx
  LINK_LIBRARIES ${${otb-module}_LIBRARIES})

otb_create_application(
  NAME           TrainImagesClassifier
  SOURCES        otbTrainImagesClassifier.cxx
  LINK_LIBRARIES ${${otb-module}_LIBRARIES})

otb_create_application(
  NAME           TrainRegression
  SOURCES        otbTrainRegression.cxx
  LINK_LIBRARIES ${${otb-module}_LIBRARIES})

otb_create_application(
  NAME           PredictRegression
  SOURCES        otbPredictRegression.cxx
  LINK_LIBRARIES ${${otb-module}_LIBRARIES})

otb_create_application(
  NAME           DSFuzzyModelEstimation
  SOURCES        otbDSFuzzyModelEstimation.cxx
  LINK_LIBRARIES ${${otb-module}_LIBRARIES})

otb_create_application(
  NAME           ClassificationMapRegularization
  SOURCES        otbClassificationMapRegularization.cxx
  LINK_LIBRARIES ${${otb-module}_LIBRARIES})

otb_create_application(
  NAME           OGRLayerClassifier
  SOURCES        otbOGRLayerClassifier.cxx
  LINK_LIBRARIES ${${otb-module}_LIBRARIES})

otb_create_application(
  NAME           ComputeImagesStatistics
  SOURCES        otbComputeImagesStatistics.cxx
  LINK_LIBRARIES ${${otb-module}_LIBRARIES})

otb_create_application(
  NAME           VectorDataDSValidation
  SOURCES        otbVectorDataDSValidation.cxx
  LINK_LIBRARIES ${${otb-module}_LIBRARIES})

otb_create_application(
  NAME           PolygonClassStatistics
  SOURCES        otbPolygonClassStatistics.cxx
  LINK_LIBRARIES ${${otb-module}_LIBRARIES})
<<<<<<< HEAD

otb_create_application(
  NAME           SampleExtraction
  SOURCES        otbSampleExtraction.cxx
=======
  
otb_create_application(
  NAME           SampleSelection
  SOURCES        otbSampleSelection.cxx
>>>>>>> ef82b756
  LINK_LIBRARIES ${${otb-module}_LIBRARIES})<|MERGE_RESOLUTION|>--- conflicted
+++ resolved
@@ -109,15 +109,13 @@
   NAME           PolygonClassStatistics
   SOURCES        otbPolygonClassStatistics.cxx
   LINK_LIBRARIES ${${otb-module}_LIBRARIES})
-<<<<<<< HEAD
+
+otb_create_application(
+  NAME           SampleSelection
+  SOURCES        otbSampleSelection.cxx
+  LINK_LIBRARIES ${${otb-module}_LIBRARIES})
 
 otb_create_application(
   NAME           SampleExtraction
   SOURCES        otbSampleExtraction.cxx
-=======
-  
-otb_create_application(
-  NAME           SampleSelection
-  SOURCES        otbSampleSelection.cxx
->>>>>>> ef82b756
   LINK_LIBRARIES ${${otb-module}_LIBRARIES})