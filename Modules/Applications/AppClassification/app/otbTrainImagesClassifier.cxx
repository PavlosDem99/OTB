--- conflicted
+++ resolved
@@ -1,6 +1,3 @@
-<<<<<<< HEAD
-#include "otbTrainImagesBase.h"
-=======
 /*
  * Copyright (C) 2005-2017 Centre National d'Etudes Spatiales (CNES)
  *
@@ -21,12 +18,7 @@
  * limitations under the License.
  */
 
-#include "otbWrapperCompositeApplication.h"
-#include "otbWrapperApplicationFactory.h"
-
-#include "otbOGRDataToSamplePositionFilter.h"
-#include "otbSamplingRateCalculator.h"
->>>>>>> 8b570e91
+#include "otbTrainImagesBase.h"
 
 namespace otb
 {
@@ -236,7 +228,6 @@
       }
   }
 
-<<<<<<< HEAD
 private :
 
   void UpdatePolygonClassStatisticsParameters()
@@ -245,70 +236,10 @@
     GetInternalApplication( "polystat" )->SetParameterString( "vec", vectorFileList[0], false );
     UpdateInternalParameters( "polystat" );
   }
-=======
-      // Use an otb::OGRDataToSamplePositionFilter with 2 outputs
-      PeriodicSamplerType::SamplerParameterType param;
-      param.Offset = 0;
-      param.MaxJitter = 0;
-      PeriodicSamplerType::Pointer splitter = PeriodicSamplerType::New();
-      splitter->SetInput(imageList->GetNthElement(i));
-      splitter->SetOGRData(source);
-      splitter->SetOutputPositionContainerAndRates(destTrain, trainRates, 0);
-      splitter->SetOutputPositionContainerAndRates(destValid, validRates, 1);
-      splitter->SetFieldName(this->GetParameterStringList("sample.vfn")[0]);
-      splitter->SetLayerIndex(0);
-      splitter->SetOriginFieldName(std::string(""));
-      splitter->SetSamplerParameters(param);
-      splitter->GetStreamer()->SetAutomaticTiledStreaming(this->GetParameterInt("ram"));
-      AddProcess(splitter->GetStreamer(),"Split samples between training and validation...");
-      splitter->Update();
-      }
-    }
-
-  // ---------------------------------------------------------------------------
-  // Train model
-  GetInternalApplication("training")->SetParameterStringList("io.vd",sampleTrainOutputs, false);
-  if( vtr!=0.0 && !sampleValidOutputs.empty() )
-    GetInternalApplication("training")->SetParameterStringList("valid.vd",sampleValidOutputs, false);
-  UpdateInternalParameters("training");
-  // set field names
-  FloatVectorImageType::Pointer image = imageList->GetNthElement(0);
-  unsigned int nbBands = image->GetNumberOfComponentsPerPixel();
-  std::vector<std::string> selectedNames;
-  for (unsigned int i=0 ; i<nbBands ; i++)
-    {
-    std::ostringstream oss;
-    oss << i;
-    selectedNames.push_back("value_"+oss.str());
-    }
-  GetInternalApplication("training")->SetParameterStringList("feat",selectedNames, false);
-  ExecuteInternal("training");
-
-  // cleanup
-  if(IsParameterEnabled("cleanup"))
-    {
-    otbAppLogINFO(<<"Final clean-up ...");
-    for(unsigned int i=0 ; i<polyStatTrainOutputs.size() ; i++)
-      RemoveFile(polyStatTrainOutputs[i]);
-    for(unsigned int i=0 ; i<polyStatValidOutputs.size() ; i++)
-      RemoveFile(polyStatValidOutputs[i]);
-    for(unsigned int i=0 ; i<ratesTrainOutputs.size() ; i++)
-      RemoveFile(ratesTrainOutputs[i]);
-    for(unsigned int i=0 ; i<ratesValidOutputs.size() ; i++)
-      RemoveFile(ratesValidOutputs[i]);
-    for(unsigned int i=0 ; i<sampleOutputs.size() ; i++)
-      RemoveFile(sampleOutputs[i]);
-    for(unsigned int i=0 ; i<sampleTrainOutputs.size() ; i++)
-      RemoveFile(sampleTrainOutputs[i]);
-    for(unsigned int i=0 ; i<sampleValidOutputs.size() ; i++)
-      RemoveFile(sampleValidOutputs[i]);
-    }
-}
->>>>>>> 8b570e91
 
 };
 
-}
-}
+} // end namespace Wrapper
+} // end namespace otb
 
 OTB_APPLICATION_EXPORT( otb::Wrapper::TrainImagesClassifier )