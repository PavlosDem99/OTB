/*
 * Copyright (C) 2005-2017 Centre National d'Etudes Spatiales (CNES)
 *
 * This file is part of Orfeo Toolbox
 *
 *     https://www.orfeo-toolbox.org/
 *
 * Licensed under the Apache License, Version 2.0 (the "License");
 * you may not use this file except in compliance with the License.
 * You may obtain a copy of the License at
 *
 *     http://www.apache.org/licenses/LICENSE-2.0
 *
 * Unless required by applicable law or agreed to in writing, software
 * distributed under the License is distributed on an "AS IS" BASIS,
 * WITHOUT WARRANTIES OR CONDITIONS OF ANY KIND, either express or implied.
 * See the License for the specific language governing permissions and
 * limitations under the License.
 */

#include "otbTrainVectorBase.h"

// Validation
#include "otbConfusionMatrixCalculator.h"
#include "otbContingencyTableCalculator.h"

namespace otb
{
namespace Wrapper
{

class TrainVectorClassifier : public TrainVectorBase
{
public:
  typedef TrainVectorClassifier Self;
  typedef TrainVectorBase Superclass;
  typedef itk::SmartPointer<Self> Pointer;
  typedef itk::SmartPointer<const Self> ConstPointer;
  itkNewMacro( Self )

  itkTypeMacro( Self, Superclass )

  typedef Superclass::SampleType SampleType;
  typedef Superclass::ListSampleType ListSampleType;
  typedef Superclass::TargetListSampleType TargetListSampleType;

  // Estimate performance on validation sample
  typedef otb::ConfusionMatrixCalculator<TargetListSampleType, TargetListSampleType> ConfusionMatrixCalculatorType;
  typedef ConfusionMatrixCalculatorType::ConfusionMatrixType ConfusionMatrixType;
  typedef ConfusionMatrixCalculatorType::MapOfIndicesType MapOfIndicesType;
  typedef ConfusionMatrixCalculatorType::ClassLabelType ClassLabelType;

protected:
  void DoInit()
  {
    TrainVectorBase::DoInit();
  }

  void DoUpdateParameters()
  {
    TrainVectorBase::DoUpdateParameters();
  }

  void DoExecute()
  {
    // Enforce the need of class field name in supervised mode
    featuresInfo.SetClassFieldNames( GetChoiceNames( "cfield" ), GetSelectedItems( "cfield" ) );
    
    if( featuresInfo.m_SelectedCFieldIdx.empty() && GetClassifierCategory() == Supervised)
      {
<<<<<<< HEAD
      otbAppLogFATAL( << "No field has been selected for data labelling!" );
=======
      m_featuresInfo.SetClassFieldNames( GetChoiceNames( "cfield" ), GetSelectedItems( "cfield" ) );

      if( m_featuresInfo.m_SelectedCFieldIdx.empty() )
        {
        otbAppLogFATAL( << "No field has been selected for data labelling!" );
        }
>>>>>>> 63658f46
      }

      TrainVectorBase::DoExecute();

<<<<<<< HEAD
    if (GetClassifierCategory() == Supervised)
      {
      ConfusionMatrixCalculatorType::Pointer confMatCalc = ComputeConfusionMatrix( predictedList,
                                                                                   classificationListSamples.labeledListSample );
      WriteConfusionMatrix( confMatCalc );
      }
    else
      {
      if(!featuresInfo.m_SelectedCFieldIdx.empty())
        {
        ContingencyTable<ClassLabelType> table = ComputeContingencyTable(predictedList,classificationListSamples.labeledListSample);
        WriteContingencyTable(table);
        }
      }
=======
      if (GetClassifierCategory() == Supervised)
        {
        ConfusionMatrixCalculatorType::Pointer confMatCalc = ComputeConfusionMatrix( m_predictedList,
                                                                                     m_classificationSamplesWithLabel.labeledListSample );
        WriteConfusionMatrix( confMatCalc );
        }
      else
        {
        // TODO Compute Contingency Table
        }
>>>>>>> 63658f46
  }

  ContingencyTable<ClassLabelType> ComputeContingencyTable(const TargetListSampleType::Pointer &predictedListSample,
                                                           const TargetListSampleType::Pointer &performanceLabeledListSample)
  {
    typedef ContingencyTableCalculator<ClassLabelType> ContigencyTableCalcutaltorType;

    ContigencyTableCalcutaltorType::Pointer contingencyTableCalculator = ContigencyTableCalcutaltorType::New();
    contingencyTableCalculator->Compute(performanceLabeledListSample->Begin(),
                                        performanceLabeledListSample->End(),predictedListSample->Begin(), predictedListSample->End());

    otbAppLogINFO( "Training performances:" );

    otbAppLogINFO(<<"Contingency table: reference labels (rows) vs. produced labels (cols)\n"<<contingencyTableCalculator->BuildContingencyTable());
    
    return contingencyTableCalculator->BuildContingencyTable();
  }
  

  void WriteContingencyTable(const ContingencyTable<ClassLabelType> & table)
  {
    if(IsParameterEnabled("io.confmatout"))
      {
      // Write contingency table
      std::ofstream outFile;
      outFile.open( this->GetParameterString( "io.confmatout" ).c_str() );
      outFile << table.to_csv();
      }
  }


  ConfusionMatrixCalculatorType::Pointer
  ComputeConfusionMatrix(const TargetListSampleType::Pointer &predictedListSample,
                         const TargetListSampleType::Pointer &performanceLabeledListSample)
  {
    ConfusionMatrixCalculatorType::Pointer confMatCalc = ConfusionMatrixCalculatorType::New();

    otbAppLogINFO( "Predicted list size : " << predictedListSample->Size() );
    otbAppLogINFO( "ValidationLabeledListSample size : " << performanceLabeledListSample->Size() );
    confMatCalc->SetReferenceLabels( performanceLabeledListSample );
    confMatCalc->SetProducedLabels( predictedListSample );
    confMatCalc->Compute();

    otbAppLogINFO( "Training performances:" );
    LogConfusionMatrix( confMatCalc );

    for( unsigned int itClasses = 0; itClasses < confMatCalc->GetNumberOfClasses(); itClasses++ )
      {
      ConfusionMatrixCalculatorType::ClassLabelType classLabel = confMatCalc->GetMapOfIndices()[itClasses];

      otbAppLogINFO( "Precision of class [" << classLabel << "] vs all: " << confMatCalc->GetPrecisions()[itClasses] );
      otbAppLogINFO( "Recall of class    [" << classLabel << "] vs all: " << confMatCalc->GetRecalls()[itClasses] );
      otbAppLogINFO(
              "F-score of class   [" << classLabel << "] vs all: " << confMatCalc->GetFScores()[itClasses] << "\n" );
      }
    otbAppLogINFO( "Global performance, Kappa index: " << confMatCalc->GetKappaIndex() );
    return confMatCalc;
  }

  /**
   * Write the confidence matrix into a file if output is provided.
   * \param confMatCalc the input matrix to write.
   */
  void WriteConfusionMatrix(const ConfusionMatrixCalculatorType::Pointer &confMatCalc)
  {
    if( this->HasValue( "io.confmatout" ) )
      {
      // Writing the confusion matrix in the output .CSV file

      MapOfIndicesType::iterator itMapOfIndicesValid, itMapOfIndicesPred;
      ClassLabelType labelValid = 0;

      ConfusionMatrixType confusionMatrix = confMatCalc->GetConfusionMatrix();
      MapOfIndicesType mapOfIndicesValid = confMatCalc->GetMapOfIndices();

      unsigned long nbClassesPred = mapOfIndicesValid.size();

      /////////////////////////////////////////////
      // Filling the 2 headers for the output file
      const std::string commentValidStr = "#Reference labels (rows):";
      const std::string commentPredStr = "#Produced labels (columns):";
      const char separatorChar = ',';
      std::ostringstream ossHeaderValidLabels, ossHeaderPredLabels;

      // Filling ossHeaderValidLabels and ossHeaderPredLabels for the output file
      ossHeaderValidLabels << commentValidStr;
      ossHeaderPredLabels << commentPredStr;

      itMapOfIndicesValid = mapOfIndicesValid.begin();

      while( itMapOfIndicesValid != mapOfIndicesValid.end() )
        {
        // labels labelValid of mapOfIndicesValid are already sorted in otbConfusionMatrixCalculator
        labelValid = itMapOfIndicesValid->second;

        otbAppLogINFO( "mapOfIndicesValid[" << itMapOfIndicesValid->first << "] = " << labelValid );

        ossHeaderValidLabels << labelValid;
        ossHeaderPredLabels << labelValid;

        ++itMapOfIndicesValid;

        if( itMapOfIndicesValid != mapOfIndicesValid.end() )
          {
          ossHeaderValidLabels << separatorChar;
          ossHeaderPredLabels << separatorChar;
          }
        else
          {
          ossHeaderValidLabels << std::endl;
          ossHeaderPredLabels << std::endl;
          }
        }

      std::ofstream outFile;
      outFile.open( this->GetParameterString( "io.confmatout" ).c_str() );
      outFile << std::fixed;
      outFile.precision( 10 );

      /////////////////////////////////////
      // Writing the 2 headers
      outFile << ossHeaderValidLabels.str();
      outFile << ossHeaderPredLabels.str();
      /////////////////////////////////////

      unsigned int indexLabelValid = 0, indexLabelPred = 0;

      for( itMapOfIndicesValid = mapOfIndicesValid.begin();
           itMapOfIndicesValid != mapOfIndicesValid.end(); ++itMapOfIndicesValid )
        {
        indexLabelPred = 0;

        for( itMapOfIndicesPred = mapOfIndicesValid.begin();
             itMapOfIndicesPred != mapOfIndicesValid.end(); ++itMapOfIndicesPred )
          {
          // Writing the confusion matrix (sorted in otbConfusionMatrixCalculator) in the output file
          outFile << confusionMatrix( indexLabelValid, indexLabelPred );
          if( indexLabelPred < ( nbClassesPred - 1 ) )
            {
            outFile << separatorChar;
            }
          else
            {
            outFile << std::endl;
            }
          ++indexLabelPred;
          }

        ++indexLabelValid;
        }

      outFile.close();
      }
  }

  /**
   * Display the log of the confusion matrix computed with
   * \param confMatCalc the input confusion matrix to display
   */
  void LogConfusionMatrix(ConfusionMatrixCalculatorType *confMatCalc)
  {
    ConfusionMatrixCalculatorType::ConfusionMatrixType matrix = confMatCalc->GetConfusionMatrix();

    // Compute minimal width
    size_t minwidth = 0;

    for( unsigned int i = 0; i < matrix.Rows(); i++ )
      {
      for( unsigned int j = 0; j < matrix.Cols(); j++ )
        {
        std::ostringstream os;
        os << matrix( i, j );
        size_t size = os.str().size();

        if( size > minwidth )
          {
          minwidth = size;
          }
        }
      }

    MapOfIndicesType mapOfIndices = confMatCalc->GetMapOfIndices();

    MapOfIndicesType::const_iterator it = mapOfIndices.begin();
    MapOfIndicesType::const_iterator end = mapOfIndices.end();

    for( ; it != end; ++it )
      {
      std::ostringstream os;
      os << "[" << it->second << "]";

      size_t size = os.str().size();
      if( size > minwidth )
        {
        minwidth = size;
        }
      }

    // Generate matrix string, with 'minwidth' as size specifier
    std::ostringstream os;

    // Header line
    for( size_t i = 0; i < minwidth; ++i )
      os << " ";
    os << " ";

    it = mapOfIndices.begin();
    end = mapOfIndices.end();
    for( ; it != end; ++it )
      {
      os << "[" << it->second << "]" << " ";
      }

    os << std::endl;

    // Each line of confusion matrix
    for( unsigned int i = 0; i < matrix.Rows(); i++ )
      {
      ConfusionMatrixCalculatorType::ClassLabelType label = mapOfIndices[i];
      os << "[" << std::setw( minwidth - 2 ) << label << "]" << " ";
      for( unsigned int j = 0; j < matrix.Cols(); j++ )
        {
        os << std::setw( minwidth ) << matrix( i, j ) << " ";
        }
      os << std::endl;
      }

    otbAppLogINFO( "Confusion matrix (rows = reference labels, columns = produced labels):\n" << os.str() );
  }

};
}
}

OTB_APPLICATION_EXPORT( otb::Wrapper::TrainVectorClassifier )<|MERGE_RESOLUTION|>--- conflicted
+++ resolved
@@ -64,40 +64,15 @@
   void DoExecute()
   {
     // Enforce the need of class field name in supervised mode
-    featuresInfo.SetClassFieldNames( GetChoiceNames( "cfield" ), GetSelectedItems( "cfield" ) );
+    m_featuresInfo.SetClassFieldNames( GetChoiceNames( "cfield" ), GetSelectedItems( "cfield" ) );
     
-    if( featuresInfo.m_SelectedCFieldIdx.empty() && GetClassifierCategory() == Supervised)
-      {
-<<<<<<< HEAD
+    if( m_featuresInfo.m_SelectedCFieldIdx.empty() && GetClassifierCategory() == Supervised)
+      {
       otbAppLogFATAL( << "No field has been selected for data labelling!" );
-=======
-      m_featuresInfo.SetClassFieldNames( GetChoiceNames( "cfield" ), GetSelectedItems( "cfield" ) );
-
-      if( m_featuresInfo.m_SelectedCFieldIdx.empty() )
-        {
-        otbAppLogFATAL( << "No field has been selected for data labelling!" );
-        }
->>>>>>> 63658f46
-      }
-
-      TrainVectorBase::DoExecute();
-
-<<<<<<< HEAD
-    if (GetClassifierCategory() == Supervised)
-      {
-      ConfusionMatrixCalculatorType::Pointer confMatCalc = ComputeConfusionMatrix( predictedList,
-                                                                                   classificationListSamples.labeledListSample );
-      WriteConfusionMatrix( confMatCalc );
-      }
-    else
-      {
-      if(!featuresInfo.m_SelectedCFieldIdx.empty())
-        {
-        ContingencyTable<ClassLabelType> table = ComputeContingencyTable(predictedList,classificationListSamples.labeledListSample);
-        WriteContingencyTable(table);
-        }
-      }
-=======
+      }
+
+    TrainVectorBase::DoExecute();
+
       if (GetClassifierCategory() == Supervised)
         {
         ConfusionMatrixCalculatorType::Pointer confMatCalc = ComputeConfusionMatrix( m_predictedList,
@@ -106,9 +81,12 @@
         }
       else
         {
-        // TODO Compute Contingency Table
-        }
->>>>>>> 63658f46
+      if(!m_featuresInfo.m_SelectedCFieldIdx.empty())
+        {
+        ContingencyTable<ClassLabelType> table = ComputeContingencyTable(m_predictedList,m_classificationSamplesWithLabel.labeledListSample);
+        WriteContingencyTable(table);
+        }
+      }
   }
 
   ContingencyTable<ClassLabelType> ComputeContingencyTable(const TargetListSampleType::Pointer &predictedListSample,
