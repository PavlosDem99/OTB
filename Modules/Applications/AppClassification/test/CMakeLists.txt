--- conflicted
+++ resolved
@@ -126,13 +126,9 @@
 if(OTB_USE_OPENCV)
   #list(APPEND classifierList "SVM" "BOOST" "DT" "ANN" "BAYES" "RF" "KNN")
   list(APPEND classifierList "BOOST" "DT" "ANN" "BAYES" "RF" "KNN")
-<<<<<<< HEAD
   if(NOT OTB_OPENCV_3)
-    list(APPEND classifierList "GBT")
-    set(dt_output_format "cv2.dt")
+   set(dt_output_format "cv2.dt")
   endif()
-=======
->>>>>>> 09e69e47
 endif()
 if(OTB_USE_SHARK)
   list(APPEND classifierList "SHARKRF" "SHARKKM")
