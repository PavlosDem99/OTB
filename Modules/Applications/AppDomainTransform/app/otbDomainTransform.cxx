--- conflicted
+++ resolved
@@ -263,13 +263,8 @@
     else
       {
       // fft ttransform
-<<<<<<< HEAD
       bool shift = GetParameterInt( "mode.fft.shift");
-      typedef otb::Image< std::complex<OutputPixelType> >          ComplexOutputImageType;
-=======
-      bool shift = IsParameterEnabled( "mode.fft.shift");
       typedef otb::Image< std::complex<OutputPixelType> > ComplexOutputImageType;
->>>>>>> 99723cb9
 
       if (dir == 0 )
         {
