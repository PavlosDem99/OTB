otb_module_test()
#----------- DownloadSRTMTiles TESTS ----------------
otb_test_application(NAME apTuUtDownloadSRTMTiles
                     APP  DownloadSRTMTiles
                     OPTIONS -il LARGEINPUT{QUICKBIRD/TOULOUSE/000000128955_01_P001_MUL/02APR01105228-M1BS-000000128955_01_P001.TIF}
                             -mode list
                             -mode.list.indir ${INPUTDATA}/DEM/srtm_directory
                     )




#----------- Convert TESTS ----------------
otb_test_application(NAME apTvUtConvertBasic
                     APP Convert
                     OPTIONS -in ${INPUTDATA}/QB_Toulouse_Ortho_XS.tif
                             -out ${TEMP}/apTvUtConvertBasicOutput.tif
                     VALID   --compare-image ${NOTOL}
                             ${INPUTDATA}/apTvUtConvertBasicOutput.tif
                	     ${TEMP}/apTvUtConvertBasicOutput.tif
)

otb_test_application(NAME apTuUtConvertExtendedFilename_writer
                     APP  Convert
                     OPTIONS -in ${INPUTDATA}/ToulouseExtract_WithGeom.tif
                             -out ${TEMP}/apTvUtGeomExtendedFilename.tif?&gdal:co:TILED=YES&writegeom=false
                     )

otb_test_application(NAME apTvUtConvertWithScaling
                     APP Convert
                     OPTIONS -in ${INPUTDATA}/QB_Toulouse_Ortho_XS.tif
                             -out ${TEMP}/apTvUtConvertWithScalingOutput.tif uint8
                             -type linear
                     VALID   --compare-image ${NOTOL}
                             ${INPUTDATA}/apTvUtConvertWithScalingOutput.tif
                	     ${TEMP}/apTvUtConvertWithScalingOutput.tif
)

otb_test_application(NAME apTvUtConvertExtendedFilename_readerGEOM
                     APP  Convert
                     OPTIONS -in ${INPUTDATA}/ToulouseExtract_WithGeom.tif?&geom=${INPUTDATA}/ToulouseExtract_ModifiedGeom.geom
                             -out ${TEMP}/apTvUtGeomExtendedFilename.tif
                     VALID   --compare-ascii ${EPSILON_7}
                             ${INPUTDATA}/ToulouseExtract_ModifiedGeom.geom
                             ${TEMP}/apTvUtGeomExtendedFilename.geom)


#----------- PixelInfo TESTS ----------------

#----------- ExtractROI TESTS ----------------
otb_test_application(NAME apTvUtExtractROISizeTooBig
                     APP  ExtractROI
                     OPTIONS -in ${INPUTDATA}/couleurs_extrait.png
                 			 -out ${TEMP}/apTvUtExtractROISizeTooBig.tif
                 			 -sizex 1000000
                     VALID   --compare-image ${NOTOL}
                             ${INPUTDATA}/couleurs_extrait.png
                             ${TEMP}/apTvUtExtractROISizeTooBig.tif)

otb_test_application(NAME apTvUtExtractROISizeNULL
                     APP  ExtractROI
                     OPTIONS -in ${INPUTDATA}/couleurs_extrait.png
                 			 -out ${TEMP}/apTvUtExtractROISizeNULL.tif
                 			 -sizex 0
                     VALID   --compare-image ${NOTOL}
                             ${INPUTDATA}/couleurs_extrait.png
                             ${TEMP}/apTvUtExtractROISizeNULL.tif)

otb_test_application(NAME apTvUtExtractROIRightInputFile
                     APP  ExtractROI
                     OPTIONS -in ${INPUTDATA}/couleurs_extrait.png
                             -out ${TEMP}/apTvUtExtractROIRightInputFile.tif
                     VALID   --compare-image ${NOTOL}
                             ${INPUTDATA}/couleurs_extrait.png
                             ${TEMP}/apTvUtExtractROIRightInputFile.tif)


#----------- Rescale TESTS ----------------
otb_test_application(NAME  apTvUtRescaleTest
                     APP  Rescale
                     OPTIONS -in ${INPUTDATA}/poupees.tif
                             -out ${TEMP}/apTvUtRescaleTest.png uint8
                             -outmin 20
                             -outmax 150
                     VALID   --compare-image ${NOTOL}
                             ${BASELINE}/apTvUtRescaleTest.png
                             ${TEMP}/apTvUtRescaleTest.png)


#----------- TileFusion TESTS ----------------
otb_test_application(NAME apTvUtTileFusion
                     APP TileFusion
                     OPTIONS -il ${EXAMPLEDATA}/Scene_R1C1.png
                                 ${EXAMPLEDATA}/Scene_R1C2.png
                                 ${EXAMPLEDATA}/Scene_R2C1.png
                                 ${EXAMPLEDATA}/Scene_R2C2.png
                             -cols 2
                             -rows 2
                             -out ${TEMP}/apTvUtTileFusion.png uint8
                     VALID   --compare-image ${NOTOL}
                             ${EXAMPLEDATA}/Scene.png
                           ${TEMP}/apTvUtTileFusion.png)


#----------- ReadImageInfo TESTS ----------------
otb_test_application(NAME apTuUtReadImageInfoExtendedFilename_reader
                     APP  ReadImageInfo
                     OPTIONS -in ${INPUTDATA}/ToulouseExtract_WithGeom.tif?&skipgeom=true&skipcarto=true
                     )
                     

set(TESTNAME
"gd-pleiades-1" #LARGEINPUT{PLEIADES/TLSE_JP2_DIMAPv2_PRIMARY_PMS_lossless_12bits/IMGPHR_201222215194743808/IMG_PHR1A_PMS_201201151100183_SEN_IPU_20120222_0901-001_R1C1.JP2} 
"gd-wv2-1"           #LARGEINPUT{WORLDVIEW2/ROME/WV-2_standard_8band_bundle_16bit/052298844010_01_P001_PAN/09DEC10103019-P2AS-052298844010_01_P001.TIF} 
"gd-spot6-1"       #LARGEINPUT{SPOT6/600143101-Primary-Bundle-JP2-LOSSLESS/PROD_SPOT6_001/VOL_SPOT6_001_A/IMG_SPOT6_MS_001_A/IMG_SPOT6_MS_201212071020271_SEN_600143101_R1C1.JP2}
"gd-qb-1"             #LARGEINPUT{QUICKBIRD/TOULOUSE/000000128955_01_P001_PAN/02APR01105228-P1BS-000000128955_01_P001.TIF}
"gd-ikonos-1"     #LARGEINPUT{IKONOS/BLOSSEVILLE/po_2619900_nir_0000000.tif} 
"gd-rapideye-1" #LARGEINPUT{RAPIDEYE/level1B/2008-12-25T005918_RE3_1B-NAC_397971_12345_band3.ntf}
)

<<<<<<< HEAD
otb_test_application(NAME  apTvUtReadImageInfoRpcTag
                     APP  ReadImageInfo
                     OPTIONS -in ${INPUTDATA}/QB_TOULOUSE_RpcTag_100_100.tif
                             -outkwl ${TEMP}/apTvUtReadImageInfoRpcTag.geom
                     VALID   --compare-ascii ${EPSILON_5}
                             ${BASELINE_FILES}/apTvUtReadImageInfoRpcTag.geom
                       ${TEMP}/apTvUtReadImageInfoRpcTag.geom)

otb_test_application(NAME  apTvUtReadImageInfoTest
                     APP  ReadImageInfo
                     OPTIONS -in ${INPUTDATA}/poupees.tif
                     TESTENVOPTIONS ${TEMP}/apTvUtReadImageInfoTest.txt
                     VALID   --compare-ascii ${EPSILON_7}
                             ${BASELINE_FILES}/apTvUtReadImageInfoTest.txt
                	     ${TEMP}/apTvUtReadImageInfoTest.txt)

otb_test_application(NAME  apTvUtReadImageInfoSpot5
                     APP  ReadImageInfo
                     OPTIONS -in LARGEINPUT{SPOT5/TEHERAN/IMAGERY.TIF}
                     TESTENVOPTIONS ${TEMP}/apTvUtReadImageInfoSpot5.txt
                     VALID   --compare-ascii ${EPSILON_7}
                             ${BASELINE_FILES}/apTvUtReadImageInfoSpot5.txt
                	     ${TEMP}/apTvUtReadImageInfoSpot5.txt)
=======
set(IMG
LARGEINPUT{PLEIADES/TLSE_JP2_DIMAPv2_PRIMARY_PMS_lossless_12bits/IMGPHR_201222215194743808/IMG_PHR1A_PMS_201201151100183_SEN_IPU_20120222_0901-001_R1C1.JP2} 
LARGEINPUT{WORLDVIEW2/ROME/WV-2_standard_8band_bundle_16bit/052298844010_01_P001_PAN/09DEC10103019-P2AS-052298844010_01_P001.TIF} 
LARGEINPUT{SPOT6/600143101-Primary-Bundle-JP2-LOSSLESS/PROD_SPOT6_001/VOL_SPOT6_001_A/IMG_SPOT6_MS_001_A/IMG_SPOT6_MS_201212071020271_SEN_600143101_R1C1.JP2}
LARGEINPUT{QUICKBIRD/TOULOUSE/000000128955_01_P001_PAN/02APR01105228-P1BS-000000128955_01_P001.TIF}
LARGEINPUT{IKONOS/BLOSSEVILLE/po_2619900_nir_0000000.tif} 
LARGEINPUT{RAPIDEYE/level1B/2008-12-25T005918_RE3_1B-NAC_397971_12345_band3.ntf}
)
>>>>>>> 978a933e

set( GEOM_TESTNB 0)
foreach( file ${IMG} )
  list(GET TESTNAME   ${GEOM_TESTNB} current_testname   )
  math(EXPR GEOM_TESTNB "${GEOM_TESTNB} + 1")
  
  otb_test_application(NAME  apTuReadImageInfoTest_${current_testname}
                     APP  ReadImageInfo
                     OPTIONS -in ${file}
                     -outkwl ${TEMP}/apTvUtReadImageInfoTest_${current_testname}.geom
                     #No baseline, just check that the process finished well
                     )
endforeach()



#----------- Quicklook TESTS ----------------
otb_test_application(NAME apTvUtQuicklookROI1Channel
                     APP Quicklook
                     OPTIONS -in ${INPUTDATA}/couleurs_extrait.png
                             -out ${TEMP}/apTvUtQuicklookROI1Channel.tif
                             -cl Channel1
                     VALID   --compare-image ${NOTOL}
                             ${BASELINE}/apTvUtQuicklookROI1Channel.tif
                             ${TEMP}/apTvUtQuicklookROI1Channel.tif
                     )

otb_test_application(NAME apTvUtQuicklookSpot5
                     APP Quicklook
                     OPTIONS -in LARGEINPUT{SPOT5/TEHERAN/IMAGERY.TIF}
                             -out ${TEMP}/apTvUtQuicklookSpot5.tif
                             -cl Channel1 Channel2 Channel3
                             -rox 10
                             -roy 10
                             -rsx 100
                             -rsy 200
                             -sr 2
                     VALID   --compare-image ${NOTOL}
                             ${BASELINE}/apTvUtQuicklookSpot5.tif
                             ${TEMP}/apTvUtQuicklookSpot5.tif
                     )


#----------- DEMConvert TESTS ----------------



#----------- ConcatenateImages TESTS ----------------
otb_test_application(NAME apTvUtConcatenateImages
                     APP  ConcatenateImages
                     OPTIONS -il ${INPUTDATA}/poupees_sub_c1.png
                                  ${INPUTDATA}/poupees_sub_c2.png
                                  ${INPUTDATA}/poupees_sub_c3.png
                 			 -out ${TEMP}/apTvUtConcatenateImages.png
                     VALID   --compare-image ${NOTOL}
                             ${INPUTDATA}/poupees_sub_3c.png
                             ${TEMP}/apTvUtConcatenateImages.png)

otb_test_application(NAME apTvUtConcatenateImages_1Image
                     APP  ConcatenateImages
                     OPTIONS -il ${INPUTDATA}/poupees_c1
                             -out ${TEMP}/apTvUtConcatenateImages_1Image.tif
                     VALID   --compare-image ${NOTOL}
                             ${INPUTDATA}/poupees_c1
                             ${TEMP}/apTvUtConcatenateImages_1Image.tif)


#----------- MultiResolutionPyramid TESTS ----------------

#----------- PixelValue TESTS ----------------
OTB_TEST_APPLICATION(NAME apTvUtPixelValue
                     APP PixelValue
                     OPTIONS -in ${INPUTDATA}/QB_Toulouse_Ortho_XS.tif
                             -coordx 30
                             -coordy 30
                             -cl Channel1 Channel3 Channel4
                       TESTENVOPTIONS ${TEMP}/apTvUtPixelValue.txt
                       VALID --compare-ascii ${EPSILON_7}
                             ${BASELINE_FILES}/apTvUtPixelValue.txt
                	     ${TEMP}/apTvUtPixelValue.txt
                             )

#----------- ColorMapping TESTS ----------------
otb_test_application(NAME apTvUtColorMappingLabelToColorCustomLUT
                     APP ColorMapping
                     OPTIONS -in ${INPUTDATA}/labelImage_UnsignedChar.tif
                             -method custom
                             -method.custom.lut ${INPUTDATA}/labelImage_UnsignedChar_lut.dat
                             -out ${TEMP}/apTvUtColorMappingLabelToColorCustomLUT.tif uint8
                     VALID   --compare-image ${NOTOL}
                	         ${BASELINE}/apTvUtColorMappingLabelToColorCustomLUT.tif
                	         ${TEMP}/apTvUtColorMappingLabelToColorCustomLUT.tif)

otb_test_application(NAME apTvUtColorMappingColorToLabelOptimalLUTQB
                     APP ColorMapping
                     OPTIONS -in ${BASELINE}/apTvUtColorMappingLabelToColorOptimalLUTQB.tif
                             -method optimal
                             -op colortolabel
                     		 -op.colortolabel.notfound 0
                             -out ${TEMP}/apTvUtColorMappingColorToLabelOptimalLUTQB.tif uint8
                     VALID   --compare-image ${NOTOL}
                             ${BASELINE}/apTvUtColorMappingColorToLabelOptimalLUTQB.tif
                             ${TEMP}/apTvUtColorMappingColorToLabelOptimalLUTQB.tif)

otb_test_application(NAME apTvUtColorMappingLabelToColorCustomLUTQB
                     APP ColorMapping
                     OPTIONS -in ${EXAMPLEDATA}/ROI_QB_MUL_1_SVN_CLASS_MULTI.png
                             -method custom
                             -method.custom.lut ${INPUTDATA}/ROI_QB_MUL_1_SVN_CLASS_MULTI_PNG_ColorTable.txt
                             -out ${TEMP}/apTvUtColorMappingLabelToColorCustomLUTQB.tif uint8
                     VALID   --compare-image ${NOTOL}
                	         ${BASELINE}/apTvUtColorMappingLabelToColorCustomLUTQB.tif
                	         ${TEMP}/apTvUtColorMappingLabelToColorCustomLUTQB.tif)

otb_test_application(NAME apTvUtColorMappingColorToLabelOptimalLUT
                     APP ColorMapping
                     OPTIONS -in ${BASELINE}/apTvUtColorMappingLabelToColorOptimalLUT.tif
                     		 -op colortolabel
                     		 -op.colortolabel.notfound 255
                             -method optimal
                             -out ${TEMP}/apTvUtColorMappingColorToLabelOptimalLUT.tif uint8
                     VALID   --compare-image ${NOTOL}
                             ${INPUTDATA}/labelImage_UnsignedChar.tif
                             ${TEMP}/apTvUtColorMappingColorToLabelOptimalLUT.tif)

otb_test_application(NAME apTvUtColorMappingLabelToColorOptimalLUTQB
                     APP ColorMapping
                     OPTIONS -in ${EXAMPLEDATA}/ROI_QB_MUL_1_SVN_CLASS_MULTI.png
                             -method optimal
                             -out ${TEMP}/apTvUtColorMappingLabelToColorOptimalLUTQB.tif uint8
                     VALID   --compare-image ${NOTOL}
                             ${BASELINE}/apTvUtColorMappingLabelToColorOptimalLUTQB.tif
                	         ${TEMP}/apTvUtColorMappingLabelToColorOptimalLUTQB.tif)

otb_test_application(NAME apTvUtColorMappingColorToLabelCustomLUTQB
                     APP ColorMapping
                     OPTIONS -in ${BASELINE}/apTvUtColorMappingLabelToColorCustomLUTQB.tif
                             -op colortolabel
                     		 -op.colortolabel.notfound 0
                             -method custom
                             -method.custom.lut ${INPUTDATA}/ROI_QB_MUL_1_SVN_CLASS_MULTI_PNG_ColorTable.txt
                             -out ${TEMP}/apTvUtColorMappingColorToLabelCustomLUTQB.tif uint8
                     VALID   --compare-image ${NOTOL}
                	         ${EXAMPLEDATA}/ROI_QB_MUL_1_SVN_CLASS_MULTI.png
                	         ${TEMP}/apTvUtColorMappingColorToLabelCustomLUTQB.tif)

otb_test_application(NAME apTvUtColorMappingLabelToColorContinuousLUTJet
                     APP ColorMapping
                     OPTIONS -in ${INPUTDATA}/QB_Toulouse_Ortho_PAN.tif
                             -method continuous
                             -method.continuous.lut jet
                             -method.continuous.min 100
                             -method.continuous.max 500
                             -out ${TEMP}/QB_Toulouse_Ortho_PAN_LUTJet.tif uint8
                     VALID --compare-image ${EPSILON_7}
                             ${BASELINE}/apTvUtColorMappingContinuousLUTJet.tif
                	         ${TEMP}/QB_Toulouse_Ortho_PAN_LUTJet.tif)

otb_test_application(NAME apTvUtColorMappingLabelToColorSupportImage
                     APP ColorMapping
                     OPTIONS -in ${EXAMPLEDATA}/ROI_QB_MUL_1_SVN_CLASS_MULTI.png
                             -method image
                             -method.image.in ${EXAMPLEDATA}/ROI_QB_MUL_1.tif
                             -out ${TEMP}/apTvUtColorMappingLabelToColorSupportImage.tif uint8
                     VALID   --compare-image ${NOTOL}
                             ${BASELINE}/apTvUtColorMappingLabelToColorSupportImage.tif
                	         ${TEMP}/apTvUtColorMappingLabelToColorSupportImage.tif)

otb_test_application(NAME apTvUtColorMappingLabelToColorOptimalLUT
                     APP ColorMapping
                     OPTIONS -in ${INPUTDATA}/labelImage_UnsignedChar.tif
                             -method optimal
                             -out ${TEMP}/apTvUtColorMappingLabelToColorOptimalLUT.tif uint8
                     VALID   --compare-image ${NOTOL}
                             ${BASELINE}/apTvUtColorMappingLabelToColorOptimalLUT.tif
                	         ${TEMP}/apTvUtColorMappingLabelToColorOptimalLUT.tif)

OTB_TEST_APPLICATION(NAME apTvClLabeledImageColorMappingQB123_1
                     APP  ColorMapping
                     OPTIONS -in      ${OTBAPP_BASELINE}/clLabeledImageQB123_1.tif
                             -method  custom
                             -method.custom.lut ${INPUTDATA}/Classification/ColorTable.txt
                             -out     ${TEMP}/clLabeledFancyImageQB123_1.tif
                     VALID   --compare-image ${NOTOL}
                             ${OTBAPP_BASELINE}/clLabeledFancyImageQB123_1.tif
                             ${TEMP}/clLabeledFancyImageQB123_1.tif)

#----------- CompareImages TESTS ----------------
otb_test_application(NAME apTvUtCompareImagesNoROI
                     APP CompareImages
                     OPTIONS -ref.in ${INPUTDATA}/GomaAvant.png
                             -meas.in ${INPUTDATA}/GomaApres.png
                     TESTENVOPTIONS ${TEMP}/apTvUtCompareImagesNoROI.txt
                     VALID   --compare-ascii ${EPSILON_7}
                             ${BASELINE_FILES}/apTvUtCompareImagesNoROI.txt
                	           ${TEMP}/apTvUtCompareImagesNoROI.txt)

otb_test_application(NAME apTvUtCompareImages
                     APP CompareImages
                     OPTIONS -ref.in ${INPUTDATA}/poupees.tif
                             -ref.channel 2
                             -meas.in ${INPUTDATA}/brain.png
                             -meas.channel 1
                             -roi.startx 20
                             -roi.starty 15
                             -roi.sizex 150
                             -roi.sizey 200
                     TESTENVOPTIONS ${TEMP}/apTvUtCompareImages.txt
                     VALID   --compare-ascii ${EPSILON_7}
                             ${BASELINE_FILES}/apTvUtCompareImages.txt
                	     ${TEMP}/apTvUtCompareImages.txt)


#----------- SplitImage TESTS ----------------
otb_test_application(NAME apTvUtSplitImage
                     APP SplitImage
                     OPTIONS -in  ${INPUTDATA}/poupees_sub.png
                             -out ${TEMP}/apTvUtSplitImageOutput.tif
                     VALID   --compare-n-images ${NOTOL} 3
                             ${INPUTDATA}/poupees_sub_c1.png
                             ${TEMP}/apTvUtSplitImageOutput_0.tif

                             ${INPUTDATA}/poupees_sub_c2.png
                             ${TEMP}/apTvUtSplitImageOutput_1.tif

                             ${INPUTDATA}/poupees_sub_c3.png
                             ${TEMP}/apTvUtSplitImageOutput_2.tif)
<|MERGE_RESOLUTION|>--- conflicted
+++ resolved
@@ -118,31 +118,6 @@
 "gd-rapideye-1" #LARGEINPUT{RAPIDEYE/level1B/2008-12-25T005918_RE3_1B-NAC_397971_12345_band3.ntf}
 )
 
-<<<<<<< HEAD
-otb_test_application(NAME  apTvUtReadImageInfoRpcTag
-                     APP  ReadImageInfo
-                     OPTIONS -in ${INPUTDATA}/QB_TOULOUSE_RpcTag_100_100.tif
-                             -outkwl ${TEMP}/apTvUtReadImageInfoRpcTag.geom
-                     VALID   --compare-ascii ${EPSILON_5}
-                             ${BASELINE_FILES}/apTvUtReadImageInfoRpcTag.geom
-                       ${TEMP}/apTvUtReadImageInfoRpcTag.geom)
-
-otb_test_application(NAME  apTvUtReadImageInfoTest
-                     APP  ReadImageInfo
-                     OPTIONS -in ${INPUTDATA}/poupees.tif
-                     TESTENVOPTIONS ${TEMP}/apTvUtReadImageInfoTest.txt
-                     VALID   --compare-ascii ${EPSILON_7}
-                             ${BASELINE_FILES}/apTvUtReadImageInfoTest.txt
-                	     ${TEMP}/apTvUtReadImageInfoTest.txt)
-
-otb_test_application(NAME  apTvUtReadImageInfoSpot5
-                     APP  ReadImageInfo
-                     OPTIONS -in LARGEINPUT{SPOT5/TEHERAN/IMAGERY.TIF}
-                     TESTENVOPTIONS ${TEMP}/apTvUtReadImageInfoSpot5.txt
-                     VALID   --compare-ascii ${EPSILON_7}
-                             ${BASELINE_FILES}/apTvUtReadImageInfoSpot5.txt
-                	     ${TEMP}/apTvUtReadImageInfoSpot5.txt)
-=======
 set(IMG
 LARGEINPUT{PLEIADES/TLSE_JP2_DIMAPv2_PRIMARY_PMS_lossless_12bits/IMGPHR_201222215194743808/IMG_PHR1A_PMS_201201151100183_SEN_IPU_20120222_0901-001_R1C1.JP2} 
 LARGEINPUT{WORLDVIEW2/ROME/WV-2_standard_8band_bundle_16bit/052298844010_01_P001_PAN/09DEC10103019-P2AS-052298844010_01_P001.TIF} 
@@ -151,7 +126,6 @@
 LARGEINPUT{IKONOS/BLOSSEVILLE/po_2619900_nir_0000000.tif} 
 LARGEINPUT{RAPIDEYE/level1B/2008-12-25T005918_RE3_1B-NAC_397971_12345_band3.ntf}
 )
->>>>>>> 978a933e
 
 set( GEOM_TESTNB 0)
 foreach( file ${IMG} )
