otb_module_test()
#----------- DownloadSRTMTiles TESTS ----------------
otb_test_application(NAME apTuUtDownloadSRTMTiles
                     APP  DownloadSRTMTiles
                     OPTIONS -il LARGEINPUT{QUICKBIRD/TOULOUSE/000000128955_01_P001_MUL/02APR01105228-M1BS-000000128955_01_P001.TIF}
                             -mode list
                             -mode.list.indir ${INPUTDATA}/DEM/srtm_directory
                     )




#----------- Convert TESTS ----------------
otb_test_application(NAME apTvUtConvertBasic
                     APP Convert
                     OPTIONS -in ${INPUTDATA}/QB_Toulouse_Ortho_XS.tif
                             -out ${TEMP}/apTvUtConvertBasicOutput.tif
                     VALID   --compare-image ${NOTOL}
                             ${INPUTDATA}/apTvUtConvertBasicOutput.tif
                	     ${TEMP}/apTvUtConvertBasicOutput.tif
)

otb_test_application(NAME apTuUtConvertExtendedFilename_writer
                     APP  Convert
                     OPTIONS -in ${INPUTDATA}/ToulouseExtract_WithGeom.tif
                             -out ${TEMP}/apTvUtGeomExtendedFilename.tif?&gdal:co:TILED=YES&writegeom=false
                     )

otb_test_application(NAME apTvUtConvertWithScaling
                     APP Convert
                     OPTIONS -in ${INPUTDATA}/QB_Toulouse_Ortho_XS.tif
                             -out ${TEMP}/apTvUtConvertWithScalingOutput.tif uint8
                             -type linear
                     VALID   --compare-image ${NOTOL}
                             ${INPUTDATA}/apTvUtConvertWithScalingOutput.tif
                	     ${TEMP}/apTvUtConvertWithScalingOutput.tif
)

otb_test_application(NAME apTvUtConvertExtendedFilename_readerGEOM
                     APP  Convert
                     OPTIONS -in ${INPUTDATA}/ToulouseExtract_WithGeom.tif?&geom=${INPUTDATA}/ToulouseExtract_ModifiedGeom.geom
                             -out ${TEMP}/apTvUtGeomExtendedFilename.tif
                     VALID   --compare-ascii ${EPSILON_7}
                             ${INPUTDATA}/ToulouseExtract_ModifiedGeom.geom
                             ${TEMP}/apTvUtGeomExtendedFilename.geom)


#----------- PixelInfo TESTS ----------------

#----------- ExtractROI TESTS ----------------
otb_test_application(NAME apTvUtExtractROISizeTooBig
                     APP  ExtractROI
                     OPTIONS -in ${INPUTDATA}/couleurs_extrait.png
                 			 -out ${TEMP}/apTvUtExtractROISizeTooBig.tif
                 			 -sizex 1000000
                     VALID   --compare-image ${NOTOL}
                             ${INPUTDATA}/couleurs_extrait.png
                             ${TEMP}/apTvUtExtractROISizeTooBig.tif)

otb_test_application(NAME apTvUtExtractROISizeNULL
                     APP  ExtractROI
                     OPTIONS -in ${INPUTDATA}/couleurs_extrait.png
                 			 -out ${TEMP}/apTvUtExtractROISizeNULL.tif
                 			 -sizex 0
                     VALID   --compare-image ${NOTOL}
                             ${INPUTDATA}/couleurs_extrait.png
                             ${TEMP}/apTvUtExtractROISizeNULL.tif)

otb_test_application(NAME apTvUtExtractROIRightInputFile
                     APP  ExtractROI
                     OPTIONS -in ${INPUTDATA}/couleurs_extrait.png
                             -out ${TEMP}/apTvUtExtractROIRightInputFile.tif
                     VALID   --compare-image ${NOTOL}
                             ${INPUTDATA}/couleurs_extrait.png
                             ${TEMP}/apTvUtExtractROIRightInputFile.tif)


#----------- Rescale TESTS ----------------
otb_test_application(NAME  apTvUtRescaleTest
                     APP  Rescale
                     OPTIONS -in ${INPUTDATA}/poupees.tif
                             -out ${TEMP}/apTvUtRescaleTest.png uint8
                             -outmin 20
                             -outmax 150
                     VALID   --compare-image ${NOTOL}
                             ${BASELINE}/apTvUtRescaleTest.png
                             ${TEMP}/apTvUtRescaleTest.png)


#----------- TileFusion TESTS ----------------
otb_test_application(NAME apTvUtTileFusion
                     APP TileFusion
                     OPTIONS -il ${EXAMPLEDATA}/Scene_R1C1.png
                                 ${EXAMPLEDATA}/Scene_R1C2.png
                                 ${EXAMPLEDATA}/Scene_R2C1.png
                                 ${EXAMPLEDATA}/Scene_R2C2.png
                             -cols 2
                             -rows 2
                             -out ${TEMP}/apTvUtTileFusion.png uint8
                     VALID   --compare-image ${NOTOL}
                             ${EXAMPLEDATA}/Scene.png
                           ${TEMP}/apTvUtTileFusion.png)


#----------- ReadImageInfo TESTS ----------------
otb_test_application(NAME apTuUtReadImageInfoExtendedFilename_reader
                     APP  ReadImageInfo
                     OPTIONS -in ${INPUTDATA}/ToulouseExtract_WithGeom.tif?&skipgeom=true&skipcarto=true
                     )

<<<<<<< HEAD
##>otb_test_application(NAME  apTvUtReadImageInfoRpcTag
                     ##>APP  ReadImageInfo
                     ##>OPTIONS -in ${INPUTDATA}/QB_TOULOUSE_RpcTag_100_100.tif
                             ##>-outkwl ${TEMP}/apTvUtReadImageInfoRpcTag.geom
                     ##>VALID   --compare-ascii ${EPSILON_7}
                             ##>${BASELINE_FILES}/apTvUtReadImageInfoRpcTag.geom
                       ##>${TEMP}/apTvUtReadImageInfoRpcTag.geom)

##>otb_test_application(NAME  apTvUtReadImageInfoTest
                     ##>APP  ReadImageInfo
                     ##>OPTIONS -in ${INPUTDATA}/poupees.tif
                     ##>TESTENVOPTIONS ${TEMP}/apTvUtReadImageInfoTest.txt
                     ##>VALID   --compare-ascii ${EPSILON_7}
                             ##>${BASELINE_FILES}/apTvUtReadImageInfoTest.txt
                	     ##>${TEMP}/apTvUtReadImageInfoTest.txt)

##>otb_test_application(NAME  apTvUtReadImageInfoSpot5
                     ##>APP  ReadImageInfo
                     ##>OPTIONS -in LARGEINPUT{SPOT5/TEHERAN/IMAGERY.TIF}
                     ##>TESTENVOPTIONS ${TEMP}/apTvUtReadImageInfoSpot5.txt
                     ##>VALID   --compare-ascii ${EPSILON_7}
                             ##>${BASELINE_FILES}/apTvUtReadImageInfoSpot5.txt
                	     ##>${TEMP}/apTvUtReadImageInfoSpot5.txt)

##>otb_test_application(NAME  apTvUtReadImageInfoERS
                     ##>APP  ReadImageInfo
                     ##>OPTIONS -in LARGEINPUT{SAR_ERS2_SLCI_SCENE1/DAT_01.001}
                     ##>TESTENVOPTIONS ${TEMP}/apTvUtReadImageInfoERS.txt
                     ##>VALID   --compare-ascii ${EPSILON_7}
                             ##>${BASELINE_FILES}/apTvUtReadImageInfoERS.txt
                	     ##>${TEMP}/apTvUtReadImageInfoERS.txt)

##>otb_test_application(NAME  apTvUtReadImageInfoRADARSAT1
                     ##>APP  ReadImageInfo
                     ##>OPTIONS -in LARGEINPUT{RADARSAT1/GOMA/SCENE01/DAT_01.001}
                     ##>TESTENVOPTIONS ${TEMP}/apTvUtReadImageInfoRADARSAT1.txt
                     ##>VALID   --compare-ascii ${EPSILON_7}
                             ##>${BASELINE_FILES}/apTvUtReadImageInfoRADARSAT1.txt
                	     ##>${TEMP}/apTvUtReadImageInfoRADARSAT1.txt)
=======
otb_test_application(NAME  apTvUtReadImageInfoRpcTag
                     APP  ReadImageInfo
                     OPTIONS -in ${INPUTDATA}/QB_TOULOUSE_RpcTag_100_100.tif
                             -outkwl ${TEMP}/apTvUtReadImageInfoRpcTag.geom
                     VALID   --compare-ascii ${EPSILON_5}
                             ${BASELINE_FILES}/apTvUtReadImageInfoRpcTag.geom
                       ${TEMP}/apTvUtReadImageInfoRpcTag.geom)

otb_test_application(NAME  apTvUtReadImageInfoTest
                     APP  ReadImageInfo
                     OPTIONS -in ${INPUTDATA}/poupees.tif
                     TESTENVOPTIONS ${TEMP}/apTvUtReadImageInfoTest.txt
                     VALID   --compare-ascii ${EPSILON_7}
                             ${BASELINE_FILES}/apTvUtReadImageInfoTest.txt
                	     ${TEMP}/apTvUtReadImageInfoTest.txt)

otb_test_application(NAME  apTvUtReadImageInfoSpot5
                     APP  ReadImageInfo
                     OPTIONS -in LARGEINPUT{SPOT5/TEHERAN/IMAGERY.TIF}
                     TESTENVOPTIONS ${TEMP}/apTvUtReadImageInfoSpot5.txt
                     VALID   --compare-ascii ${EPSILON_7}
                             ${BASELINE_FILES}/apTvUtReadImageInfoSpot5.txt
                	     ${TEMP}/apTvUtReadImageInfoSpot5.txt)

otb_test_application(NAME  apTvUtReadImageInfoERS
                     APP  ReadImageInfo
                     OPTIONS -in LARGEINPUT{SAR_ERS2_SLCI_SCENE1/DAT_01.001}
                     TESTENVOPTIONS ${TEMP}/apTvUtReadImageInfoERS.txt
                     VALID   --compare-ascii ${EPSILON_7}
                             ${BASELINE_FILES}/apTvUtReadImageInfoERS.txt
                	     ${TEMP}/apTvUtReadImageInfoERS.txt)

otb_test_application(NAME  apTvUtReadImageInfoRADARSAT1
                     APP  ReadImageInfo
                     OPTIONS -in LARGEINPUT{RADARSAT1/GOMA/SCENE01/DAT_01.001}
                     TESTENVOPTIONS ${TEMP}/apTvUtReadImageInfoRADARSAT1.txt
                     VALID   --compare-ascii ${EPSILON_7}
                             ${BASELINE_FILES}/apTvUtReadImageInfoRADARSAT1.txt
                	     ${TEMP}/apTvUtReadImageInfoRADARSAT1.txt)
>>>>>>> 70d703f4


#----------- Quicklook TESTS ----------------
otb_test_application(NAME apTvUtQuicklookROI1Channel
                     APP Quicklook
                     OPTIONS -in ${INPUTDATA}/couleurs_extrait.png
                             -out ${TEMP}/apTvUtQuicklookROI1Channel.tif
                             -cl Channel1
                     VALID   --compare-image ${NOTOL}
                             ${BASELINE}/apTvUtQuicklookROI1Channel.tif
                             ${TEMP}/apTvUtQuicklookROI1Channel.tif
                     )

otb_test_application(NAME apTvUtQuicklookSpot5
                     APP Quicklook
                     OPTIONS -in LARGEINPUT{SPOT5/TEHERAN/IMAGERY.TIF}
                             -out ${TEMP}/apTvUtQuicklookSpot5.tif
                             -cl Channel1 Channel2 Channel3
                             -rox 10
                             -roy 10
                             -rsx 100
                             -rsy 200
                             -sr 2
                     VALID   --compare-image ${NOTOL}
                             ${BASELINE}/apTvUtQuicklookSpot5.tif
                             ${TEMP}/apTvUtQuicklookSpot5.tif
                     )


#----------- DEMConvert TESTS ----------------



#----------- ConcatenateImages TESTS ----------------
otb_test_application(NAME apTvUtConcatenateImages
                     APP  ConcatenateImages
                     OPTIONS -il ${INPUTDATA}/poupees_sub_c1.png
                                  ${INPUTDATA}/poupees_sub_c2.png
                                  ${INPUTDATA}/poupees_sub_c3.png
                 			 -out ${TEMP}/apTvUtConcatenateImages.png
                     VALID   --compare-image ${NOTOL}
                             ${INPUTDATA}/poupees_sub_3c.png
                             ${TEMP}/apTvUtConcatenateImages.png)

otb_test_application(NAME apTvUtConcatenateImages_1Image
                     APP  ConcatenateImages
                     OPTIONS -il ${INPUTDATA}/poupees_c1
                             -out ${TEMP}/apTvUtConcatenateImages_1Image.tif
                     VALID   --compare-image ${NOTOL}
                             ${INPUTDATA}/poupees_c1
                             ${TEMP}/apTvUtConcatenateImages_1Image.tif)


#----------- MultiResolutionPyramid TESTS ----------------

#----------- PixelValue TESTS ----------------
OTB_TEST_APPLICATION(NAME apTvUtPixelValue
                     APP PixelValue
                     OPTIONS -in ${INPUTDATA}/QB_Toulouse_Ortho_XS.tif
                             -coordx 30
                             -coordy 30
                             -cl Channel1 Channel3 Channel4
                       TESTENVOPTIONS ${TEMP}/apTvUtPixelValue.txt
                       VALID --compare-ascii ${EPSILON_7}
                             ${BASELINE_FILES}/apTvUtPixelValue.txt
                	     ${TEMP}/apTvUtPixelValue.txt
                             )

#----------- ColorMapping TESTS ----------------
otb_test_application(NAME apTvUtColorMappingLabelToColorCustomLUT
                     APP ColorMapping
                     OPTIONS -in ${INPUTDATA}/labelImage_UnsignedChar.tif
                             -method custom
                             -method.custom.lut ${INPUTDATA}/labelImage_UnsignedChar_lut.dat
                             -out ${TEMP}/apTvUtColorMappingLabelToColorCustomLUT.tif uint8
                     VALID   --compare-image ${NOTOL}
                	         ${BASELINE}/apTvUtColorMappingLabelToColorCustomLUT.tif
                	         ${TEMP}/apTvUtColorMappingLabelToColorCustomLUT.tif)

otb_test_application(NAME apTvUtColorMappingColorToLabelOptimalLUTQB
                     APP ColorMapping
                     OPTIONS -in ${BASELINE}/apTvUtColorMappingLabelToColorOptimalLUTQB.tif
                             -method optimal
                             -op colortolabel
                     		 -op.colortolabel.notfound 0
                             -out ${TEMP}/apTvUtColorMappingColorToLabelOptimalLUTQB.tif uint8
                     VALID   --compare-image ${NOTOL}
                             ${BASELINE}/apTvUtColorMappingColorToLabelOptimalLUTQB.tif
                             ${TEMP}/apTvUtColorMappingColorToLabelOptimalLUTQB.tif)

otb_test_application(NAME apTvUtColorMappingLabelToColorCustomLUTQB
                     APP ColorMapping
                     OPTIONS -in ${EXAMPLEDATA}/ROI_QB_MUL_1_SVN_CLASS_MULTI.png
                             -method custom
                             -method.custom.lut ${INPUTDATA}/ROI_QB_MUL_1_SVN_CLASS_MULTI_PNG_ColorTable.txt
                             -out ${TEMP}/apTvUtColorMappingLabelToColorCustomLUTQB.tif uint8
                     VALID   --compare-image ${NOTOL}
                	         ${BASELINE}/apTvUtColorMappingLabelToColorCustomLUTQB.tif
                	         ${TEMP}/apTvUtColorMappingLabelToColorCustomLUTQB.tif)

otb_test_application(NAME apTvUtColorMappingColorToLabelOptimalLUT
                     APP ColorMapping
                     OPTIONS -in ${BASELINE}/apTvUtColorMappingLabelToColorOptimalLUT.tif
                     		 -op colortolabel
                     		 -op.colortolabel.notfound 255
                             -method optimal
                             -out ${TEMP}/apTvUtColorMappingColorToLabelOptimalLUT.tif uint8
                     VALID   --compare-image ${NOTOL}
                             ${INPUTDATA}/labelImage_UnsignedChar.tif
                             ${TEMP}/apTvUtColorMappingColorToLabelOptimalLUT.tif)

otb_test_application(NAME apTvUtColorMappingLabelToColorOptimalLUTQB
                     APP ColorMapping
                     OPTIONS -in ${EXAMPLEDATA}/ROI_QB_MUL_1_SVN_CLASS_MULTI.png
                             -method optimal
                             -out ${TEMP}/apTvUtColorMappingLabelToColorOptimalLUTQB.tif uint8
                     VALID   --compare-image ${NOTOL}
                             ${BASELINE}/apTvUtColorMappingLabelToColorOptimalLUTQB.tif
                	         ${TEMP}/apTvUtColorMappingLabelToColorOptimalLUTQB.tif)

otb_test_application(NAME apTvUtColorMappingColorToLabelCustomLUTQB
                     APP ColorMapping
                     OPTIONS -in ${BASELINE}/apTvUtColorMappingLabelToColorCustomLUTQB.tif
                             -op colortolabel
                     		 -op.colortolabel.notfound 0
                             -method custom
                             -method.custom.lut ${INPUTDATA}/ROI_QB_MUL_1_SVN_CLASS_MULTI_PNG_ColorTable.txt
                             -out ${TEMP}/apTvUtColorMappingColorToLabelCustomLUTQB.tif uint8
                     VALID   --compare-image ${NOTOL}
                	         ${EXAMPLEDATA}/ROI_QB_MUL_1_SVN_CLASS_MULTI.png
                	         ${TEMP}/apTvUtColorMappingColorToLabelCustomLUTQB.tif)

otb_test_application(NAME apTvUtColorMappingLabelToColorContinuousLUTJet
                     APP ColorMapping
                     OPTIONS -in ${INPUTDATA}/QB_Toulouse_Ortho_PAN.tif
                             -method continuous
                             -method.continuous.lut jet
                             -method.continuous.min 100
                             -method.continuous.max 500
                             -out ${TEMP}/QB_Toulouse_Ortho_PAN_LUTJet.tif uint8
                     VALID --compare-image ${EPSILON_7}
                             ${BASELINE}/apTvUtColorMappingContinuousLUTJet.tif
                	         ${TEMP}/QB_Toulouse_Ortho_PAN_LUTJet.tif)

otb_test_application(NAME apTvUtColorMappingLabelToColorSupportImage
                     APP ColorMapping
                     OPTIONS -in ${EXAMPLEDATA}/ROI_QB_MUL_1_SVN_CLASS_MULTI.png
                             -method image
                             -method.image.in ${EXAMPLEDATA}/ROI_QB_MUL_1.tif
                             -out ${TEMP}/apTvUtColorMappingLabelToColorSupportImage.tif uint8
                     VALID   --compare-image ${NOTOL}
                             ${BASELINE}/apTvUtColorMappingLabelToColorSupportImage.tif
                	         ${TEMP}/apTvUtColorMappingLabelToColorSupportImage.tif)

otb_test_application(NAME apTvUtColorMappingLabelToColorOptimalLUT
                     APP ColorMapping
                     OPTIONS -in ${INPUTDATA}/labelImage_UnsignedChar.tif
                             -method optimal
                             -out ${TEMP}/apTvUtColorMappingLabelToColorOptimalLUT.tif uint8
                     VALID   --compare-image ${NOTOL}
                             ${BASELINE}/apTvUtColorMappingLabelToColorOptimalLUT.tif
                	         ${TEMP}/apTvUtColorMappingLabelToColorOptimalLUT.tif)

OTB_TEST_APPLICATION(NAME apTvClLabeledImageColorMappingQB123_1
                     APP  ColorMapping
                     OPTIONS -in      ${OTBAPP_BASELINE}/clLabeledImageQB123_1.tif
                             -method  custom
                             -method.custom.lut ${INPUTDATA}/Classification/ColorTable.txt
                             -out     ${TEMP}/clLabeledFancyImageQB123_1.tif
                     VALID   --compare-image ${NOTOL}
                             ${OTBAPP_BASELINE}/clLabeledFancyImageQB123_1.tif
                             ${TEMP}/clLabeledFancyImageQB123_1.tif)

#----------- CompareImages TESTS ----------------
otb_test_application(NAME apTvUtCompareImagesNoROI
                     APP CompareImages
                     OPTIONS -ref.in ${INPUTDATA}/GomaAvant.png
                             -meas.in ${INPUTDATA}/GomaApres.png
                     TESTENVOPTIONS ${TEMP}/apTvUtCompareImagesNoROI.txt
                     VALID   --compare-ascii ${EPSILON_7}
                             ${BASELINE_FILES}/apTvUtCompareImagesNoROI.txt
                	           ${TEMP}/apTvUtCompareImagesNoROI.txt)

otb_test_application(NAME apTvUtCompareImages
                     APP CompareImages
                     OPTIONS -ref.in ${INPUTDATA}/poupees.tif
                             -ref.channel 2
                             -meas.in ${INPUTDATA}/brain.png
                             -meas.channel 1
                             -roi.startx 20
                             -roi.starty 15
                             -roi.sizex 150
                             -roi.sizey 200
                     TESTENVOPTIONS ${TEMP}/apTvUtCompareImages.txt
                     VALID   --compare-ascii ${EPSILON_7}
                             ${BASELINE_FILES}/apTvUtCompareImages.txt
                	     ${TEMP}/apTvUtCompareImages.txt)


#----------- SplitImage TESTS ----------------
otb_test_application(NAME apTvUtSplitImage
                     APP SplitImage
                     OPTIONS -in  ${INPUTDATA}/poupees_sub.png
                             -out ${TEMP}/apTvUtSplitImageOutput.tif
                     VALID   --compare-n-images ${NOTOL} 3
                             ${INPUTDATA}/poupees_sub_c1.png
                             ${TEMP}/apTvUtSplitImageOutput_0.tif

                             ${INPUTDATA}/poupees_sub_c2.png
                             ${TEMP}/apTvUtSplitImageOutput_1.tif

                             ${INPUTDATA}/poupees_sub_c3.png
                             ${TEMP}/apTvUtSplitImageOutput_2.tif)
<|MERGE_RESOLUTION|>--- conflicted
+++ resolved
@@ -108,7 +108,7 @@
                      OPTIONS -in ${INPUTDATA}/ToulouseExtract_WithGeom.tif?&skipgeom=true&skipcarto=true
                      )
 
-<<<<<<< HEAD
+
 ##>otb_test_application(NAME  apTvUtReadImageInfoRpcTag
                      ##>APP  ReadImageInfo
                      ##>OPTIONS -in ${INPUTDATA}/QB_TOULOUSE_RpcTag_100_100.tif
@@ -148,47 +148,7 @@
                      ##>VALID   --compare-ascii ${EPSILON_7}
                              ##>${BASELINE_FILES}/apTvUtReadImageInfoRADARSAT1.txt
                 	     ##>${TEMP}/apTvUtReadImageInfoRADARSAT1.txt)
-=======
-otb_test_application(NAME  apTvUtReadImageInfoRpcTag
-                     APP  ReadImageInfo
-                     OPTIONS -in ${INPUTDATA}/QB_TOULOUSE_RpcTag_100_100.tif
-                             -outkwl ${TEMP}/apTvUtReadImageInfoRpcTag.geom
-                     VALID   --compare-ascii ${EPSILON_5}
-                             ${BASELINE_FILES}/apTvUtReadImageInfoRpcTag.geom
-                       ${TEMP}/apTvUtReadImageInfoRpcTag.geom)
-
-otb_test_application(NAME  apTvUtReadImageInfoTest
-                     APP  ReadImageInfo
-                     OPTIONS -in ${INPUTDATA}/poupees.tif
-                     TESTENVOPTIONS ${TEMP}/apTvUtReadImageInfoTest.txt
-                     VALID   --compare-ascii ${EPSILON_7}
-                             ${BASELINE_FILES}/apTvUtReadImageInfoTest.txt
-                	     ${TEMP}/apTvUtReadImageInfoTest.txt)
-
-otb_test_application(NAME  apTvUtReadImageInfoSpot5
-                     APP  ReadImageInfo
-                     OPTIONS -in LARGEINPUT{SPOT5/TEHERAN/IMAGERY.TIF}
-                     TESTENVOPTIONS ${TEMP}/apTvUtReadImageInfoSpot5.txt
-                     VALID   --compare-ascii ${EPSILON_7}
-                             ${BASELINE_FILES}/apTvUtReadImageInfoSpot5.txt
-                	     ${TEMP}/apTvUtReadImageInfoSpot5.txt)
-
-otb_test_application(NAME  apTvUtReadImageInfoERS
-                     APP  ReadImageInfo
-                     OPTIONS -in LARGEINPUT{SAR_ERS2_SLCI_SCENE1/DAT_01.001}
-                     TESTENVOPTIONS ${TEMP}/apTvUtReadImageInfoERS.txt
-                     VALID   --compare-ascii ${EPSILON_7}
-                             ${BASELINE_FILES}/apTvUtReadImageInfoERS.txt
-                	     ${TEMP}/apTvUtReadImageInfoERS.txt)
-
-otb_test_application(NAME  apTvUtReadImageInfoRADARSAT1
-                     APP  ReadImageInfo
-                     OPTIONS -in LARGEINPUT{RADARSAT1/GOMA/SCENE01/DAT_01.001}
-                     TESTENVOPTIONS ${TEMP}/apTvUtReadImageInfoRADARSAT1.txt
-                     VALID   --compare-ascii ${EPSILON_7}
-                             ${BASELINE_FILES}/apTvUtReadImageInfoRADARSAT1.txt
-                	     ${TEMP}/apTvUtReadImageInfoRADARSAT1.txt)
->>>>>>> 70d703f4
+
 
 
 #----------- Quicklook TESTS ----------------
