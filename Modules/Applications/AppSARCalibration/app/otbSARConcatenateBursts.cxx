--- conflicted
+++ resolved
@@ -160,11 +160,7 @@
       if (inputWithInvalidPixels_loop != inputWithInvalidPixels)
       {
         // Throw an exception
-<<<<<<< HEAD
-        otbAppLogFATAL(<< "Incoherency between input images (for support_data.invalid_pixels key).");
-=======
         otbAppLogFATAL(<< "Incoherency between input images (for invalid_pixels key).");
->>>>>>> 26085b00
       }
 
       unsigned long originOffset_samples = static_cast<long>(vectIm->GetOrigin()[0] - 0.5);
