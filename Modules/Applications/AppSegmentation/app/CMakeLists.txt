#
# Copyright (C) 2005-2017 Centre National d'Etudes Spatiales (CNES)
#
# This file is part of Orfeo Toolbox
#
#     https://www.orfeo-toolbox.org/
#
# Licensed under the Apache License, Version 2.0 (the "License");
# you may not use this file except in compliance with the License.
# You may obtain a copy of the License at
#
#     http://www.apache.org/licenses/LICENSE-2.0
#
# Unless required by applicable law or agreed to in writing, software
# distributed under the License is distributed on an "AS IS" BASIS,
# WITHOUT WARRANTIES OR CONDITIONS OF ANY KIND, either express or implied.
# See the License for the specific language governing permissions and
# limitations under the License.
#

otb_create_application(
  NAME           Segmentation
  SOURCES        otbSegmentation.cxx
  LINK_LIBRARIES ${${otb-module}_LIBRARIES})

otb_create_application(
  NAME           ConnectedComponentSegmentation
  SOURCES        otbConnectedComponentSegmentation.cxx
  LINK_LIBRARIES ${${otb-module}_LIBRARIES})

otb_create_application(
  NAME           LSMSSegmentation
  SOURCES        otbLSMSSegmentation.cxx
  LINK_LIBRARIES ${${otb-module}_LIBRARIES})

otb_create_application(
  NAME           LSMSVectorization
  SOURCES        otbLSMSVectorization.cxx
  LINK_LIBRARIES ${${otb-module}_LIBRARIES})

otb_create_application(
  NAME           LSMSSmallRegionsMerging
  SOURCES        otbLSMSSmallRegionsMerging.cxx
  LINK_LIBRARIES ${${otb-module}_LIBRARIES})

otb_create_application(
  NAME           HooverCompareSegmentation
  SOURCES        otbHooverCompareSegmentation.cxx
  LINK_LIBRARIES ${${otb-module}_LIBRARIES})

otb_create_application(
  NAME           MeanShiftSmoothing
  SOURCES        otbMeanShiftSmoothing.cxx
  LINK_LIBRARIES ${${otb-module}_LIBRARIES})

otb_create_application(
  NAME           LargeScaleMeanShift
  SOURCES        otbLargeScaleMeanShift.cxx
  LINK_LIBRARIES ${${otb-module}_LIBRARIES})

otb_create_application(
<<<<<<< HEAD
  NAME           ImageConnectedComponentSegmentation
  SOURCES        otbImageConnectedComponentSegmentation.cxx
  LINK_LIBRARIES ${${otb-module}_LIBRARIES} ${OTBCommon_LIBRARIES} ${OTBITK_LIBRARIES})

otb_create_application(
  NAME           LabelImageVectorization
  SOURCES        otbLabelImageVectorization.cxx
  LINK_LIBRARIES ${${otb-module}_LIBRARIES} ${OTBCommon_LIBRARIES} ${OTBITK_LIBRARIES})

otb_create_application(
  NAME           ComputePolygonsGeometricFeatures
  SOURCES        otbComputePolygonsGeometricFeatures.cxx
  LINK_LIBRARIES ${${otb-module}_LIBRARIES} ${OTBCommon_LIBRARIES} ${OTBITK_LIBRARIES})

otb_create_application(
  NAME           ObjectBasedFiltering
  SOURCES        otbObjectBasedFiltering.cxx
  LINK_LIBRARIES ${${otb-module}_LIBRARIES} ${OTBCommon_LIBRARIES} ${OTBITK_LIBRARIES})

otb_create_application(
  NAME           LargeScaleConnectedComponent
  SOURCES        otbLargeScaleConnectedComponent.cxx
  LINK_LIBRARIES ${${otb-module}_LIBRARIES} ${OTBCommon_LIBRARIES} ${OTBITK_LIBRARIES})

otb_create_application(
  NAME           SmallRegionsMerging
  SOURCES        otbSmallRegionsMerging.cxx
  LINK_LIBRARIES ${${otb-module}_LIBRARIES})
=======
  NAME           SmallRegionsMerging
  SOURCES        otbSmallRegionsMerging.cxx
  LINK_LIBRARIES ${${otb-module}_LIBRARIES})
>>>>>>> b19f49ad
<|MERGE_RESOLUTION|>--- conflicted
+++ resolved
@@ -59,10 +59,9 @@
   LINK_LIBRARIES ${${otb-module}_LIBRARIES})
 
 otb_create_application(
-<<<<<<< HEAD
-  NAME           ImageConnectedComponentSegmentation
-  SOURCES        otbImageConnectedComponentSegmentation.cxx
-  LINK_LIBRARIES ${${otb-module}_LIBRARIES} ${OTBCommon_LIBRARIES} ${OTBITK_LIBRARIES})
+  NAME           SmallRegionsMerging
+  SOURCES        otbSmallRegionsMerging.cxx
+  LINK_LIBRARIES ${${otb-module}_LIBRARIES})
 
 otb_create_application(
   NAME           LabelImageVectorization
@@ -88,8 +87,3 @@
   NAME           SmallRegionsMerging
   SOURCES        otbSmallRegionsMerging.cxx
   LINK_LIBRARIES ${${otb-module}_LIBRARIES})
-=======
-  NAME           SmallRegionsMerging
-  SOURCES        otbSmallRegionsMerging.cxx
-  LINK_LIBRARIES ${${otb-module}_LIBRARIES})
->>>>>>> b19f49ad
