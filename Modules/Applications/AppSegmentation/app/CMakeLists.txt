#
# Copyright (C) 2005-2017 Centre National d'Etudes Spatiales (CNES)
#
# This file is part of Orfeo Toolbox
#
#     https://www.orfeo-toolbox.org/
#
# Licensed under the Apache License, Version 2.0 (the "License");
# you may not use this file except in compliance with the License.
# You may obtain a copy of the License at
#
#     http://www.apache.org/licenses/LICENSE-2.0
#
# Unless required by applicable law or agreed to in writing, software
# distributed under the License is distributed on an "AS IS" BASIS,
# WITHOUT WARRANTIES OR CONDITIONS OF ANY KIND, either express or implied.
# See the License for the specific language governing permissions and
# limitations under the License.
#

otb_create_application(
  NAME           Segmentation
  SOURCES        otbSegmentation.cxx
  LINK_LIBRARIES ${${otb-module}_LIBRARIES})

otb_create_application(
  NAME           ConnectedComponentSegmentation
  SOURCES        otbConnectedComponentSegmentation.cxx
  LINK_LIBRARIES ${${otb-module}_LIBRARIES})

otb_create_application(
  NAME           LSMSSegmentation
  SOURCES        otbLSMSSegmentation.cxx
  LINK_LIBRARIES ${${otb-module}_LIBRARIES})

otb_create_application(
  NAME           LSMSVectorization
  SOURCES        otbLSMSVectorization.cxx
  LINK_LIBRARIES ${${otb-module}_LIBRARIES})

otb_create_application(
  NAME           LSMSSmallRegionsMerging
  SOURCES        otbLSMSSmallRegionsMerging.cxx
  LINK_LIBRARIES ${${otb-module}_LIBRARIES})

otb_create_application(
  NAME           HooverCompareSegmentation
  SOURCES        otbHooverCompareSegmentation.cxx
  LINK_LIBRARIES ${${otb-module}_LIBRARIES})

otb_create_application(
  NAME           MeanShiftSmoothing
  SOURCES        otbMeanShiftSmoothing.cxx
  LINK_LIBRARIES ${${otb-module}_LIBRARIES})

otb_create_application(
  NAME           LargeScaleMeanShift
  SOURCES        otbLargeScaleMeanShift.cxx
  LINK_LIBRARIES ${${otb-module}_LIBRARIES})

otb_create_application(
<<<<<<< HEAD
  NAME           ImageConnectedComponentSegmentation
  SOURCES        otbImageConnectedComponentSegmentation.cxx
  LINK_LIBRARIES ${${otb-module}_LIBRARIES} ${OTBCommon_LIBRARIES} ${OTBITK_LIBRARIES})

otb_create_application(
  NAME           LabelImageVectorization
  SOURCES        otbLabelImageVectorization.cxx
  LINK_LIBRARIES ${${otb-module}_LIBRARIES} ${OTBCommon_LIBRARIES} ${OTBITK_LIBRARIES})

otb_create_application(
  NAME           ComputePolygonsGeometricFeatures
  SOURCES        otbComputePolygonsGeometricFeatures.cxx
  LINK_LIBRARIES ${${otb-module}_LIBRARIES} ${OTBCommon_LIBRARIES} ${OTBITK_LIBRARIES})

otb_create_application(
  NAME           ObjectBasedFiltering
  SOURCES        otbObjectBasedFiltering.cxx
  LINK_LIBRARIES ${${otb-module}_LIBRARIES} ${OTBCommon_LIBRARIES} ${OTBITK_LIBRARIES})

otb_create_application(
  NAME           LargeScaleConnectedComponent
  SOURCES        otbLargeScaleConnectedComponent.cxx
  LINK_LIBRARIES ${${otb-module}_LIBRARIES} ${OTBCommon_LIBRARIES} ${OTBITK_LIBRARIES})
=======
  NAME           SmallRegionsMerging
  SOURCES        otbSmallRegionsMerging.cxx
  LINK_LIBRARIES ${${otb-module}_LIBRARIES})
>>>>>>> 100f3818
<|MERGE_RESOLUTION|>--- conflicted
+++ resolved
@@ -59,7 +59,6 @@
   LINK_LIBRARIES ${${otb-module}_LIBRARIES})
 
 otb_create_application(
-<<<<<<< HEAD
   NAME           ImageConnectedComponentSegmentation
   SOURCES        otbImageConnectedComponentSegmentation.cxx
   LINK_LIBRARIES ${${otb-module}_LIBRARIES} ${OTBCommon_LIBRARIES} ${OTBITK_LIBRARIES})
@@ -83,8 +82,8 @@
   NAME           LargeScaleConnectedComponent
   SOURCES        otbLargeScaleConnectedComponent.cxx
   LINK_LIBRARIES ${${otb-module}_LIBRARIES} ${OTBCommon_LIBRARIES} ${OTBITK_LIBRARIES})
-=======
+
+otb_create_application(
   NAME           SmallRegionsMerging
   SOURCES        otbSmallRegionsMerging.cxx
   LINK_LIBRARIES ${${otb-module}_LIBRARIES})
->>>>>>> 100f3818
