--- conflicted
+++ resolved
@@ -282,11 +282,7 @@
     std::ostringstream sqloss;
     sqloss.str("");
     sqloss<<"SELECT * FROM \""<<layername<<"\" ORDER BY label";
-<<<<<<< HEAD
-    otb::ogr::Layer layerTmp=ogrDS->ExecuteSQL(sqloss.str().c_str(), nullptr, nullptr);
-=======
     otb::ogr::Layer layerTmp=ogrDS->ExecuteSQL(sqloss.str(), nullptr, nullptr);
->>>>>>> b19f49ad
     otb::ogr::Feature firstFeature = layerTmp.ogr().GetNextFeature();
 
     //Geometry fusion
