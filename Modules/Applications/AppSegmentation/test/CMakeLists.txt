#
# Copyright (C) 2005-2017 Centre National d'Etudes Spatiales (CNES)
#
# This file is part of Orfeo Toolbox
#
#     https://www.orfeo-toolbox.org/
#
# Licensed under the Apache License, Version 2.0 (the "License");
# you may not use this file except in compliance with the License.
# You may obtain a copy of the License at
#
#     http://www.apache.org/licenses/LICENSE-2.0
#
# Unless required by applicable law or agreed to in writing, software
# distributed under the License is distributed on an "AS IS" BASIS,
# WITHOUT WARRANTIES OR CONDITIONS OF ANY KIND, either express or implied.
# See the License for the specific language governing permissions and
# limitations under the License.
#

otb_module_test()
#----------- Segmentation TESTS ----------------

# Segmentation algorithms parameters
set(cc_parameters "-filter.cc.expr" "distance<25")
set(edison_parameters "-filter.edison.spatialr" "5" "-filter.edison.ranger" "50" "-filter.edison.minsize" "10")
set(meanshift_parameters "-filter.meanshift.spatialr" "5" "-filter.meanshift.ranger" "50" "-filter.meanshift.minsize" "10")
set(vector_parameters "-mode.vector.tilesize" "500" "-mode.vector.minsize" "50" "-mode.vector.simplify" "0.1" "-mode.vector.outmode" "ovw")

# validation option
set(meanshift_option "--without-threads")

# Output type dependning on mode
set(raster_output_format ".tif")
set(raster_output_option "uint16")
set(vector_output_format ".sqlite")

# Validation depending on mode
set(vector_comparison --compare-ogr ${NOTOL})
set(raster_comparison --compare-image ${NOTOL})

# Reference ffiles depending on modes
set(vector_ref_path ${BASELINE_FILES})
set(raster_ref_path ${BASELINE})

set(filterList "Meanshift" "CC" "Watershed")

# Loop on modes
foreach(mode "Raster" "Vector")
string(TOLOWER ${mode} lmode)

# Loop on filters
foreach(filter ${filterList})
string(TOLOWER ${filter} lfilter)

# Derive output file name
set(OUTFILE apTvSeSegmentation${filter}${mode}${${lmode}_output_format})

if(NOT (${filter} STREQUAL "Meanshift" AND ${mode} STREQUAL "Raster"))
OTB_TEST_APPLICATION(NAME     apTvSeSegmentation${filter}${mode}
                     APP      Segmentation
                     OPTIONS  -in ${EXAMPLEDATA}/qb_RoadExtract2.tif
                              -filter ${lfilter}
                              ${${lfilter}_parameters}
                              -mode ${lmode}
                              -mode.${lmode}.out ${TEMP}/${OUTFILE} ${${lmode}_output_option}
                              ${${lmode}_parameters}
                     VALID    ${${lfilter}_option}
                              ${${lmode}_comparison}
                              ${${lmode}_ref_path}/${OUTFILE}
                              ${TEMP}/${OUTFILE}
                     )
endif()

endforeach()
endforeach()

set(filter "CC")
set(mode "Vector")

string(TOLOWER ${filter} lfilter)

# Add a test for ULOVW./apTvComputePolygonsSpectralFeatures.sqlite

set(vector_parameters "-mode.vector.tilesize" "500" "-mode.vector.minsize" "50" "-mode.vector.simplify" "0.1" "-mode.vector.outmode" "ulovw")

set(OUTFILE apTvSeSegmentation${filter}${mode}${${lmode}_output_format})

OTB_TEST_APPLICATION(NAME     apTvSeSegmentation${filter}${mode}_ULOVW
                     APP      Segmentation
                     OPTIONS  -in ${EXAMPLEDATA}/qb_RoadExtract2.tif
                              -filter ${lfilter}
                              ${${lfilter}_parameters}
                              -mode ${lmode}
                              -mode.${lmode}.out ${TEMP}/${OUTFILE} ${${lmode}_output_option}
                              ${${lmode}_parameters}
                     VALID    ${${lfilter}_option}
                              ${${lmode}_comparison}
                              ${${lmode}_ref_path}/${OUTFILE}
                              ${TEMP}/${OUTFILE}
                     )

set_tests_properties(apTvSeSegmentation${filter}${mode}_ULOVW
                     PROPERTIES DEPENDS apTvSeSegmentation${filter}${mode}
                                RESOURCE_LOCK ${OUTFILE})

# Add a test for ULU
set(vector_parameters "-mode.vector.tilesize" "500" "-mode.vector.minsize" "50" "-mode.vector.simplify" "0.1" "-mode.vector.outmode" "ulu")

OTB_TEST_APPLICATION(NAME     apTvSeSegmentation${filter}${mode}_ULU
                     APP      Segmentation
                     OPTIONS  -in ${EXAMPLEDATA}/qb_RoadExtract2.tif
                              -filter ${lfilter}
                              ${${lfilter}_parameters}
                              -mode ${lmode}
                              -mode.${lmode}.out ${TEMP}/${OUTFILE} ${${lmode}_output_option}
                              ${${lmode}_parameters}
                     VALID    ${${lfilter}_option}
                              ${${lmode}_comparison}
                              ${${lmode}_ref_path}/${OUTFILE}_ULU
                              ${TEMP}/${OUTFILE}
                     )

set_tests_properties(apTvSeSegmentation${filter}${mode}_ULU
                     PROPERTIES DEPENDS apTvSeSegmentation${filter}${mode}
                                RESOURCE_LOCK ${OUTFILE})

# Add a test for ULCO
set(vector_parameters "-mode.vector.tilesize" "500" "-mode.vector.minsize" "50" "-mode.vector.simplify" "0.1" "-mode.vector.outmode" "ulco")

OTB_TEST_APPLICATION(NAME     apTvSeSegmentation${filter}${mode}_ULCO
                     APP      Segmentation
                     OPTIONS  -in ${EXAMPLEDATA}/qb_RoadExtract2.tif
                              -filter ${lfilter}
                              ${${lfilter}_parameters}
                              -mode ${lmode}
                              -mode.${lmode}.out ${TEMP}/${OUTFILE} ${${lmode}_output_option}
                              ${${lmode}_parameters}
                     VALID    ${${lfilter}_option}
                              ${${lmode}_comparison}
                              ${${lmode}_ref_path}/${OUTFILE}
                              ${TEMP}/${OUTFILE}
                     )

set_tests_properties(apTvSeSegmentation${filter}${mode}_ULCO
                     PROPERTIES DEPENDS apTvSeSegmentation${filter}${mode}
                                WILL_FAIL TRUE
                                RESOURCE_LOCK ${OUTFILE})

#----------- ConnectedComponentSegmentation TESTS ----------------
otb_test_application(NAME  apTvCcConnectedComponentSegmentationMaskMuParserShp
                     APP  ConnectedComponentSegmentation
                     OPTIONS -in ${INPUTDATA}/ROI_QB_MUL_4.tif
                             -out ${TEMP}/apTvCcConnectedComponentSegmentationMaskMuParser.shp
                             -mask "((b1>80)*intensity>95)"
                             -expr "distance<10"
                             -minsize 15
                             -obia "SHAPE_Elongation>8"
                     VALID   --compare-ogr ${NOTOL}
                             ${BASELINE_FILES}/apTvCcConnectedComponentSegmentationMaskMuParser.shp
                             ${TEMP}/apTvCcConnectedComponentSegmentationMaskMuParser.shp)

otb_test_application(NAME  apTvCcConnectedComponentSegmentatioNoMask
                     APP  ConnectedComponentSegmentation
                     OPTIONS -in ${INPUTDATA}/ROI_QB_MUL_4.tif
                             -out ${TEMP}/apTvCcConnectedComponentSegmentationNoMask.shp
                             -expr "distance<10"
                             -minsize 15
                             -obia "SHAPE_Elongation>8"
                     VALID   --compare-ogr ${NOTOL}
                             ${BASELINE_FILES}/apTvCcConnectedComponentSegmentationNoMask.shp
                             ${TEMP}/apTvCcConnectedComponentSegmentationNoMask.shp)


#----------- MeanShiftSmoothing TESTS ----------------
otb_test_application(NAME     apTvLSMS1MeanShiftSmoothingNoModeSearch
                     APP      MeanShiftSmoothing
                     OPTIONS  -in ${EXAMPLEDATA}/QB_1_ortho.tif
                              -fout ${TEMP}/apTvLSMS1_filtered_range.tif
                              -foutpos ${TEMP}/apTvLSMS1_filtered_spatial.tif
                              -ranger 30
                              -spatialr  5
                              -maxiter 10
                              -modesearch 0
                     VALID    --compare-n-images ${EPSILON_7} 2
                              ${BASELINE}/apTvLSMS1_filtered_range.tif
                              ${TEMP}/apTvLSMS1_filtered_range.tif
                              ${BASELINE}/apTvLSMS1_filtered_spatial.tif
                              ${TEMP}/apTvLSMS1_filtered_spatial.tif
                     )

otb_test_application(NAME apTuSeMeanShiftSmoothing
                     APP  MeanShiftSmoothing
                     OPTIONS -in  ${INPUTDATA}/QB_Suburb.png
                             -fout ${TEMP}/apTvSeMeanShiftSmoothingFilter_SpectralOutput.tif
                             -foutpos ${TEMP}/apTvSeMeanShiftSmoothingFilter_SpatialOutput.tif
                 			 -spatialr 4
                 			 -ranger 25
                 			 -maxiter 10
                 			 -thres 0.1
                 			 -modesearch 0)

#----------- LSMSSegmentation TESTS ----------------
otb_test_application(NAME     apTvLSMS2Segmentation
                     APP      LSMSSegmentation
                     OPTIONS  -in ${TEMP}/apTvLSMS1_filtered_range.tif
                              -inpos ${TEMP}/apTvLSMS1_filtered_spatial.tif
                              -out ${TEMP}/apTvLSMS2_Segmentation.tif uint32
                              -ranger 30
                              -spatialr  5
                              -minsize 0
                              -tilesizex 100
                              -tilesizey 100
                     VALID    --compare-image ${NOTOL}
                              ${BASELINE}/apTvLSMS2_Segmentation.tif
                              ${TEMP}/apTvLSMS2_Segmentation.tif
                     )

set_property(TEST apTvLSMS2Segmentation PROPERTY DEPENDS apTvLSMS1MeanShiftSmoothingNoModeSearch)

otb_test_application(NAME     apTvLSMS2Segmentation_NoSmall
                     APP      LSMSSegmentation
                     OPTIONS  -in ${TEMP}/apTvLSMS1_filtered_range.tif
                              -inpos ${TEMP}/apTvLSMS1_filtered_spatial.tif
                              -out ${TEMP}/apTvLSMS2_Segmentation_NoSmall.tif uint32
                              -ranger 30
                              -spatialr  5
                              -minsize 10
                              -tilesizex 100
                              -tilesizey 100
                     VALID    --compare-image ${NOTOL}
                              ${BASELINE}/apTvLSMS2_Segmentation_NoSmall.tif
                              ${TEMP}/apTvLSMS2_Segmentation_NoSmall.tif
                     )

set_property(TEST apTvLSMS2Segmentation_NoSmall PROPERTY DEPENDS apTvLSMS1MeanShiftSmoothingNoModeSearch)

#----------- LSMSSmallRegionsMerging TESTS ----------------
otb_test_application(NAME     apTvLSMS3SmallRegionsMerging
                     APP      LSMSSmallRegionsMerging
                     OPTIONS  -in ${TEMP}/apTvLSMS1_filtered_range.tif
                              -inseg  ${TEMP}/apTvLSMS2_Segmentation.tif
                              -out ${TEMP}/apTvLSMS3_Segmentation_SmallMerged.tif uint32
                              -minsize 10
                              -tilesizex 100
                              -tilesizey 100
                     VALID    --compare-image ${NOTOL}
                              ${BASELINE}/apTvLSMS3_Segmentation_SmallMerged.tif
                              ${TEMP}/apTvLSMS3_Segmentation_SmallMerged.tif
                     )

set_property(TEST apTvLSMS3SmallRegionsMerging PROPERTY DEPENDS apTvLSMS2Segmentation)

#----------- SmallRegionsMerging TESTS ----------------
otb_test_application(NAME     apTvSmallRegionsMerging
                     APP      SmallRegionsMerging
                     OPTIONS  -in ${TEMP}/apTvLSMS1_filtered_range.tif
                              -inseg  ${TEMP}/apTvLSMS2_Segmentation.tif
                              -out ${TEMP}/apTvSmallMerged.tif uint32
                              -minsize 10
                     VALID    --compare-image ${NOTOL}
                              ${BASELINE}/apTvSmallMerged.tif
                              ${TEMP}/apTvSmallMerged.tif
                     )
                     
set_property(TEST apTvSmallRegionsMerging PROPERTY DEPENDS apTvLSMS2Segmentation)

#----------- LSMSVectorization TESTS ----------------
otb_test_application(NAME     apTvLSMS4Vectorization_SmallMerged
                     APP      LSMSVectorization
                     OPTIONS  -in ${EXAMPLEDATA}/QB_1_ortho.tif
                              -inseg  ${BASELINE}/apTvLSMS3_Segmentation_SmallMerged.tif
                              -out ${TEMP}/apTvLSMS4_Segmentation_SmallMerged.shp
                              -tilesizex 100
                              -tilesizey 100
                     VALID    --compare-ogr ${NOTOL}
                              ${BASELINE_FILES}/apTvLSMS4_Segmentation_SmallMerged.shp
                              ${TEMP}/apTvLSMS4_Segmentation_SmallMerged.shp
                     )

set_property(TEST apTvLSMS4Vectorization_SmallMerged PROPERTY DEPENDS apTvLSMS3SmallRegionsMerging)

otb_test_application(NAME     apTvLSMS4Vectorization_NoSmall
                     APP      LSMSVectorization
                     OPTIONS  -in ${EXAMPLEDATA}/QB_1_ortho.tif
                              -inseg  ${TEMP}/apTvLSMS2_Segmentation_NoSmall.tif
                              -out ${TEMP}/apTvLSMS4_Segmentation_NoSmall.shp
                              -tilesizex 100
                              -tilesizey 100
                     VALID    --compare-ogr ${NOTOL}
                              ${BASELINE_FILES}/apTvLSMS4_Segmentation_NoSmall.shp
                              ${TEMP}/apTvLSMS4_Segmentation_NoSmall.shp
                     )

set_property(TEST apTvLSMS4Vectorization_NoSmall PROPERTY DEPENDS apTvLSMS2Segmentation_NoSmall)

#----------- HooverCompareSegmentation TESTS ----------------
otb_test_application(NAME     apTvSeHooverCompareSegmentationTest
                     APP      HooverCompareSegmentation
                     OPTIONS  -ingt ${INPUTDATA}/maur_GT.tif
                              -inms ${INPUTDATA}/maur_labelled.tif
                              -outgt ${TEMP}/apTvSeHooverCompareSegmentationTestOutgt.tif
                              -outms ${TEMP}/apTvSeHooverCompareSegmentationTestOutms.tif
                     TESTENVOPTIONS ${TEMP}/apTvSeHooverCompareSegmentationTest.txt
                     VALID    --compare-ascii ${EPSILON_7}
                              ${BASELINE_FILES}/apTvSeHooverCompareSegmentationTest.txt
                	      ${TEMP}/apTvSeHooverCompareSegmentationTest.txt
                              --ignore-lines-with 2 outgt: outms:
                     )

#----------- LargeScaleMeanShift TESTS ----------------
otb_test_application(NAME     apTvSeLargeScaleMeanShiftTest
                     APP      LargeScaleMeanShift
                     OPTIONS  -in ${EXAMPLEDATA}/QB_1_ortho.tif
                              -spatialr 3
                              -ranger 80
                              -minsize 16
                              -tilesizex 100
                              -tilesizey 100
                              -mode vector
                              -mode.vector.out ${TEMP}/apTvSeLargeScaleMeanShiftTestOut.shp
                     VALID    --compare-ogr ${NOTOL}
                              ${BASELINE_FILES}/apTvSeLargeScaleMeanShiftTestOut.shp
                              ${TEMP}/apTvSeLargeScaleMeanShiftTestOut.shp
                     )
<<<<<<< HEAD
                     
#----------- LargeScaleConnectedComponent 
otb_test_application(NAME     apTvLargeScaleConnectedComponentMinSize
                     APP      LargeScaleConnectedComponent
                     OPTIONS  -in ${EXAMPLEDATA}/qb_RoadExtract.tif
                              -out ${TEMP}/apTvLargeScaleConnectedComponentMinSize.shp
                              -expr "distance<50"
                              -mask "(b4-b1)/(b4+b1)>0.65"
                              -filter "perimeter<30"
                              -fusion 1
                              -minsize 50
                     VALID    --compare-ogr ${NOTOL}
                              ${BASELINE_FILES}/apTvLargeScaleConnectedComponentMinSize.shp
                              ${TEMP}/apTvLargeScaleConnectedComponentMinSize.shp                      
                     )
                     
#----------- LargeScaleConnectedComponent 
otb_test_application(NAME     apTvLargeScaleConnectedComponent
                     APP      LargeScaleConnectedComponent
                     OPTIONS  -in ${EXAMPLEDATA}/qb_RoadExtract.tif
                              -out ${TEMP}/apTvLargeScaleConnectedComponent.shp
                              -expr "distance<50"
                              -mask "(b4-b1)/(b4+b1)>0.65"
                              -filter "perimeter<30"
                              -fusion 1
                     VALID    --compare-ogr ${NOTOL}
                              ${BASELINE_FILES}/apTvLargeScaleConnectedComponent.shp
                              ${TEMP}/apTvLargeScaleConnectedComponent.shp                      
                     )
                     
                     
#----------- ImageConnectedComponentSegmentation TESTS ----
otb_test_application(NAME     apTvImageConnectedComponentSegmentation
                     APP      ImageConnectedComponentSegmentation
                     OPTIONS  -in ${EXAMPLEDATA}/qb_RoadExtract.tif
                              -out ${TEMP}/apTvImageConnectedComponentSegmentation.tif
                              -expr distance<50
                              -mask "(b4-b1)/(b4+b1)>0.65"
                     VALID    --compare-image ${NOTOL}
                              ${BASELINE}/apTvImageConnectedComponentSegmentation.tif
                              ${TEMP}/apTvImageConnectedComponentSegmentation.tif    
                     )

#----------- LabelImageVectorization TESTS -----------
otb_test_application(NAME     apTvLabelImageVectorization
                     APP      LabelImageVectorization
                     OPTIONS  -in ${BASELINE}/apTvImageConnectedComponentSegmentation.tif
                              -out ${TEMP}/apTvLabelImageVectorization.shp
                              -fusion 1
                    VALID    --compare-ogr ${NOTOL}
                              ${BASELINE_FILES}/apTvLabelImageVectorization.shp
                              ${TEMP}/apTvLabelImageVectorization.shp
                     )

#----------- ComputePolygonsGeometricFeatures TESTS -----------
otb_test_application(NAME     apTvComputePolygonsGeometricFeatures
                     APP      ComputePolygonsGeometricFeatures
                     OPTIONS  -in ${EXAMPLEDATA}/qb_RoadExtract_easyClassification.shp
                              -out ${TEMP}/apTvComputePolygonsGeometricFeatures.shp
                              -sizefield size
                              -perimeterfield perimeter
                     VALID    --compare-ogr ${NOTOL}
                              ${BASELINE_FILES}/apTvComputePolygonsGeometricFeatures.shp
                              ${TEMP}/apTvComputePolygonsGeometricFeatures.shp
                     )

#----------- ObjectBasedFiltering TESTS -----------
otb_test_application(NAME     apTvObjectBasedFiltering
                     APP      ObjectBasedFiltering
                     OPTIONS  -in ${EXAMPLEDATA}/qb_RoadExtract_easyClassification.shp
                              -expr class<3
                              -out ${TEMP}//apTvObjectBasedFiltering.shp
                              VALID    --compare-ogr ${NOTOL}
                              ${BASELINE_FILES}/apTvObjectBasedFiltering.shp
                              ${TEMP}/apTvObjectBasedFiltering.shp
                     )
=======
                     
>>>>>>> 100f3818
<|MERGE_RESOLUTION|>--- conflicted
+++ resolved
@@ -323,8 +323,8 @@
                               ${BASELINE_FILES}/apTvSeLargeScaleMeanShiftTestOut.shp
                               ${TEMP}/apTvSeLargeScaleMeanShiftTestOut.shp
                      )
-<<<<<<< HEAD
                      
+
 #----------- LargeScaleConnectedComponent 
 otb_test_application(NAME     apTvLargeScaleConnectedComponentMinSize
                      APP      LargeScaleConnectedComponent
@@ -399,7 +399,4 @@
                               VALID    --compare-ogr ${NOTOL}
                               ${BASELINE_FILES}/apTvObjectBasedFiltering.shp
                               ${TEMP}/apTvObjectBasedFiltering.shp
-                     )
-=======
-                     
->>>>>>> 100f3818
+                     )