--- conflicted
+++ resolved
@@ -40,7 +40,6 @@
 /** Define constants if not define in the "cmath" */
 
 /* Some useful constants.  */
-<<<<<<< HEAD
 constexpr double CONST_E =        2.7182818284590452354;   /* e */
 constexpr double CONST_LOG2E =    1.4426950408889634074;   /* log_2 e */
 constexpr double CONST_LOG10E =   0.43429448190325182765;  /* log_10 e */
@@ -62,29 +61,6 @@
 constexpr double CONST_SQRT1_2 =  0.70710678118654752440;  /* 1/sqrt(2) */
 constexpr double CONST_SQRT3 =    1.73205080756887729353;  /* sqrt(3) */
 constexpr double CONST_EULER =    0.57721566490153286060;  /* euler constant*/
-=======
-const double CONST_E =        2.7182818284590452354;   /* e */
-const double CONST_LOG2E =    1.4426950408889634074;   /* log_2 e */
-const double CONST_LOG10E =   0.43429448190325182765;  /* log_10 e */
-const double CONST_LN2 =      0.69314718055994530942;  /* log_e 2 */
-const double CONST_LN10 =     2.30258509299404568402;  /* log_e 10 */
-const double CONST_PI =       3.14159265358979323846;  /* pi */
-const double CONST_PI_2 =     1.57079632679489661923;  /* pi/2 */
-const double CONST_PI_4 =     0.78539816339744830962;  /* pi/4 */
-const double CONST_PI_8 =     0.39269908169872415481;  /* pi/8 */
-const double CONST_1_PI =     0.31830988618379067154;  /* 1/pi */
-const double CONST_2_PI =     0.63661977236758134308;  /* 2/pi */
-const double CONST_2PI =      6.28318530717958647693;  /* 2*pi */
-const double CONST_PI_180 =   0.01745329251994329577;  /* pi/180 */
-const double CONST_180_PI =   57.2957795130823208768;  /* 180/pi */
-const double CONST_LNPI =     std::log(CONST_PI);      /* ln(pi)*/
-const double CONST_SQRTPI =   std::sqrt(CONST_PI);     /* sqrt(pi)*/
-const double CONST_2_SQRTPI = 1.12837916709551257390;  /* 2/sqrt(pi) */
-const double CONST_SQRT2 =    1.41421356237309504880;  /* sqrt(2) */
-const double CONST_SQRT1_2 =  0.70710678118654752440;  /* 1/sqrt(2) */
-const double CONST_SQRT3 =    1.73205080756887729353;  /* sqrt(3) */
-const double CONST_EULER =    0.57721566490153286060;  /* euler constant*/
->>>>>>> ad7d7f72
 
 /* The above constants are not adequate for computation using `long double's.
    Therefore we provide as an extension constants with similar names as a
