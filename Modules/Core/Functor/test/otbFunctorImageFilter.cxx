/*
 * Copyright (C) 2005-2017 Centre National d'Etudes Spatiales (CNES)
 *
 * This file is part of Orfeo Toolbox
 *
 *     https://www.orfeo-toolbox.org/
 *
 * Licensed under the Apache License, Version 2.0 (the "License");
 * you may not use this file except in compliance with the License.
 * You may obtain a copy of the License at
 *
 *     http://www.apache.org/licenses/LICENSE-2.0
 *
 * Unless required by applicable law or agreed to in writing, software
 * distributed under the License is distributed on an "AS IS" BASIS,
 * WITHOUT WARRANTIES OR CONDITIONS OF ANY KIND, either express or implied.
 * See the License for the specific language governing permissions and
 * limitations under the License.
 */

#include "itkMacro.h"
#include "otbFunctorImageFilter.h"
#include "otbImage.h"
#include "otbVectorImage.h"
#include "itkNeighborhood.h"
#include "otbVariadicAddFunctor.h"
#include "otbVariadicConcatenateFunctor.h"
#include <tuple>

#include <numeric>
#include <complex>

// static tests

// Tests of IsNeighborhood, PixelTypeDeduction and ImageTypeDeduction structs
using namespace otb;
template <typename T> struct TypesCheck
{
  using ScalarType                    = T;
  using ImageType                     = otb::Image<T>;
  using VectorType                    = itk::VariableLengthVector<ScalarType>;
  using FixedArrayType                = itk::FixedArray<ScalarType,4>;
  using RGBPixelType                  = itk::RGBPixel<ScalarType>;
  using RGBAPixelType                 = itk::RGBAPixel<ScalarType>;
  using VectorImageType               = otb::VectorImage<ScalarType>;
  using NeighborhoodType              = itk::Neighborhood<ScalarType>;
  using VectorNeighborhoodType        = itk::Neighborhood<VectorType>;

  // Test IsNeighborhood struct
  template <typename U> struct CheckIsNeighborhood
  {
    static constexpr bool value = !otb::IsNeighborhood<U>::value && otb::IsNeighborhood<itk::Neighborhood<U> >::value;
  };
    
  static_assert(CheckIsNeighborhood<T>::value,"");
  static_assert(CheckIsNeighborhood<itk::VariableLengthVector<T>>::value,"");
  static_assert(CheckIsNeighborhood<itk::FixedArray<T,4>>::value,"");
  static_assert(CheckIsNeighborhood<itk::RGBPixel<T>>::value,"");
  static_assert(CheckIsNeighborhood<itk::RGBAPixel<T>>::value,"");

  // Test PixelTypeDeduction struct
  template<typename U> struct CheckPixelTypeDeduction
  {
    static constexpr bool value = std::is_same<typename PixelTypeDeduction<U>::PixelType,U>::value
      && std::is_same<typename PixelTypeDeduction<itk::Neighborhood<U>>::PixelType,U>::value;
  };

  static_assert(CheckPixelTypeDeduction<T>::value,"");
  static_assert(CheckPixelTypeDeduction<itk::VariableLengthVector<T>>::value,"");
  static_assert(CheckPixelTypeDeduction<itk::FixedArray<T,4>>::value,"");
  static_assert(CheckPixelTypeDeduction<itk::RGBPixel<T>>::value,"");
  static_assert(CheckPixelTypeDeduction<itk::RGBAPixel<T>>::value,"");
  
  // Test ImageTypeDeduction struct
  static_assert(std::is_same<typename ImageTypeDeduction<ScalarType>::ImageType,ImageType>::value,"");
  static_assert(std::is_same<typename ImageTypeDeduction<VectorType>::ImageType,VectorImageType>::value,"");

  // Fake test operator
  template <typename TOut,typename TIn> struct TestOperator
  {
    auto operator()(const TIn&) const
    {
      TOut res(OutputSize());
      return res;
    }
    
    constexpr size_t OutputSize(...) const
    {
      return 1;
    }
  };

<<<<<<< HEAD
template <typename TOut,typename TIn> struct TestOperatorVoidReturn
  {
    void operator()(TOut& out,const TIn&) const
    {
      out = TOut(OutputSize());
    }
=======
  // Fake test operator non const
  template <typename TOut,typename TIn> struct TestOperatorNonConst
  {
    auto operator()(const TIn&)
    {
      TOut res(OutputSize());
      return res;
    }
    
    constexpr size_t OutputSize(...) const
    {
      return 1;
    }
  };

>>>>>>> f34b7ce3
    
    constexpr size_t OutputSize(...) const
    {
      return 1;
    }
  };

  
  template <typename TOut, typename TIn> void TestFilter()
  {
  // Deduce types
  using InputPixelType = typename PixelTypeDeduction<TIn>::PixelType;
  using InputImageType = typename ImageTypeDeduction<InputPixelType>::ImageType;

  // Allocate fake input
  auto in = InputImageType::New();
  typename InputImageType::SizeType size = {{10,10}};
  in->SetRegions(size);
  in->SetNumberOfComponentsPerPixel(1);
  in->Allocate();
  InputPixelType defaultValue(1);
  in->FillBuffer(defaultValue);

  // Build and run filter
  auto functor = TestOperator<TOut,TIn>{};
  auto filter = NewFunctorFilter(functor);
  
  using FilterType = typename decltype(filter)::ObjectType;
  static_assert(FilterType::NumberOfInputs == 1,"");
  static_assert(std::is_same<typename FilterType::template InputImageType<0>, InputImageType>::value, "");
  filter->SetVariadicInputs(in);
  filter->SetInput1(in);
  filter->template SetVariadicInput<0>(in); // template keyword to avoid C++ parse ambiguity
  filter->Update();

<<<<<<< HEAD
  // Test with void return
  auto functorWithVoidReturn = TestOperatorVoidReturn<TOut,TIn>{};
  auto filterWithVoidReturn = NewFunctorFilter(functorWithVoidReturn);

  using FilterWithVoidReturnType = typename decltype(filter)::ObjectType;
  static_assert(FilterWithVoidReturnType::NumberOfInputs == 1,"");
  static_assert(std::is_same<typename FilterWithVoidReturnType::template InputImageType<0>, InputImageType>::value, "");

  filterWithVoidReturn->SetVariadicInputs(in);
  filterWithVoidReturn->SetInput1(in);
  filterWithVoidReturn->template SetVariadicInput<0>(in); // template keyword to avoid C++ parse ambiguity
  filterWithVoidReturn->Update();
=======
  // Test with non const operator
  auto functorNonConstOperator = TestOperatorNonConst<TOut,TIn>{};
  auto filterWithNonConstOperator = NewFunctorFilter(functorNonConstOperator);
  filterWithNonConstOperator->SetInput1(in);
  filterWithNonConstOperator->Update();
  
>>>>>>> f34b7ce3
  
  // Test with simple lambda
  auto lambda = [] (const TIn &)
                {
                  TOut ret(1);
                  return ret;
                };
  auto filterWithLambda = NewFunctorFilter(lambda,1, {{0,0}});
  filterWithLambda->SetVariadicInputs(in);
  filterWithLambda->Update();

  // Test with standard filter use
  using FullFilterType = otb::FunctorImageFilter<TestOperator<TOut,TIn>>;
  auto filter2 = FullFilterType::New();
  }

  TypesCheck()
  {
  // Test possible combinations
  TestFilter<ScalarType,ScalarType>();
  TestFilter<ScalarType,VectorType>();
  TestFilter<ScalarType,NeighborhoodType>();
  TestFilter<VectorType,ScalarType>();
  } 
};

auto checksInt     = TypesCheck<int>{};
auto checksDouble  = TypesCheck<double>{};
auto checksComplex = TypesCheck<std::complex<double>>{};

// Example functors



// 1 VectorImage -> 1 VectorImage with a different size depending on a
// parameter of the functor
// This Functor 
template<typename TOut, typename TIn> struct BandExtraction
{
  BandExtraction(unsigned int indices...) : m_Indices({indices})
  {}
  
  // TODO define a constructor to initialize m_Indices  
  auto operator()(const itk::VariableLengthVector<TIn> & in) const
  {
    itk::VariableLengthVector<TOut> out(m_Indices.size());

    size_t idx = 0;
    for(auto v: m_Indices)
      {
      out[idx] = static_cast<TOut>(in[v]);
      ++idx;
      }

    return out;
  }

  // This time OutputSize does not depend on input image size, hence
  // the ...
  size_t OutputSize(...) const
  {
    return m_Indices.size();
  }
  
  // set of band indices to extract
  std::set<unsigned int> m_Indices;
};

// 1 Image with neighborhood -> 1 Image
// This Functor computes the mean in neighborhood
template<typename TOut, typename TIn> struct Mean
{  
  auto operator()(const itk::Neighborhood<TIn> & in) const
  {
    TOut out(0);

    for(auto it = in.Begin(); it!=in.End();++it)
      out+=static_cast<TOut>(*it);

    out/=in.Size();
    
    return out;
  }
};

// 1 Image with neighborhood of VariableLengthVector -> 1 image with
// VariableLengthVector
// For each channel, returns the maximum value in neighborhood
template<typename T> struct MaxInEachChannel
{
  auto operator()(const itk::Neighborhood<itk::VariableLengthVector<T>> & in) const
  {
    auto out = in.GetCenterValue();

    for(auto it = in.Begin(); it!=in.End(); ++it)
      {
      for(auto band = 0u; band < out.Size();++band)
        {
        if((*it)[band]>out[band])
          out[band] = (*it)[band];
        }
      }
    return out;
  }

  size_t OutputSize(const std::array<size_t,1> & nbBands) const
  {
    return nbBands[0];
  } 
};


template<typename T> struct VectorModulus
{
  itk::VariableLengthVector<double> operator()(const itk::VariableLengthVector<std::complex<T>> & in) const
  {
    itk::VariableLengthVector<double> out(in.Size());
    
    for(auto band = 0u; band < out.Size(); ++band)
      {
      out[band] = std::abs(in[band]);
      }
    return out;
  }

  size_t OutputSize(const std::array<size_t,1> & nbBands) const
  {
    return nbBands[0];
  }
};

int otbFunctorImageFilter(int itkNotUsed(argc), char * itkNotUsed(argv) [])
{
  // test functions in functor_filter_details namespace
  using VectorImageType = VectorImage<double>;
  using ImageType       = Image<double>;
  using ComplexVectorImageType = VectorImage<std::complex<double>>;
  using ComplexImageType = Image<std::complex<double>>;
  using RegionType      = typename ImageType::RegionType;
  using SizeType        = typename RegionType::SizeType;
  
  auto vimage = VectorImageType::New();
  auto image  = ImageType::New();
  auto cvimage = ComplexVectorImageType::New();
  auto cimage = ComplexImageType::New();

  SizeType size = {{200,200}};
  
  vimage->SetRegions(size);
  vimage->SetNumberOfComponentsPerPixel(2);
  vimage->Allocate();
  itk::VariableLengthVector<double> v(2);
  v.Fill(0);
  vimage->FillBuffer(v);

  cvimage->SetRegions(size);
  cvimage->SetNumberOfComponentsPerPixel(2);
  cvimage->Allocate();
  itk::VariableLengthVector<std::complex<double>> cv(2);
  cv.Fill(0);
  cvimage->FillBuffer(cv);
  
  image->SetRegions(size);
  image->Allocate();
  image->FillBuffer(0);

  cimage->SetRegions(size);
  cimage->Allocate();
  cimage->FillBuffer(0);

  // Test VariadicInputsImageFilter
  auto filter = otb::VariadicInputsImageFilter<VectorImageType,VectorImageType,ImageType>::New();
  filter->SetVariadicInput<0>(vimage);
  filter->SetVariadicInput<1>(image);

  filter->SetInput1(vimage);
  filter->SetInput2(image);

  filter->SetVariadicInputs(vimage,image);
  std::cout<<filter->GetVariadicInput<0>()<< filter->GetVariadicInput<1>()<<std::endl;

  
  // test FunctorImageFilter with a lambda
  double scale = 10.;  
  auto Lambda1 = [scale](double p)
               {
                 return scale*p;
               };
  auto filterLambda = NewFunctorFilter(Lambda1);
  filterLambda->SetVariadicInputs(image);
  filterLambda->Update();

  // test FunctorImageFilter with a lambda that returns a
  // VariableLengthVector
  // Converts a neighborhood to a VariableLengthVector
  auto Lambda2 = [](const itk::Neighborhood<double> & in)
                 {
                   itk::VariableLengthVector<double> out(in.Size());
                   std::size_t idx{0};
                   for(auto it = in.Begin(); it!=in.End();++it,++idx)
                     {
                     out[idx]=*it;
                     }
                   return out;
                 };

  // In this case, we use the helper function which allows to specify
  // the number of outputs
  auto filterLambda2  = NewFunctorFilter(Lambda2,vimage->GetNumberOfComponentsPerPixel(),{{3,3}});
  filterLambda2->SetVariadicInputs(image);
  filterLambda2->Update();
  
  // Test FunctorImageFilter with the VariadicConcatenate operator
  using ConcatFunctorType = Functor::VariadicConcatenate<double, double, itk::VariableLengthVector<double> >;
  auto concatenate = NewFunctorFilter(ConcatFunctorType{});
  concatenate->SetVariadicInputs(image,vimage);
  concatenate->Update();
  
  // Test FunctorImageFilter With VariadicAdd functor
  using AddFunctorType = Functor::VariadicAdd<double, double, double>;
  auto add = NewFunctorFilter(AddFunctorType{});
  add->SetVariadicInputs(image,image);
  add->Update();

  // Test FunctorImageFilter with BandExtraction functor
  using ExtractFunctorType = BandExtraction<double,double>;
  ExtractFunctorType extractFunctor{1,2};
  auto extract = NewFunctorFilter(extractFunctor);
  extract->SetVariadicInputs(vimage);
  extract->Update();
  
  // Test FunctorImageFilter With Mean functor
  using MeanFunctorType = Mean<double,double>;
  auto median = NewFunctorFilter(MeanFunctorType{},{{2,2}});
  median->SetVariadicInputs(image);
  median->Update();

  // Test FunctorImageFilter with MaxInEachChannel
  using MaxInEachChannelType = MaxInEachChannel<double>;
  auto maxInEachChannel = NewFunctorFilter(MaxInEachChannelType{},{{3,3}});
  maxInEachChannel->SetVariadicInputs(vimage);
  maxInEachChannel->Update();

  // Test FunctorImageFilter with Module (complex=
  using ModulusType = VectorModulus<double>;
  auto modulus = NewFunctorFilter(ModulusType{});
  modulus->SetVariadicInputs(cvimage);
  modulus->Update();

  auto LambdaComplex = [] (const std::complex<double> & in) {return std::arg(in);};
  auto argFilter = NewFunctorFilter(LambdaComplex);
  argFilter->SetVariadicInputs(cimage);
  argFilter->Update();

 return EXIT_SUCCESS;
}
<|MERGE_RESOLUTION|>--- conflicted
+++ resolved
@@ -90,14 +90,19 @@
     }
   };
 
-<<<<<<< HEAD
 template <typename TOut,typename TIn> struct TestOperatorVoidReturn
   {
     void operator()(TOut& out,const TIn&) const
     {
       out = TOut(OutputSize());
     }
-=======
+    
+    constexpr size_t OutputSize(...) const
+    {
+      return 1;
+    }
+  };
+
   // Fake test operator non const
   template <typename TOut,typename TIn> struct TestOperatorNonConst
   {
@@ -106,14 +111,6 @@
       TOut res(OutputSize());
       return res;
     }
-    
-    constexpr size_t OutputSize(...) const
-    {
-      return 1;
-    }
-  };
-
->>>>>>> f34b7ce3
     
     constexpr size_t OutputSize(...) const
     {
@@ -149,7 +146,6 @@
   filter->template SetVariadicInput<0>(in); // template keyword to avoid C++ parse ambiguity
   filter->Update();
 
-<<<<<<< HEAD
   // Test with void return
   auto functorWithVoidReturn = TestOperatorVoidReturn<TOut,TIn>{};
   auto filterWithVoidReturn = NewFunctorFilter(functorWithVoidReturn);
@@ -157,19 +153,17 @@
   using FilterWithVoidReturnType = typename decltype(filter)::ObjectType;
   static_assert(FilterWithVoidReturnType::NumberOfInputs == 1,"");
   static_assert(std::is_same<typename FilterWithVoidReturnType::template InputImageType<0>, InputImageType>::value, "");
+  
+  // Test with non const operator
+  auto functorNonConstOperator = TestOperatorNonConst<TOut,TIn>{};
+  auto filterWithNonConstOperator = NewFunctorFilter(functorNonConstOperator);
+  filterWithNonConstOperator->SetInput1(in);
+  filterWithNonConstOperator->Update();  
 
   filterWithVoidReturn->SetVariadicInputs(in);
   filterWithVoidReturn->SetInput1(in);
   filterWithVoidReturn->template SetVariadicInput<0>(in); // template keyword to avoid C++ parse ambiguity
   filterWithVoidReturn->Update();
-=======
-  // Test with non const operator
-  auto functorNonConstOperator = TestOperatorNonConst<TOut,TIn>{};
-  auto filterWithNonConstOperator = NewFunctorFilter(functorNonConstOperator);
-  filterWithNonConstOperator->SetInput1(in);
-  filterWithNonConstOperator->Update();
-  
->>>>>>> f34b7ce3
   
   // Test with simple lambda
   auto lambda = [] (const TIn &)
