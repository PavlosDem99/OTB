/*
 * Copyright (C) 2005-2022 Centre National d'Etudes Spatiales (CNES)
 *
 * This file is part of Orfeo Toolbox
 *
 *     https://www.orfeo-toolbox.org/
 *
 * Licensed under the Apache License, Version 2.0 (the "License");
 * you may not use this file except in compliance with the License.
 * You may obtain a copy of the License at
 *
 *     http://www.apache.org/licenses/LICENSE-2.0
 *
 * Unless required by applicable law or agreed to in writing, software
 * distributed under the License is distributed on an "AS IS" BASIS,
 * WITHOUT WARRANTIES OR CONDITIONS OF ANY KIND, either express or implied.
 * See the License for the specific language governing permissions and
 * limitations under the License.
 */

#ifndef otbVectorImage_h
#define otbVectorImage_h

#if defined(__GNUC__) || defined(__clang__)
#pragma GCC diagnostic push
#pragma GCC diagnostic ignored "-Wunused-parameter"
#include "itkVectorImage.h"
#pragma GCC diagnostic pop
#else
#include "itkVectorImage.h"
#endif
#include "otbImageMetadataInterfaceBase.h"
#include "otbImageCommons.h"
#include "OTBImageBaseExport.h"

namespace otb
{
/** \class VectorImage
 * \brief Creation of an "otb" vector image which contains metadata.
 *
 *
 * \ingroup OTBImageBase
 */
template <class TPixel, unsigned int VImageDimension = 2>
class OTBImageBase_EXPORT_TEMPLATE VectorImage
  : public itk::VectorImage<TPixel, VImageDimension>
  , public ImageCommons
{
public:
  /** Standard class typedefs. */
  using Self = VectorImage;
  using Superclass = itk::VectorImage<TPixel, VImageDimension>;
  using Pointer = itk::SmartPointer<Self>;
  using ConstPointer = itk::SmartPointer<const Self>;
  using ConstWeakPointer = itk::WeakPointer<const Self>;

  using VectorType = ImageMetadataInterfaceBase::VectorType;

  /** Method for creation through the object factory. */
  itkNewMacro(Self);

  /** Run-time type information (and related methods). */
  itkTypeMacro(VectorImage, itk::VectorImage);

  /** Pixel typedef support. Used to declare pixel type in filters
   * or other operations. */
  typedef typename Superclass::PixelType PixelType;

  /** Typedef alias for PixelType */
  typedef typename Superclass::ValueType ValueType;

  /** Internal Pixel representation. Used to maintain a uniform API
   * with Image Adaptors and allow keeping a particular internal
   * representation of data while showing a different external
   * representation. */
  typedef typename Superclass::InternalPixelType InternalPixelType;

  typedef typename Superclass::IOPixelType IOPixelType;

  /** Accessor type that convert data between internal and external
  *  representations.  */
  // typedef itk::DefaultVectorPixelAccessor< InternalPixelType > AccessorType;

  /** Functor to provide a common API between DefaultPixelAccessor and
   * DefaultVectorPixelAccessor */
  typedef itk::DefaultVectorPixelAccessorFunctor<Self> AccessorFunctorType;

  /** Tyepdef for the functor used to access a neighborhood of pixel pointers.*/
  typedef itk::VectorImageNeighborhoodAccessorFunctor<Self> NeighborhoodAccessorFunctorType;

  /** Dimension of the image.  This constant is used by functions that are
   * templated over image type (as opposed to being templated over pixel type
   * and dimension) when they need compile time access to the dimension of
   * the image. */
  itkStaticConstMacro(ImageDimension, unsigned int, VImageDimension);

  /** Container used to store pixels in the image. */
  typedef typename Superclass::PixelContainer PixelContainer;

  /** Index typedef support. An index is used to access pixel values. */
  typedef typename Superclass::IndexType IndexType;

  /** Offset typedef support. An offset is used to access pixel values. */
  typedef typename Superclass::OffsetType OffsetType;

  /** Size typedef support. A size is used to define region bounds. */
  typedef typename Superclass::SizeType SizeType;

  /** Direction typedef support. A matrix of direction cosines. */
  typedef typename Superclass::DirectionType DirectionType;

  /** Region typedef support. A region is used to specify a subset of an image. */
  typedef typename Superclass::RegionType RegionType;

  /** Spacing typedef support.  Spacing holds the size of a pixel.  The
   * spacing is the geometric distance between image samples. */
  typedef typename Superclass::SpacingType SpacingType;

  /** Origin typedef support.  The origin is the geometric coordinates
   * of the index (0, 0). */
  typedef typename Superclass::PointType PointType;

  /** Get the six coefficients of affine geoTtransform. */
  virtual VectorType GetGeoTransform(void) const;

  /** Get image corners. */
  // TODO: GenericRSTransform should be instantiated to translate from physical
  // space to EPSG:4328 ?
  VectorType GetUpperLeftCorner(void) const;
  VectorType GetUpperRightCorner(void) const;
  VectorType GetLowerLeftCorner(void) const;
  VectorType GetLowerRightCorner(void) const;


  /** Get signed spacing */
  SpacingType GetSignedSpacing() const;

  /** Set signed spacing */
  virtual void SetSignedSpacing(SpacingType spacing);
  virtual void SetSignedSpacing(double spacing[VImageDimension]);

<<<<<<< HEAD
  /** Get image corners. */
  virtual VectorType GetUpperLeftCorner(void) const;
  virtual VectorType GetUpperRightCorner(void) const;
  virtual VectorType GetLowerLeftCorner(void) const;
  virtual VectorType GetLowerRightCorner(void) const;

  /** Get image keyword list 
  * \deprecated
  */
  virtual ImageKeywordlistType       GetImageKeywordlist(void);

  /** Get image keyword list 
  * \deprecated
  */
  virtual const ImageKeywordlistType GetImageKeywordlist(void) const;

  /** Set the image keywordlist 
    \deprecated
   */
  virtual void SetImageKeywordList(const ImageKeywordlistType& kwl);
=======
  virtual void SetNumberOfComponentsPerPixel(unsigned int n) override;
>>>>>>> 26085b00

  /// Copy metadata from a DataObject
  void CopyInformation(const itk::DataObject*) override;

  void PrintSelf(std::ostream& os, itk::Indent indent) const override;

  /** Return the Pixel Accessor object */
  //   AccessorType GetPixelAccessor( void )
  //   {
  //     return AccessorType( this->GetNumberOfComponentsPerPixel() );
  //   }

  //   /** Return the Pixel Accessor object */
  //   const AccessorType GetPixelAccessor( void ) const
  //   {
  //     return AccessorType( this->GetNumberOfComponentsPerPixel() );
  //   }

  /** Return the NeighborhoodAccessor functor */
  NeighborhoodAccessorFunctorType GetNeighborhoodAccessor()
  {
    return NeighborhoodAccessorFunctorType(this->GetNumberOfComponentsPerPixel());
  }

  /** Return the NeighborhoodAccessor functor */
  const NeighborhoodAccessorFunctorType GetNeighborhoodAccessor() const
  {
    return NeighborhoodAccessorFunctorType(this->GetNumberOfComponentsPerPixel());
  }

protected:
  VectorImage();
  ~VectorImage() override
  {
  }

private:
  VectorImage(const Self&) = delete;
  void operator=(const Self&) = delete;
};

} // end namespace otb

#ifndef OTB_MANUAL_INSTANTIATION
#include "otbVectorImage.hxx"
#endif

#include <complex>

namespace otb
{

// Prevent implicit instantiation of common types to improve build performance
// Explicit instantiations are provided in the .cxx
extern template class OTBImageBase_EXPORT_TEMPLATE VectorImage<unsigned int, 2>;
extern template class OTBImageBase_EXPORT_TEMPLATE VectorImage<int, 2>;
extern template class OTBImageBase_EXPORT_TEMPLATE VectorImage<unsigned char, 2>;
extern template class OTBImageBase_EXPORT_TEMPLATE VectorImage<char, 2>;
extern template class OTBImageBase_EXPORT_TEMPLATE VectorImage<unsigned short, 2>;
extern template class OTBImageBase_EXPORT_TEMPLATE VectorImage<short, 2>;
extern template class OTBImageBase_EXPORT_TEMPLATE VectorImage<float, 2>;
extern template class OTBImageBase_EXPORT_TEMPLATE VectorImage<double, 2>;
extern template class OTBImageBase_EXPORT_TEMPLATE VectorImage<std::complex<int>, 2>;
extern template class OTBImageBase_EXPORT_TEMPLATE VectorImage<std::complex<short>, 2>;
extern template class OTBImageBase_EXPORT_TEMPLATE VectorImage<std::complex<float>, 2>;
extern template class OTBImageBase_EXPORT_TEMPLATE VectorImage<std::complex<double>, 2>;
}

#endif<|MERGE_RESOLUTION|>--- conflicted
+++ resolved
@@ -139,30 +139,7 @@
   virtual void SetSignedSpacing(SpacingType spacing);
   virtual void SetSignedSpacing(double spacing[VImageDimension]);
 
-<<<<<<< HEAD
-  /** Get image corners. */
-  virtual VectorType GetUpperLeftCorner(void) const;
-  virtual VectorType GetUpperRightCorner(void) const;
-  virtual VectorType GetLowerLeftCorner(void) const;
-  virtual VectorType GetLowerRightCorner(void) const;
-
-  /** Get image keyword list 
-  * \deprecated
-  */
-  virtual ImageKeywordlistType       GetImageKeywordlist(void);
-
-  /** Get image keyword list 
-  * \deprecated
-  */
-  virtual const ImageKeywordlistType GetImageKeywordlist(void) const;
-
-  /** Set the image keywordlist 
-    \deprecated
-   */
-  virtual void SetImageKeywordList(const ImageKeywordlistType& kwl);
-=======
   virtual void SetNumberOfComponentsPerPixel(unsigned int n) override;
->>>>>>> 26085b00
 
   /// Copy metadata from a DataObject
   void CopyInformation(const itk::DataObject*) override;
