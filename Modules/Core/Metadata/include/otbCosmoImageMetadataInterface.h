/*
 * Copyright (C) 2005-2020 Centre National d'Etudes Spatiales (CNES)
 *
 * This file is part of Orfeo Toolbox
 *
 *     https://www.orfeo-toolbox.org/
 *
 * Licensed under the Apache License, Version 2.0 (the "License");
 * you may not use this file except in compliance with the License.
 * You may obtain a copy of the License at
 *
 *     http://www.apache.org/licenses/LICENSE-2.0
 *
 * Unless required by applicable law or agreed to in writing, software
 * distributed under the License is distributed on an "AS IS" BASIS,
 * WITHOUT WARRANTIES OR CONDITIONS OF ANY KIND, either express or implied.
 * See the License for the specific language governing permissions and
 * limitations under the License.
 */

#ifndef otbCosmoImageMetadataInterface_h
#define otbCosmoImageMetadataInterface_h

#include "otbSarImageMetadataInterface.h"
#include "otbSARMetadata.h"

namespace otb
{
/** \class CosmoImageMetadataInterface
 *
 * \brief Creation of an "otb" CosmoImageMetadataInterface that gets metadata.
 *
 *
 * \ingroup OTBMetadata
 */

class OTBMetadata_EXPORT CosmoImageMetadataInterface : public SarImageMetadataInterface
{
public:
  typedef CosmoImageMetadataInterface   Self;
  typedef SarImageMetadataInterface     Superclass;
  typedef itk::SmartPointer<Self>       Pointer;
  typedef itk::SmartPointer<const Self> ConstPointer;

  /** Method for creation through the object factory. */
  itkNewMacro(Self);


  /** Run-time type information (and related methods). */
  itkTypeMacro(CosmoImageMetadataInterface, SarImageMetadataInterface);

  typedef Superclass::ImageType                ImageType;
  typedef Superclass::MetaDataDictionaryType   MetaDataDictionaryType;
  typedef Superclass::VectorType               VectorType;
  typedef Superclass::VariableLengthVectorType VariableLengthVectorType;
  typedef Superclass::ImageKeywordlistType     ImageKeywordlistType;
  typedef Superclass::RealType                 RealType;
  typedef Superclass::LookupDataPointerType    LookupDataPointerType;

  /** Get the imaging production day from the ossim metadata : DATASET_PRODUCTION_DATE metadata variable */
  int GetProductionDay() const override;

  /** Get the imaging production month from the ossim metadata : DATASET_PRODUCTION_DATE metadata variable */
  int GetProductionMonth() const override;

  /** Get the imaging production year from the ossim metadata : DATASET_PRODUCTION_DATE metadata variable */
  int GetProductionYear() const override;

  /** check sensor ID */
  bool CanRead() const override;

  int GetDay() const override;

  int GetMonth() const override;

  int GetYear() const override;

  int GetHour() const override;

  int GetMinute() const override;

  UIntVectorType GetDefaultDisplay() const override;

  /*SarImageMetadataInterface pure virutals rituals */
  double GetPRF() const override;

  double GetRSF() const override;

  double GetRadarFrequency() const override;

  double GetCenterIncidenceAngle() const override;

  void Parse(ImageMetadata &) override;

  void ParseGdal(ImageMetadata &) override;
  
  void ParseGeom(ImageMetadata &) override;

  std::vector<std::map<std::string, std::string> > saveMetadataBands(std::string file) ;
<<<<<<< HEAD
  std::vector<Orbit> getOrbits(const std::string & referenceTime) const;
=======
  std::vector<Orbit> getOrbits(const std::string & referenceTime);
  
std::vector<BurstRecord> CreateBurstRecord(const std::string & firstLineTimeStr,
                                         const std::string & lastLineTimeStr,
                                         const unsigned long endLine, 
                                         const unsigned long endSample) const;
>>>>>>> 4a3140d3

protected:
  /* class ctor */
  CosmoImageMetadataInterface() = default;

  /* class dtor */
  ~CosmoImageMetadataInterface() = default;

private:
  CosmoImageMetadataInterface(const Self&) = delete;
  void operator=(const Self&) = delete;

  /* Helper function to parse date and time into a std::vector<std::string>
   * using boost::split() expect date time in yyyy-mm-ddThh:mm:ss.ms
   * the date-time string is to be found in keywordlist with key 'key'
   * fills argument dateFields of type std::vector<std::string> which is mutable!
   * TODO: move this method into base class
   */
  void ParseDateTime(std::string key, std::vector<int>& dateFields) const;

  mutable std::vector<int> m_ProductionDateFields;
  mutable std::vector<int> m_AcquisitionDateFields;
};


} // end namespace otb

#endif<|MERGE_RESOLUTION|>--- conflicted
+++ resolved
@@ -97,16 +97,13 @@
   void ParseGeom(ImageMetadata &) override;
 
   std::vector<std::map<std::string, std::string> > saveMetadataBands(std::string file) ;
-<<<<<<< HEAD
+
   std::vector<Orbit> getOrbits(const std::string & referenceTime) const;
-=======
-  std::vector<Orbit> getOrbits(const std::string & referenceTime);
   
-std::vector<BurstRecord> CreateBurstRecord(const std::string & firstLineTimeStr,
+  std::vector<BurstRecord> CreateBurstRecord(const std::string & firstLineTimeStr,
                                          const std::string & lastLineTimeStr,
                                          const unsigned long endLine, 
                                          const unsigned long endSample) const;
->>>>>>> 4a3140d3
 
 protected:
   /* class ctor */
