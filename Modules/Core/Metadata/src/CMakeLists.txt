--- conflicted
+++ resolved
@@ -72,12 +72,10 @@
   otbImageMetadata.cxx
   otbGeometryMetadata.cxx
   
-<<<<<<< HEAD
   otbXMLMetadataSupplier.cxx
-=======
+
   otbMetadataStorageInterface.cxx
   otbMetadataSupplierInterface.cxx
->>>>>>> 0daac4e9
   )
 
 add_library(OTBMetadata ${OTBMetadata_SRC})
