--- conflicted
+++ resolved
@@ -202,16 +202,8 @@
 std::string ImageMetadataBase::GetKeyListStr() const
 {
   std::ostringstream oss;
-<<<<<<< HEAD
   JoinMap(oss, MetaData::MDStrNames.left, " ");
   return oss.str();
-=======
-  for (const auto& kv : MetaData::MDStrNames.left)
-    oss << kv.second << " ";
-  auto returnString = oss.str();
-  returnString.pop_back();
-  return returnString;
->>>>>>> 26085b00
 }
 
 // -------------------- LUT1D utility function ----------------------------
