/*
 * Copyright (C) 2005-2020 Centre National d'Etudes Spatiales (CNES)
 *
 * This file is part of Orfeo Toolbox
 *
 *     https://www.orfeo-toolbox.org/
 *
 * Licensed under the Apache License, Version 2.0 (the "License");
 * you may not use this file except in compliance with the License.
 * You may obtain a copy of the License at
 *
 *     http://www.apache.org/licenses/LICENSE-2.0
 *
 * Unless required by applicable law or agreed to in writing, software
 * distributed under the License is distributed on an "AS IS" BASIS,
 * WITHOUT WARRANTIES OR CONDITIONS OF ANY KIND, either express or implied.
 * See the License for the specific language governing permissions and
 * limitations under the License.
 */


#include "otbQuickBirdImageMetadataInterface.h"

#include "otbStringUtils.h"
#include "itkMetaDataObject.h"
#include "otbImageKeywordlist.h"

#include "itksys/SystemTools.hxx"
#include "otbStringUtilities.h"

namespace otb
{

QuickBirdImageMetadataInterface::QuickBirdImageMetadataInterface()
{
}

bool QuickBirdImageMetadataInterface::CanRead() const
{
  std::string sensorID = GetSensorID();
  if (sensorID.find("QB02") != std::string::npos)
    return true;
  else
    return false;
}

QuickBirdImageMetadataInterface::VariableLengthVectorType QuickBirdImageMetadataInterface::GetSolarIrradiance() const
{
  const MetaDataDictionaryType& dict = this->GetMetaDataDictionary();
  if (!this->CanRead())
  {
    itkExceptionMacro(<< "Invalid Metadata, no QuickBird Image");
  }

  ImageKeywordlistType imageKeywordlist;

  if (dict.HasKey(MetaDataKey::OSSIMKeywordlistKey))
  {
    itk::ExposeMetaData<ImageKeywordlistType>(dict, MetaDataKey::OSSIMKeywordlistKey, imageKeywordlist);
  }

  VariableLengthVectorType outputValuesVariableLengthVector;

  std::string keywordStringBId = imageKeywordlist.GetMetadataByKey("support_data.band_id");
  std::string panchro("P");
  std::string multi("Multi");
  if (keywordStringBId == panchro)
  {
    outputValuesVariableLengthVector.SetSize(1);
    outputValuesVariableLengthVector.Fill(1381.79);
  }
  else if (keywordStringBId == multi)
  {
    outputValuesVariableLengthVector.SetSize(4);
    outputValuesVariableLengthVector[0] = 1924.59;
    outputValuesVariableLengthVector[1] = 1843.08;
    outputValuesVariableLengthVector[2] = 1574.77;
    outputValuesVariableLengthVector[3] = 1113.71;
  }
  else
  {
    itkExceptionMacro(<< "Invalid bandID " << keywordStringBId);
  }

  return outputValuesVariableLengthVector;
}

int QuickBirdImageMetadataInterface::GetDay() const
{
  const MetaDataDictionaryType& dict = this->GetMetaDataDictionary();
  if (!this->CanRead())
  {
    itkExceptionMacro(<< "Invalid Metadata, no QuickBird Image");
  }

  ImageKeywordlistType imageKeywordlist;

  if (dict.HasKey(MetaDataKey::OSSIMKeywordlistKey))
  {
    itk::ExposeMetaData<ImageKeywordlistType>(dict, MetaDataKey::OSSIMKeywordlistKey, imageKeywordlist);
  }

  std::string key("support_data.tlc_date");
  if (!imageKeywordlist.HasKey(key))
  {
    return -1;
  }

  std::string              valueString = imageKeywordlist.GetMetadataByKey(key);
  std::vector<std::string> outputValues;

  boost::split(outputValues, valueString, boost::is_any_of(" T:-"));

  if (outputValues.size() <= 2)
    itkExceptionMacro(<< "Invalid Day");

  int value = atoi(outputValues[2].c_str());
  return value;
}

int QuickBirdImageMetadataInterface::GetMonth() const
{
  const MetaDataDictionaryType& dict = this->GetMetaDataDictionary();
  if (!this->CanRead())
  {
    itkExceptionMacro(<< "Invalid Metadata, no QuickBird Image");
  }

  ImageKeywordlistType imageKeywordlist;

  if (dict.HasKey(MetaDataKey::OSSIMKeywordlistKey))
  {
    itk::ExposeMetaData<ImageKeywordlistType>(dict, MetaDataKey::OSSIMKeywordlistKey, imageKeywordlist);
  }

  std::string key("support_data.tlc_date");
  if (!imageKeywordlist.HasKey(key))
  {
    return -1;
  }

  std::string              valueString = imageKeywordlist.GetMetadataByKey(key);
  std::vector<std::string> outputValues;

  boost::split(outputValues, valueString, boost::is_any_of(" T:-"));

  if (outputValues.size() <= 2)
    itkExceptionMacro(<< "Invalid Month");

  int value = atoi(outputValues[1].c_str());
  return value;
}

int QuickBirdImageMetadataInterface::GetYear() const
{
  const MetaDataDictionaryType& dict = this->GetMetaDataDictionary();
  if (!this->CanRead())
  {
    itkExceptionMacro(<< "Invalid Metadata, no QuickBird Image");
  }

  ImageKeywordlistType imageKeywordlist;

  if (dict.HasKey(MetaDataKey::OSSIMKeywordlistKey))
  {
    itk::ExposeMetaData<ImageKeywordlistType>(dict, MetaDataKey::OSSIMKeywordlistKey, imageKeywordlist);
  }

  std::string key("support_data.tlc_date");
  if (!imageKeywordlist.HasKey(key))
  {
    return -1;
  }

  std::string              valueString = imageKeywordlist.GetMetadataByKey(key);
  std::vector<std::string> outputValues;

  boost::split(outputValues, valueString, boost::is_any_of(" T:-"));

  if (outputValues.size() <= 2)
    itkExceptionMacro(<< "Invalid Year");

  int value = atoi(outputValues[0].c_str());
  return value;
}

int QuickBirdImageMetadataInterface::GetHour() const
{
  const MetaDataDictionaryType& dict = this->GetMetaDataDictionary();
  if (!this->CanRead())
  {
    itkExceptionMacro(<< "Invalid Metadata, no QuickBird Image");
  }

  ImageKeywordlistType imageKeywordlist;

  if (dict.HasKey(MetaDataKey::OSSIMKeywordlistKey))
  {
    itk::ExposeMetaData<ImageKeywordlistType>(dict, MetaDataKey::OSSIMKeywordlistKey, imageKeywordlist);
  }

  std::string key("support_data.tlc_date");
  if (!imageKeywordlist.HasKey(key))
  {
    return -1;
  }

  std::string              valueString = imageKeywordlist.GetMetadataByKey(key);
  std::vector<std::string> outputValues;

  boost::split(outputValues, valueString, boost::is_any_of(" T:-"));

  if (outputValues.size() <= 2)
    itkExceptionMacro(<< "Invalid Hour");

  int value = atoi(outputValues[3].c_str());
  return value;
}

int QuickBirdImageMetadataInterface::GetMinute() const
{
  const MetaDataDictionaryType& dict = this->GetMetaDataDictionary();
  if (!this->CanRead())
  {
    itkExceptionMacro(<< "Invalid Metadata, no QuickBird Image");
  }

  ImageKeywordlistType imageKeywordlist;

  if (dict.HasKey(MetaDataKey::OSSIMKeywordlistKey))
  {
    itk::ExposeMetaData<ImageKeywordlistType>(dict, MetaDataKey::OSSIMKeywordlistKey, imageKeywordlist);
  }

  std::string key("support_data.tlc_date");
  if (!imageKeywordlist.HasKey(key))
  {
    return -1;
  }

  std::string              valueString = imageKeywordlist.GetMetadataByKey(key);
  std::vector<std::string> outputValues;

  boost::split(outputValues, valueString, boost::is_any_of(" T:-"));

  if (outputValues.size() <= 2)
    itkExceptionMacro(<< "Invalid Minute");

  int value = atoi(outputValues[4].c_str());
  return value;
}

int QuickBirdImageMetadataInterface::GetProductionDay() const
{
  const MetaDataDictionaryType& dict = this->GetMetaDataDictionary();
  if (!this->CanRead())
  {
    itkExceptionMacro(<< "Invalid Metadata, no QuickBird Image");
  }

  ImageKeywordlistType imageKeywordlist;

  if (dict.HasKey(MetaDataKey::OSSIMKeywordlistKey))
  {
    itk::ExposeMetaData<ImageKeywordlistType>(dict, MetaDataKey::OSSIMKeywordlistKey, imageKeywordlist);
  }

  std::string key("support_data.generation_date");
  if (!imageKeywordlist.HasKey(key))
  {
    return -1;
  }

  std::string              valueString = imageKeywordlist.GetMetadataByKey(key);
  std::vector<std::string> outputValues;

  boost::split(outputValues, valueString, boost::is_any_of(" T:-"));

  if (outputValues.size() <= 2)
    itkExceptionMacro(<< "Invalid Day");

  int value = atoi(outputValues[2].c_str());
  return value;
}

int QuickBirdImageMetadataInterface::GetProductionMonth() const
{
  const MetaDataDictionaryType& dict = this->GetMetaDataDictionary();
  if (!this->CanRead())
  {
    itkExceptionMacro(<< "Invalid Metadata, no QuickBird Image");
  }

  ImageKeywordlistType imageKeywordlist;

  if (dict.HasKey(MetaDataKey::OSSIMKeywordlistKey))
  {
    itk::ExposeMetaData<ImageKeywordlistType>(dict, MetaDataKey::OSSIMKeywordlistKey, imageKeywordlist);
  }

  std::string key("support_data.generation_date");
  if (!imageKeywordlist.HasKey(key))
  {
    return -1;
  }

  std::string              valueString = imageKeywordlist.GetMetadataByKey(key);
  std::vector<std::string> outputValues;

  boost::split(outputValues, valueString, boost::is_any_of(" T:-"));

  if (outputValues.size() <= 2)
    itkExceptionMacro(<< "Invalid Month");

  int value = atoi(outputValues[1].c_str());
  return value;
}

int QuickBirdImageMetadataInterface::GetProductionYear() const
{
  const MetaDataDictionaryType& dict = this->GetMetaDataDictionary();
  if (!this->CanRead())
  {
    itkExceptionMacro(<< "Invalid Metadata, no QuickBird Image");
  }

  ImageKeywordlistType imageKeywordlist;

  if (dict.HasKey(MetaDataKey::OSSIMKeywordlistKey))
  {
    itk::ExposeMetaData<ImageKeywordlistType>(dict, MetaDataKey::OSSIMKeywordlistKey, imageKeywordlist);
  }

  std::string key("support_data.generation_date");
  if (!imageKeywordlist.HasKey(key))
  {
    return -1;
  }

  std::string              valueString = imageKeywordlist.GetMetadataByKey(key);
  std::vector<std::string> outputValues;

  boost::split(outputValues, valueString, boost::is_any_of(" T:-"));

  if (outputValues.size() <= 2)
    itkExceptionMacro(<< "Invalid Year");

  int value = atoi(outputValues[0].c_str());
  return value;
}

QuickBirdImageMetadataInterface::VariableLengthVectorType QuickBirdImageMetadataInterface::GetPhysicalBias() const
{
  const MetaDataDictionaryType& dict = this->GetMetaDataDictionary();
  if (!this->CanRead())
  {
    itkExceptionMacro(<< "Invalid Metadata, no QuickBird Image");
  }

  ImageKeywordlistType imageKeywordlist;

  if (dict.HasKey(MetaDataKey::OSSIMKeywordlistKey))
  {
    itk::ExposeMetaData<ImageKeywordlistType>(dict, MetaDataKey::OSSIMKeywordlistKey, imageKeywordlist);
  }

  VariableLengthVectorType outputValuesVariableLengthVector;
  std::string              keywordStringBId = imageKeywordlist.GetMetadataByKey("support_data.band_id");
  std::string              panchro("P");
  std::string              multi("Multi");
  if (keywordStringBId == panchro)
  {
    outputValuesVariableLengthVector.SetSize(1);
    outputValuesVariableLengthVector.Fill(0.0);
  }
  else if (keywordStringBId == multi)
  {
    outputValuesVariableLengthVector.SetSize(4);
    outputValuesVariableLengthVector.Fill(0.0);
  }
  else
  {
    itkExceptionMacro(<< "Invalid bandID " << keywordStringBId);
  }

  return outputValuesVariableLengthVector;
}

QuickBirdImageMetadataInterface::VariableLengthVectorType QuickBirdImageMetadataInterface::GetPhysicalGain() const
{
  // Reference : Radiance Conversion of QuickBird Data - Technical Note.
  const MetaDataDictionaryType& dict = this->GetMetaDataDictionary();
  if (!this->CanRead())
  {
    itkExceptionMacro(<< "Invalid Metadata, no QuickBird Image");
  }

  ImageKeywordlistType imageKeywordlist;

  if (dict.HasKey(MetaDataKey::OSSIMKeywordlistKey))
  {
    itk::ExposeMetaData<ImageKeywordlistType>(dict, MetaDataKey::OSSIMKeywordlistKey, imageKeywordlist);
  }

  int  productionYear  = this->GetProductionYear();  // keywordStrings[0].toInt();
  int  productionMonth = this->GetProductionMonth(); // keywordStrings[1].toInt();
  int  productionDay   = this->GetProductionDay();   // keywordStrings[2].toInt();
  bool isPost20030606  = false;
  if (productionYear > 2003)
    isPost20030606 = true;
  else
  {
    if (productionYear == 2003)
    {
      if (productionMonth > 6)
        isPost20030606 = true;
      else if (productionDay >= 6)
        isPost20030606 = true;
    }
  }

  std::string keywordStringBitsPerPixel = imageKeywordlist.GetMetadataByKey("support_data.bits_per_pixel");
  int         bitsPerPixel              = atoi(keywordStringBitsPerPixel.c_str());
  if (bitsPerPixel != 16 && bitsPerPixel != 8)
  {
    itkExceptionMacro(<< "Invalid bitsPerPixel " << bitsPerPixel);
  }

  std::string keywordStringBId = imageKeywordlist.GetMetadataByKey("support_data.band_id");
  std::string panchro("P");
  std::string multi("Multi");
  if (keywordStringBId != panchro && keywordStringBId != multi)
  {
    itkExceptionMacro(<< "Invalid bandID " << keywordStringBId);
  }

  std::string keywordStringTDILevel = imageKeywordlist.GetMetadataByKey("support_data.TDI_level");
  int         TDILevel              = atoi(keywordStringTDILevel.c_str());
  if (keywordStringBId == panchro && TDILevel != 10 && TDILevel != 13 && TDILevel != 18 && TDILevel != 24 && TDILevel != 32)
  {
    itkExceptionMacro(<< "Invalid TDILevel " << TDILevel);
  }

  VariableLengthVectorType outputValuesVariableLengthVector;
  if (keywordStringBId == panchro)
    outputValuesVariableLengthVector.SetSize(1);
  else
    outputValuesVariableLengthVector.SetSize(4);
  outputValuesVariableLengthVector.Fill(1.);

  if (!isPost20030606)
  {
    if (bitsPerPixel == 16)
    {
      if (keywordStringBId == panchro)
      {
        if (TDILevel != 10)
          outputValuesVariableLengthVector[0] = 0.08381880;
        else if (TDILevel != 13)
          outputValuesVariableLengthVector[0] = 0.06447600;
        else if (TDILevel != 18)
          outputValuesVariableLengthVector[0] = 0.04656600;
        else if (TDILevel != 24)
          outputValuesVariableLengthVector[0] = 0.03494440;
        else if (TDILevel != 32)
          outputValuesVariableLengthVector[0] = 0.02618840;
      }
      else
      {
        outputValuesVariableLengthVector[0] = 0.01604120;
        outputValuesVariableLengthVector[1] = 0.01438470;
        outputValuesVariableLengthVector[2] = 0.01267350;
        outputValuesVariableLengthVector[3] = 0.01542420;
      }
    }
    else
    {
      if (keywordStringBId == panchro)
      {
        if (TDILevel != 10)
          outputValuesVariableLengthVector[0] = 1.02681367;
        else if (TDILevel != 13)
          outputValuesVariableLengthVector[0] = 1.02848939;
        else if (TDILevel != 18)
          outputValuesVariableLengthVector[0] = 1.02794702;
        else if (TDILevel != 24)
          outputValuesVariableLengthVector[0] = 1.02989685;
        else if (TDILevel != 32)
          outputValuesVariableLengthVector[0] = 1.02739898;

        std::string keywordStringAbsCalFactor = imageKeywordlist.GetMetadataByKey("support_data.absCalFactor");
        double      absCalFactor              = atof(keywordStringAbsCalFactor.c_str());
        outputValuesVariableLengthVector[0] *= absCalFactor;
      }
      else
      {
        std::string keywordStringBCalFactor = imageKeywordlist.GetMetadataByKey("support_data.B_band_absCalFactor");
        double      bCalFactor              = atof(keywordStringBCalFactor.c_str());
        std::string keywordStringGCalFactor = imageKeywordlist.GetMetadataByKey("support_data.G_band_absCalFactor");
        double      gCalFactor              = atof(keywordStringGCalFactor.c_str());
        std::string keywordStringRCalFactor = imageKeywordlist.GetMetadataByKey("support_data.R_band_absCalFactor");
        double      rCalFactor              = atof(keywordStringRCalFactor.c_str());
        std::string keywordStringNCalFactor = imageKeywordlist.GetMetadataByKey("support_data.N_band_absCalFactor");
        double      nCalFactor              = atof(keywordStringNCalFactor.c_str());

        outputValuesVariableLengthVector[0] = 1.12097834 * bCalFactor;
        outputValuesVariableLengthVector[1] = 1.37652632 * gCalFactor;
        outputValuesVariableLengthVector[2] = 1.30954587 * rCalFactor;
        outputValuesVariableLengthVector[3] = 0.98368622 * nCalFactor;
      }
    }
  }
  else
  {
    if (keywordStringBId == panchro)
    {
      std::string keywordStringAbsCalFactor = imageKeywordlist.GetMetadataByKey("support_data.absCalFactor");
      double      absCalFactor              = atof(keywordStringAbsCalFactor.c_str());
      outputValuesVariableLengthVector[0]   = absCalFactor;
    }
    else
    {
      std::string keywordStringBCalFactor = imageKeywordlist.GetMetadataByKey("support_data.B_band_absCalFactor");
      double      bCalFactor              = atof(keywordStringBCalFactor.c_str());
      std::string keywordStringGCalFactor = imageKeywordlist.GetMetadataByKey("support_data.G_band_absCalFactor");
      double      gCalFactor              = atof(keywordStringGCalFactor.c_str());
      std::string keywordStringRCalFactor = imageKeywordlist.GetMetadataByKey("support_data.R_band_absCalFactor");
      double      rCalFactor              = atof(keywordStringRCalFactor.c_str());
      std::string keywordStringNCalFactor = imageKeywordlist.GetMetadataByKey("support_data.N_band_absCalFactor");
      double      nCalFactor              = atof(keywordStringNCalFactor.c_str());

      outputValuesVariableLengthVector[0] = bCalFactor;
      outputValuesVariableLengthVector[1] = gCalFactor;
      outputValuesVariableLengthVector[2] = rCalFactor;
      outputValuesVariableLengthVector[3] = nCalFactor;
    }
  }

  if (keywordStringBId == panchro)
  {
    outputValuesVariableLengthVector[0] = 0.398 / outputValuesVariableLengthVector[0];
  }
  else
  {
    outputValuesVariableLengthVector[0] = 0.068 / outputValuesVariableLengthVector[0];
    outputValuesVariableLengthVector[1] = 0.099 / outputValuesVariableLengthVector[1];
    outputValuesVariableLengthVector[2] = 0.071 / outputValuesVariableLengthVector[2];
    outputValuesVariableLengthVector[3] = 0.114 / outputValuesVariableLengthVector[3];
  }

  return outputValuesVariableLengthVector;
}

double QuickBirdImageMetadataInterface::GetSatElevation() const
{
  const MetaDataDictionaryType& dict = this->GetMetaDataDictionary();
  if (!this->CanRead())
  {
    itkExceptionMacro(<< "Invalid Metadata, no QuickBird Image");
  }

  ImageKeywordlistType imageKeywordlist;

  if (dict.HasKey(MetaDataKey::OSSIMKeywordlistKey))
  {
    itk::ExposeMetaData<ImageKeywordlistType>(dict, MetaDataKey::OSSIMKeywordlistKey, imageKeywordlist);
  }
  std::string key("support_data.sat_elevation_angle");
  if (!imageKeywordlist.HasKey(key))
  {
    return -1;
  }

  std::string valueString = imageKeywordlist.GetMetadataByKey(key);
  double      value       = atof(valueString.c_str());
  return value;
}

double QuickBirdImageMetadataInterface::GetSatAzimuth() const
{
  const MetaDataDictionaryType& dict = this->GetMetaDataDictionary();
  if (!this->CanRead())
  {
    itkExceptionMacro(<< "Invalid Metadata, no QuickBird Image");
  }

  ImageKeywordlistType imageKeywordlist;

  if (dict.HasKey(MetaDataKey::OSSIMKeywordlistKey))
  {
    itk::ExposeMetaData<ImageKeywordlistType>(dict, MetaDataKey::OSSIMKeywordlistKey, imageKeywordlist);
  }

  std::string key("support_data.sat_azimuth_angle");
  if (!imageKeywordlist.HasKey(key))
  {
    return -1;
  }

  std::string valueString = imageKeywordlist.GetMetadataByKey(key);
  double      value       = atof(valueString.c_str());
  return value;
}

QuickBirdImageMetadataInterface::VariableLengthVectorType QuickBirdImageMetadataInterface::GetFirstWavelengths() const
{
  const MetaDataDictionaryType& dict = this->GetMetaDataDictionary();
  if (!this->CanRead())
  {
    itkExceptionMacro(<< "Invalid Metadata, no QuickBird Image");
  }

  ImageKeywordlistType imageKeywordlist;

  if (dict.HasKey(MetaDataKey::OSSIMKeywordlistKey))
  {
    itk::ExposeMetaData<ImageKeywordlistType>(dict, MetaDataKey::OSSIMKeywordlistKey, imageKeywordlist);
  }

  VariableLengthVectorType wavel(1);
  wavel.Fill(0.);

  std::string keywordStringBId = imageKeywordlist.GetMetadataByKey("support_data.band_id");
  std::string panchro("P");
  std::string multi("Multi");
  if (keywordStringBId != panchro && keywordStringBId != multi)
  {
    itkExceptionMacro(<< "Invalid bandID " << keywordStringBId);
  }

  // Panchromatic case
  if (keywordStringBId == panchro)
  {
    wavel.SetSize(1);
    wavel.Fill(0.450);
  }
  else
  {
    wavel.SetSize(4);
    wavel[0] = 0.450;
    wavel[1] = 0.520;
    wavel[2] = 0.630;
    wavel[3] = 0.760;
  }

  return wavel;
}

QuickBirdImageMetadataInterface::VariableLengthVectorType QuickBirdImageMetadataInterface::GetLastWavelengths() const
{
  const MetaDataDictionaryType& dict = this->GetMetaDataDictionary();
  if (!this->CanRead())
  {
    itkExceptionMacro(<< "Invalid Metadata, no QuickBird Image");
  }

  ImageKeywordlistType imageKeywordlist;

  if (dict.HasKey(MetaDataKey::OSSIMKeywordlistKey))
  {
    itk::ExposeMetaData<ImageKeywordlistType>(dict, MetaDataKey::OSSIMKeywordlistKey, imageKeywordlist);
  }

  VariableLengthVectorType wavel(1);
  wavel.Fill(0.);

  std::string keywordStringBId = imageKeywordlist.GetMetadataByKey("support_data.band_id");
  std::string panchro("P");
  std::string multi("Multi");
  if (keywordStringBId != panchro && keywordStringBId != multi)
  {
    itkExceptionMacro(<< "Invalid bandID " << keywordStringBId);
  }

  // Panchromatic case
  if (keywordStringBId == panchro)
  {
    wavel.SetSize(1);
    wavel.Fill(0.900);
  }
  else
  {
    wavel.SetSize(4);
    wavel[0] = 0.520;
    wavel[1] = 0.600;
    wavel[2] = 0.690;
    wavel[3] = 0.900;
  }

  return wavel;
}

std::vector<unsigned int> QuickBirdImageMetadataInterface::GetDefaultDisplay() const
{
  std::vector<unsigned int> rgb(3);
  rgb[0] = 2;
  rgb[1] = 1;
  rgb[2] = 0;
  return rgb;
}

std::vector<std::string> QuickBirdImageMetadataInterface::GetEnhancedBandNames() const
{
  std::vector<std::string> enhBandNames;
  std::vector<std::string> rawBandNames = this->Superclass::GetBandName();

  // std::cout << rawBandNames.size() << std::endl;
  if (rawBandNames.size())
  {
    for (std::vector<std::string>::iterator it = rawBandNames.begin(); it != rawBandNames.end(); ++it)
    {
      // std::cout << *it << std::endl;

      // Manage Panchro case
      if ((rawBandNames.size() == 1) && !(*it).compare("P"))
      {
        enhBandNames.push_back("PAN");
        break;
      }
      else if ((rawBandNames.size() != 1) && !(*it).compare("P"))
      {
        /* Launch exception situation not valid*/
        itkExceptionMacro(<< "Invalid Metadata, we cannot provide an consistent name to the band");
      }

      // Manage MS case
      if (!(*it).compare("R"))
      {
        enhBandNames.push_back("Red");
      }
      else if (!(*it).compare("G"))
      {
        enhBandNames.push_back("Green");
      }
      else if (!(*it).compare("B"))
      {
        enhBandNames.push_back("Blue");
      }
      else if (!(*it).compare("N"))
      {
        enhBandNames.push_back("NIR");
      }
      else
      {
        enhBandNames.push_back("Unknown");
      }
    }
  }

  return enhBandNames;
}

QuickBirdImageMetadataInterface::WavelengthSpectralBandVectorType QuickBirdImageMetadataInterface::GetSpectralSensitivity() const
{
  WavelengthSpectralBandVectorType wavelengthSpectralBand = InternalWavelengthSpectralBandVectorType::New();

  std::list<std::vector<float>> tmpSpectralBandList;

  // Read sensor image type (panchromatic or multispectral)
  const MetaDataDictionaryType& dict = this->GetMetaDataDictionary();
  if (!this->CanRead())
  {
    itkExceptionMacro(<< "Invalid Metadata, no QuickBird Image");
  }

  ImageKeywordlistType imageKeywordlist;

  if (dict.HasKey(MetaDataKey::OSSIMKeywordlistKey))
  {
    itk::ExposeMetaData<ImageKeywordlistType>(dict, MetaDataKey::OSSIMKeywordlistKey, imageKeywordlist);
  }

  std::string keywordStringBId = imageKeywordlist.GetMetadataByKey("support_data.band_id");
  std::string panchro("P");
  std::string multi("Multi");

  if (keywordStringBId != panchro && keywordStringBId != multi)
  {
    itkExceptionMacro(<< "Invalid bandID " << keywordStringBId);
  }

  // Panchromatic case
  if (keywordStringBId == panchro)
  {
    const float b0[321] = {
        0.0f,       0.0f,        0.0f,      0.0f,       0.0f,      0.0f,       0.0f,       0.0f,      0.0f,      0.0f,      0.0f,       0.0f,      0.0f,
        0.0f,       0.0f,        0.0f,      0.0f,       0.0f,      0.0f,       0.0007015f, 0.001403f, 0.001291f, 0.001179f, 0.0011415f, 0.001104f, 0.00101145f,
        0.0009189f, 0.00104845f, 0.001178f, 0.0016055f, 0.002033f, 0.0044495f, 0.006866f,  0.008873f, 0.01088f,  0.013805f, 0.01673f,   0.021325f, 0.02592f,
        0.03106f,   0.0362f,     0.043415f, 0.05063f,   0.05879f,  0.06695f,   0.075765f,  0.08458f,  0.09389f,  0.1032f,   0.11255f,   0.1219f,   0.13345f,
        0.145f,     0.1567f,     0.1684f,   0.17895f,   0.1895f,   0.2011f,    0.2127f,    0.21625f,  0.2198f,   0.2392f,   0.2586f,    0.26695f,  0.2753f,
        0.2854f,    0.2955f,     0.30545f,  0.3154f,    0.3259f,   0.3364f,    0.341f,     0.3456f,   0.3501f,   0.3546f,   0.35785f,   0.3611f,   0.3648f,
        0.3685f,    0.3733f,     0.3781f,   0.3875f,    0.3969f,   0.4055f,    0.4141f,    0.42755f,  0.441f,    0.4543f,   0.4676f,    0.4829f,   0.4982f,
        0.5167f,    0.5352f,     0.5532f,   0.5712f,    0.59245f,  0.6137f,    0.6382f,    0.6627f,   0.6839f,   0.7051f,   0.7275f,    0.7499f,   0.77045f,
        0.791f,     0.81055f,    0.8301f,   0.8465f,    0.8629f,   0.877f,     0.8911f,    0.9081f,   0.9251f,   0.9293f,   0.9335f,    0.94265f,  0.9518f,
        0.95695f,   0.9621f,     0.96095f,  0.9598f,    0.97525f,  0.9907f,    0.9941f,    0.9975f,   0.9922f,   0.9869f,   0.99345f,   1.0f,      0.9938f,
        0.9876f,    0.9877f,     0.9878f,   0.977f,     0.9662f,   0.95725f,   0.9483f,    0.934f,    0.9197f,   0.919f,    0.9183f,    0.90635f,  0.8944f,
        0.8912f,    0.888f,      0.88305f,  0.8781f,    0.8865f,   0.8949f,    0.8921f,    0.8893f,   0.8858f,   0.8823f,   0.88695f,   0.8916f,   0.8848f,
        0.878f,     0.8879f,     0.8978f,   0.8933f,    0.8888f,   0.8801f,    0.8714f,    0.86905f,  0.8667f,   0.8677f,   0.8687f,    0.86995f,  0.8712f,
        0.86685f,   0.8625f,     0.87175f,  0.881f,     0.8814f,   0.8818f,    0.8897f,    0.8976f,   0.9024f,   0.9072f,   0.91835f,   0.9295f,   0.93105f,
        0.9326f,    0.9198f,     0.907f,    0.91305f,   0.9191f,   0.9173f,    0.9155f,    0.9097f,   0.9039f,   0.89875f,  0.8936f,    0.88705f,  0.8805f,
        0.8761f,    0.8717f,     0.8605f,   0.8493f,    0.8475f,   0.8457f,    0.8505f,    0.8553f,   0.85675f,  0.8582f,   0.85825f,   0.8583f,   0.8627f,
        0.8671f,    0.8505f,     0.8339f,   0.83895f,   0.844f,    0.847f,     0.85f,      0.85265f,  0.8553f,   0.8447f,   0.8341f,    0.83675f,  0.8394f,
        0.8235f,    0.8076f,     0.8091f,   0.8106f,    0.785f,    0.7594f,    0.7616f,    0.7638f,   0.749f,    0.7342f,   0.7204f,    0.7066f,   0.70035f,
        0.6941f,    0.67875f,    0.6634f,   0.65895f,   0.6545f,   0.63655f,   0.6186f,    0.60945f,  0.6003f,   0.5961f,   0.5919f,    0.58315f,  0.5744f,
        0.55265f,   0.5309f,     0.5139f,   0.4969f,    0.48835f,  0.4798f,    0.46305f,   0.4463f,   0.4305f,   0.4147f,   0.40975f,   0.4048f,   0.3893f,
        0.3738f,    0.3593f,     0.3448f,   0.3283f,    0.3118f,   0.3035f,    0.2952f,    0.28405f,  0.2729f,   0.2648f,   0.2567f,    0.24975f,  0.2428f,
        0.2322f,    0.2216f,     0.21615f,  0.2107f,    0.2039f,   0.1971f,    0.18735f,   0.1776f,   0.1703f,   0.163f,    0.15575f,   0.1485f,   0.14215f,
        0.1358f,    0.1299f,     0.124f,    0.11625f,   0.1085f,   0.10197f,   0.09544f,   0.08927f,  0.0831f,   0.077305f, 0.07151f,   0.06746f,  0.06341f,
        0.05911f,   0.05481f,    0.051195f, 0.04758f,   0.02882f,  0.01006f,   0.00503f,   0.0f,      0.0f,      0.0f,      0.0f,       0.0f,      0.0f,
        0.0f,       0.0f,        0.0f,      0.0f,       0.0f,      0.0f,       0.0f,       0.0f,      0.0f};

    // add panchromatic band to the temporary list
    const std::vector<float> vb0(b0, b0 + sizeof(b0) / sizeof(float));
    tmpSpectralBandList.push_back(vb0);
  }
  else
  {
    const float b1[321] = {
        0.0f,      4.816e-11f, 9.632e-11f, 1.4606e-10f, 1.958e-10f, 2.4715e-10f, 2.985e-10f, 3.514e-10f, 4.043e-10f, 0.000505f,  0.00101f,  0.0015305f,
        0.002051f, 0.002587f,  0.003123f,  0.0036745f,  0.004226f,  0.0043815f,  0.004537f,  0.0049295f, 0.005322f,  0.0046895f, 0.004057f, 0.003661f,
        0.003265f, 0.002984f,  0.002703f,  0.002503f,   0.002303f,  0.0017815f,  0.00126f,   0.0015305f, 0.001801f,  0.0020025f, 0.002204f, 0.0022995f,
        0.002395f, 0.0024735f, 0.002552f,  0.002512f,   0.002472f,  0.0026895f,  0.002907f,  0.003455f,  0.004003f,  0.0052815f, 0.00656f,  0.00985f,
        0.01314f,  0.02076f,   0.02838f,   0.04826f,    0.06814f,   0.11167f,    0.1552f,    0.2164f,    0.2776f,    0.35445f,   0.4313f,   0.5306f,
        0.6299f,   0.677f,     0.7241f,    0.75775f,    0.7914f,    0.81765f,    0.8439f,    0.86675f,   0.8896f,    0.9037f,    0.9178f,   0.92355f,
        0.9293f,   0.94475f,   0.9602f,    0.9801f,     1.0f,       0.9958f,     0.9916f,    0.95475f,   0.9179f,    0.84515f,   0.7724f,   0.6729f,
        0.5734f,   0.4787f,    0.384f,     0.32465f,    0.2653f,    0.21225f,    0.1592f,    0.120415f,  0.08163f,   0.075435f,  0.06924f,  0.06627f,
        0.0633f,   0.055115f,  0.04693f,   0.03814f,    0.02935f,   0.023495f,   0.01764f,   0.015185f,  0.01273f,   0.012595f,  0.01246f,  0.012675f,
        0.01289f,  0.012755f,  0.01262f,   0.011865f,   0.01111f,   0.0106f,     0.01009f,   0.0098255f, 0.009561f,  0.0094225f, 0.009284f, 0.0095255f,
        0.009767f, 0.0102035f, 0.01064f,   0.010515f,   0.01039f,   0.0091415f,  0.007893f,  0.006632f,  0.005371f,  0.004464f,  0.003557f, 0.0030945f,
        0.002632f, 0.0025675f, 0.002503f,  0.0024945f,  0.002486f,  0.0025155f,  0.002545f,  0.002665f,  0.002785f,  0.0027235f, 0.002662f, 0.0027025f,
        0.002743f, 0.0030155f, 0.003288f,  0.003867f,   0.004446f,  0.006651f,   0.008856f,  0.012518f,  0.01618f,   0.020175f,  0.02417f,  0.02563f,
        0.02709f,  0.02308f,   0.01907f,   0.0136865f,  0.008303f,  0.006957f,   0.005611f,  0.0063045f, 0.006998f,  0.008584f,  0.01017f,  0.011135f,
        0.0121f,   0.0106205f, 0.009141f,  0.006401f,   0.003661f,  0.003178f,   0.002695f,  0.002812f,  0.002929f,  0.0027945f, 0.00266f,  0.002858f,
        0.003056f, 0.0031515f, 0.003247f,  0.0034115f,  0.003576f,  0.003427f,   0.003278f,  0.0034455f, 0.003613f,  0.0036285f, 0.003644f, 0.003367f,
        0.00309f,  0.003232f,  0.003374f,  0.003267f,   0.00316f,   0.0031495f,  0.003139f,  0.003062f,  0.002985f,  0.003139f,  0.003293f, 0.0033135f,
        0.003334f, 0.00345f,   0.003566f,  0.003647f,   0.003728f,  0.003857f,   0.003986f,  0.0040515f, 0.004117f,  0.004197f,  0.004277f, 0.004226f,
        0.004175f, 0.0045645f, 0.004954f,  0.0048685f,  0.004783f,  0.005318f,   0.005853f,  0.005788f,  0.005723f,  0.00567f,   0.005617f, 0.00546f,
        0.005303f, 0.005252f,  0.005201f,  0.005183f,   0.005165f,  0.0051595f,  0.005154f,  0.0052175f, 0.005281f,  0.00549f,   0.005699f, 0.0062505f,
        0.006802f, 0.007529f,  0.008256f,  0.0090055f,  0.009755f,  0.0101475f,  0.01054f,   0.010745f,  0.01095f,   0.010137f,  0.009324f, 0.0084725f,
        0.007621f, 0.0068735f, 0.006126f,  0.0055815f,  0.005037f,  0.0046315f,  0.004226f,  0.003881f,  0.003536f,  0.0032265f, 0.002917f, 0.002516f,
        0.002115f, 0.0019205f, 0.001726f,  0.001647f,   0.001568f,  0.0014765f,  0.001385f,  0.001294f,  0.001203f,  0.001205f,  0.001207f, 0.0012145f,
        0.001222f, 0.0011705f, 0.001119f,  0.0011195f,  0.00112f,   0.001082f,   0.001044f,  0.0010645f, 0.001085f,  0.001156f,  0.001227f, 0.001233f,
        0.001239f, 0.00135f,   0.001461f,  0.001648f,   0.001835f,  0.001667f,   0.001499f,  0.001511f,  0.001523f,  0.0014645f, 0.001406f, 0.0013125f,
        0.001219f, 0.0006095f, 0.0f,       0.0f,        0.0f,       0.0f,        0.0f,       0.0f,       0.0f,       0.0f,       0.0f,      0.0f,
        0.0f,      0.0f,       0.0f,       0.0f,        0.0f,       0.0f,        0.0f,       0.0f,       0};

    const float b2[321] = {
        0.0f,       0.0f,        0.0f,       0.0f,       0.0f,       0.0f,        0.0f,       0.0f,        0.0f,       0.0f,        0.0f,       0.0f,
        0.0f,       0.0f,        0.0f,       0.0f,       0.0f,       0.0f,        0.0f,       0.001543f,   0.003086f,  0.0035565f,  0.004027f,  0.0031075f,
        0.002188f,  0.0022535f,  0.002319f,  0.001899f,  0.001479f,  0.0014535f,  0.001428f,  0.00112715f, 0.0008263f, 0.00098315f, 0.00114f,   0.001191f,
        0.001242f,  0.0011965f,  0.001151f,  0.001195f,  0.001239f,  0.00119f,    0.001141f,  0.001164f,   0.001187f,  0.001289f,   0.001391f,  0.0016425f,
        0.001894f,  0.0021145f,  0.002335f,  0.002574f,  0.002813f,  0.0032595f,  0.003706f,  0.0046255f,  0.005545f,  0.0076825f,  0.00982f,   0.013835f,
        0.01785f,   0.02064f,    0.02343f,   0.026765f,  0.0301f,    0.03563f,    0.04116f,   0.050415f,   0.05967f,   0.078915f,   0.09816f,   0.12738f,
        0.1566f,    0.1924f,     0.2282f,    0.2739f,    0.3196f,    0.36855f,    0.4175f,    0.4726f,     0.5277f,    0.5928f,     0.6579f,    0.71385f,
        0.7698f,    0.8005f,     0.8312f,    0.83785f,   0.8445f,    0.8575f,     0.8705f,    0.88935f,    0.9082f,    0.9271f,     0.946f,     0.96395f,
        0.9819f,    0.99095f,    1.0f,       0.9967f,    0.9934f,    0.9876f,     0.9818f,    0.97545f,    0.9691f,    0.97325f,    0.9774f,    0.98215f,
        0.9869f,    0.97605f,    0.9652f,    0.93155f,   0.8979f,    0.84445f,    0.791f,     0.72305f,    0.6551f,    0.56865f,    0.4822f,    0.3973f,
        0.3124f,    0.25785f,    0.2033f,    0.17055f,   0.1378f,    0.11394f,    0.09008f,   0.072895f,   0.05571f,   0.046095f,   0.03648f,   0.032155f,
        0.02783f,   0.026995f,   0.02616f,   0.02677f,   0.02738f,   0.02745f,    0.02752f,   0.02585f,    0.02418f,   0.02138f,    0.01858f,   0.016675f,
        0.01477f,   0.01398f,    0.01319f,   0.013215f,  0.01324f,   0.01321f,    0.01318f,   0.01241f,    0.01164f,   0.0103975f,  0.009155f,  0.0076035f,
        0.006052f,  0.005198f,   0.004344f,  0.003775f,  0.003206f,  0.0030305f,  0.002855f,  0.002863f,   0.002871f,  0.0034605f,  0.00405f,   0.0051125f,
        0.006175f,  0.006901f,   0.007627f,  0.007632f,  0.007637f,  0.006665f,   0.005693f,  0.004709f,   0.003725f,  0.003184f,   0.002643f,  0.002404f,
        0.002165f,  0.002389f,   0.002613f,  0.0028265f, 0.00304f,   0.0029335f,  0.002827f,  0.0029585f,  0.00309f,   0.003231f,   0.003372f,  0.0036625f,
        0.003953f,  0.003888f,   0.003823f,  0.004107f,  0.004391f,  0.004264f,   0.004137f,  0.003973f,   0.003809f,  0.003648f,   0.003487f,  0.003354f,
        0.003221f,  0.0031325f,  0.003044f,  0.0030325f, 0.003021f,  0.0030705f,  0.00312f,   0.0031665f,  0.003213f,  0.0032575f,  0.003302f,  0.0035005f,
        0.003699f,  0.0040635f,  0.004428f,  0.004754f,  0.00508f,   0.0059895f,  0.006899f,  0.0073485f,  0.007798f,  0.008437f,   0.009076f,  0.0091385f,
        0.009201f,  0.0091225f,  0.009044f,  0.0088315f, 0.008619f,  0.0082995f,  0.00798f,   0.00779f,    0.0076f,    0.007548f,   0.007496f,  0.007548f,
        0.0076f,    0.007711f,   0.007822f,  0.0079615f, 0.008101f,  0.008127f,   0.008153f,  0.007961f,   0.007769f,  0.007238f,   0.006707f,  0.0061495f,
        0.005592f,  0.005117f,   0.004642f,  0.0042505f, 0.003859f,  0.0034755f,  0.003092f,  0.00288f,    0.002668f,  0.0023465f,  0.002025f,  0.0018485f,
        0.001672f,  0.001577f,   0.001482f,  0.001362f,  0.001242f,  0.001247f,   0.001252f,  0.001152f,   0.001052f,  0.00099725f, 0.0009425f, 0.0009543f,
        0.0009661f, 0.00091635f, 0.0008666f, 0.0008281f, 0.0007896f, 0.00083065f, 0.0008717f, 0.00088005f, 0.0008884f, 0.00092515f, 0.0009619f, 0.00103995f,
        0.001118f,  0.001196f,   0.001274f,  0.0011625f, 0.001051f,  0.0010565f,  0.001062f,  0.00096085f, 0.0008597f, 0.00091815f, 0.0009766f, 0.0009189f,
        0.0008612f, 0.0004306f,  0.0f,       0.0f,       0.0f,       0.0f,        0.0f,       0.0f,        0.0f,       0.0f,        0.0f,       0.0f,
        0.0f,       0.0f,        0.0f,       0.0f,       0.0f,       0.0f,        0.0f,       0.0f,        0.0f,
    };

    const float b3[321] = {
        0.0f,       0.0f,        0.0f,       0.0f,        0.0f,       0.0f,        0.0f,       0.0f,        0.0f,       0.0f,        0.0f,       0.0f,
        0.0f,       0.0f,        0.0f,       0.0f,        0.0f,       0.0f,        0.0f,       0.0018575f,  0.003715f,  0.003079f,   0.002443f,  0.0020455f,
        0.001648f,  0.0017865f,  0.001925f,  0.001553f,   0.001181f,  0.001127f,   0.001073f,  0.0009881f,  0.0009032f, 0.00093675f, 0.0009703f, 0.00094635f,
        0.0009224f, 0.0011177f,  0.001313f,  0.000995f,   0.000677f,  0.0009465f,  0.001216f,  0.0012365f,  0.001257f,  0.001289f,   0.001321f,  0.0012365f,
        0.001152f,  0.00107375f, 0.0009955f, 0.00125725f, 0.001519f,  0.001803f,   0.002087f,  0.002445f,   0.002803f,  0.0029485f,  0.003094f,  0.002991f,
        0.002888f,  0.0028545f,  0.002821f,  0.002901f,   0.002981f,  0.0032205f,  0.00346f,   0.003574f,   0.003688f,  0.003422f,   0.003156f,  0.0026165f,
        0.002077f,  0.002126f,   0.002175f,  0.0022785f,  0.002382f,  0.002534f,   0.002686f,  0.0028785f,  0.003071f,  0.003181f,   0.003291f,  0.0033965f,
        0.003502f,  0.003615f,   0.003728f,  0.004149f,   0.00457f,   0.00494f,    0.00531f,   0.00563f,    0.00595f,   0.0061365f,  0.006323f,  0.006458f,
        0.006593f,  0.0067545f,  0.006916f,  0.007343f,   0.00777f,   0.008377f,   0.008984f,  0.009607f,   0.01023f,   0.01101f,    0.01179f,   0.01283f,
        0.01387f,   0.015775f,   0.01768f,   0.020725f,   0.02377f,   0.028595f,   0.03342f,   0.03993f,    0.04644f,   0.054755f,   0.06307f,   0.07513f,
        0.08719f,   0.107645f,   0.1281f,    0.16655f,    0.205f,     0.26755f,    0.3301f,    0.41305f,    0.496f,     0.579f,      0.662f,     0.7337f,
        0.8054f,    0.8447f,     0.884f,     0.8976f,     0.9112f,    0.9265f,     0.9418f,    0.9608f,     0.9798f,    0.9878f,     0.9958f,    0.9979f,
        1.0f,       0.99615f,    0.9923f,    0.97235f,    0.9524f,    0.9125f,     0.8726f,    0.8128f,     0.753f,     0.6767f,     0.6004f,    0.51195f,
        0.4235f,    0.35205f,    0.2806f,    0.22285f,    0.1651f,    0.130405f,   0.09571f,   0.07443f,    0.05315f,   0.041695f,   0.03024f,   0.026095f,
        0.02195f,   0.021015f,   0.02008f,   0.020405f,   0.02073f,   0.021105f,   0.02148f,   0.02055f,    0.01962f,   0.01719f,    0.01476f,   0.0121415f,
        0.009523f,  0.0080775f,  0.006632f,  0.0058285f,  0.005025f,  0.004769f,   0.004513f,  0.004338f,   0.004163f,  0.004345f,   0.004527f,  0.0047955f,
        0.005064f,  0.005541f,   0.006018f,  0.0063415f,  0.006665f,  0.006433f,   0.006201f,  0.005328f,   0.004455f,  0.003759f,   0.003063f,  0.002884f,
        0.002705f,  0.00257f,    0.002435f,  0.002453f,   0.002471f,  0.0024775f,  0.002484f,  0.0024255f,  0.002367f,  0.0024915f,  0.002616f,  0.00253f,
        0.002444f,  0.002528f,   0.002612f,  0.0025575f,  0.002503f,  0.00255f,    0.002597f,  0.002551f,   0.002505f,  0.002426f,   0.002347f,  0.0023605f,
        0.002374f,  0.0022935f,  0.002213f,  0.002167f,   0.002121f,  0.002053f,   0.001985f,  0.001928f,   0.001871f,  0.00194f,    0.002009f,  0.002071f,
        0.002133f,  0.002293f,   0.002453f,  0.0026255f,  0.002798f,  0.0027925f,  0.002787f,  0.002651f,   0.002515f,  0.0020235f,  0.001532f,  0.001344f,
        0.001156f,  0.001118f,   0.00108f,   0.0010297f,  0.0009794f, 0.0009771f,  0.0009748f, 0.0010049f,  0.001035f,  0.00092405f, 0.0008131f, 0.00082065f,
        0.0008282f, 0.0007723f,  0.0007164f, 0.00070735f, 0.0006983f, 0.00070225f, 0.0007062f, 0.0006895f,  0.0006728f, 0.0006287f,  0.0005846f, 0.0006068f,
        0.000629f,  0.00065395f, 0.0006789f, 0.00071925f, 0.0007596f, 0.000719f,   0.0006784f, 0.00066125f, 0.0006441f, 0.0007476f,  0.0008511f, 0.0008908f,
        0.0009305f, 0.0008436f,  0.0007567f, 0.0007948f,  0.0008329f, 0.000872f,   0.0009111f, 0.00089545f, 0.0008798f, 0.0007618f,  0.0006438f, 0.00073805f,
        0.0008323f, 0.00041615f, 0.0f,       0.0f,        0.0f,       0.0f,        0.0f,       0.0f,        0.0f,       0.0f,        0.0f,       0.0f,
        0.0f,       0.0f,        0.0f,       0.0f,        0.0f,       0.0f,        0.0f,       0.0f,        0.0f};

    const float b4[321] = {
        0.0f,      6.72e-11f,  1.344e-10f, 2.038e-10f, 2.732e-10f, 3.4475e-10f, 4.163e-10f, 4.901e-10f, 5.639e-10f, 0.0007045f, 0.001409f, 0.002135f,
        0.002861f, 0.0036085f, 0.004356f,  0.0051255f, 0.005895f,  0.006112f,   0.006329f,  0.0061655f, 0.006002f,  0.005693f,  0.005384f, 0.0044505f,
        0.003517f, 0.0028125f, 0.002108f,  0.002272f,  0.002436f,  0.002068f,   0.0017f,    0.0019855f, 0.002271f,  0.0020705f, 0.00187f,  0.0017455f,
        0.001621f, 0.0017855f, 0.00195f,   0.0018905f, 0.001831f,  0.0016705f,  0.00151f,   0.0015045f, 0.001499f,  0.001721f,  0.001943f, 0.0018305f,
        0.001718f, 0.002082f,  0.002446f,  0.002492f,  0.002538f,  0.002833f,   0.003128f,  0.003589f,  0.00405f,   0.0043915f, 0.004733f, 0.0047405f,
        0.004748f, 0.004824f,  0.0049f,    0.004541f,  0.004182f,  0.004313f,   0.004444f,  0.0046115f, 0.004779f,  0.005007f,  0.005235f, 0.005396f,
        0.005557f, 0.0054025f, 0.005248f,  0.0047195f, 0.004191f,  0.0035905f,  0.00299f,   0.0028175f, 0.002645f,  0.0026115f, 0.002578f, 0.002558f,
        0.002538f, 0.0027f,    0.002862f,  0.002721f,  0.00258f,   0.002973f,   0.003366f,  0.004324f,  0.005282f,  0.006576f,  0.00787f,  0.008871f,
        0.009872f, 0.010051f,  0.01023f,   0.0090465f, 0.007863f,  0.006367f,   0.004871f,  0.0048565f, 0.004842f,  0.0055935f, 0.006345f, 0.0069985f,
        0.007652f, 0.0077885f, 0.007925f,  0.007197f,  0.006469f,  0.0054185f,  0.004368f,  0.004082f,  0.003796f,  0.003768f,  0.00374f,  0.0036695f,
        0.003599f, 0.0036165f, 0.003634f,  0.0037785f, 0.003923f,  0.0042145f,  0.004506f,  0.004688f,  0.00487f,   0.0052705f, 0.005671f, 0.005878f,
        0.006085f, 0.006441f,  0.006797f,  0.007044f,  0.007291f,  0.007926f,   0.008561f,  0.0092905f, 0.01002f,   0.010625f,  0.01123f,  0.01174f,
        0.01225f,  0.012595f,  0.01294f,   0.01323f,   0.01352f,   0.01396f,    0.0144f,    0.01499f,   0.01558f,   0.01641f,   0.01724f,  0.01842f,
        0.0196f,   0.021835f,  0.02407f,   0.026755f,  0.02944f,   0.03189f,    0.03434f,   0.03751f,   0.04068f,   0.04483f,   0.04898f,  0.05445f,
        0.05992f,  0.066405f,  0.07289f,   0.081705f,  0.09052f,   0.10501f,    0.1195f,    0.141f,     0.1625f,    0.20245f,   0.2424f,   0.3015f,
        0.3606f,   0.4268f,    0.493f,     0.564f,     0.635f,     0.71665f,    0.7983f,    0.8726f,    0.9469f,    0.97345f,   1.0f,      0.99855f,
        0.9971f,   0.98365f,   0.9702f,    0.9526f,    0.935f,     0.91795f,    0.9009f,    0.88535f,   0.8698f,    0.86065f,   0.8515f,   0.84485f,
        0.8382f,   0.8352f,    0.8322f,    0.8289f,    0.8256f,    0.823f,      0.8204f,    0.8137f,    0.807f,     0.7957f,    0.7844f,   0.76695f,
        0.7495f,   0.72675f,   0.704f,     0.6911f,    0.6782f,    0.6638f,     0.6494f,    0.6313f,    0.6132f,    0.59005f,   0.5669f,   0.5493f,
        0.5317f,   0.5117f,    0.4917f,    0.4644f,    0.4371f,    0.3943f,     0.3515f,    0.3134f,    0.2753f,    0.24845f,   0.2216f,   0.191f,
        0.1604f,   0.1385f,    0.1166f,    0.1003f,    0.084f,     0.07559f,    0.06718f,   0.054015f,  0.04085f,   0.030665f,  0.02048f,  0.017005f,
        0.01353f,  0.01178f,   0.01003f,   0.0089005f, 0.007771f,  0.007077f,   0.006383f,  0.0058745f, 0.005366f,  0.0049605f, 0.004555f, 0.0040195f,
        0.003484f, 0.0031455f, 0.002807f,  0.002621f,  0.002435f,  0.0023315f,  0.002228f,  0.002158f,  0.002088f,  0.001973f,  0.001858f, 0.001839f,
        0.00182f,  0.0018615f, 0.001903f,  0.001759f,  0.001615f,  0.0016735f,  0.001732f,  0.0017285f, 0.001725f,  0.001884f,  0.002043f, 0.0020925f,
        0.002142f, 0.0020825f, 0.002023f,  0.001963f,  0.001903f,  0.0018045f,  0.001706f,  0.0017565f, 0.001807f,  0.0017525f, 0.001698f, 0.001849f,
        0.002f,    0.001f,     0.0f,       0.0f,       0.0f,       0.0f,        0.0f,       0.0f,       0.0f,       0.0f,       0.0f,      0.0f,
        0.0f,      0.0f,       0.0f,       0.0f,       0.0f,       0.0f,        0.0f,       0.0f,       0.0f};
    // Add multispectral bands to the temporary list
    const std::vector<float> vb1(b1, b1 + sizeof(b1) / sizeof(float));
    tmpSpectralBandList.push_back(vb1);
    const std::vector<float> vb2(b2, b2 + sizeof(b2) / sizeof(float));
    tmpSpectralBandList.push_back(vb2);
    const std::vector<float> vb3(b3, b3 + sizeof(b3) / sizeof(float));
    tmpSpectralBandList.push_back(vb3);
    const std::vector<float> vb4(b4, b4 + sizeof(b4) / sizeof(float));
    tmpSpectralBandList.push_back(vb4);
  }

  unsigned int j = 0;
  for (std::list<std::vector<float>>::const_iterator it = tmpSpectralBandList.begin(); it != tmpSpectralBandList.end(); ++it)
  {
    wavelengthSpectralBand->PushBack(FilterFunctionValues::New());
    wavelengthSpectralBand->GetNthElement(j)->SetFilterFunctionValues(*it);
    wavelengthSpectralBand->GetNthElement(j)->SetMinSpectralValue(0.300);
    wavelengthSpectralBand->GetNthElement(j)->SetMaxSpectralValue(1.1);
    wavelengthSpectralBand->GetNthElement(j)->SetUserStep(0.0025);
    ++j;
  }

  return wavelengthSpectralBand;
}

<<<<<<< HEAD
void QuickBirdImageMetadataInterface::Parse(const MetadataSupplierInterface *mds)
{  
=======
void QuickBirdImageMetadataInterface::FetchDates(const MetadataSupplierInterface & mds)
{
  if(m_Imd[MDStr::SensorID] != "QB02")
  {
    itkExceptionMacro(<< "Invalid Metadata, not a Quickbird product");
  }

  bool hasValue = 0;
  // Use TLC time in priority, only available for level 1B products.
  // If it is not available use firstLineTime instead.
  auto tlcTimeStr = mds.GetMetadataValue("IMAGE_1.TLCTime", hasValue);
  if (hasValue)
  {
    try
    {
      m_Imd.Add(MDTime::AcquisitionDate, 
                boost::lexical_cast<MetaData::Time>(tlcTimeStr));
    }
    catch (boost::bad_lexical_cast&)
    {
      otbGenericExceptionMacro(MissingMetadataException,
            <<"Bad metadata value for 'IMAGE_1.TLCTime', got: "
            <<tlcTimeStr);
    }
  }
  else
  {
    Fetch(MDTime::AcquisitionDate, mds, "IMD/IMAGE_1.firstLineTime" );
  }
  Fetch(MDTime::ProductionDate, mds, "IMD/generationTime" );
}


void QuickBirdImageMetadataInterface::FetchPhysicalBias()
{
  if(m_Imd[MDStr::SensorID] != "QB02")
  {
    itkExceptionMacro(<< "Invalid Metadata, not a Quickbird product");
  }

  auto productType = m_Imd[MDStr::ProductType];

  std::string              panchro("P");
  std::string              multi("Multi");

  if (productType == panchro)
  {
    m_Imd.Bands[0].Add(MDNum::PhysicalBias, 0.0);
  }
  else if (productType == multi)
  {
    for (auto & band : m_Imd.Bands)
    {
      band.Add(MDNum::PhysicalBias, 0.0);
    }
  }
  else
  {
    itkExceptionMacro(<< "Invalid bandID " << productType);
  }
}

void QuickBirdImageMetadataInterface::FetchSolarIrradiance()
{
  if(m_Imd[MDStr::SensorID] != "QB02")
  {
    itkExceptionMacro(<< "Invalid Metadata, not a Quickbird product");
  }

  auto productType = m_Imd[MDStr::ProductType];

  std::string              panchro("P");
  std::string              multi("Multi");

  if (productType == panchro)
  {
    m_Imd.Bands[0].Add(MDNum::SolarIrradiance, 1381.79);
  }
  else
  {
    const std::unordered_map<std::string, double> BandNameToSolarIrradianceTable{
       {"B", 1924.59},
       {"G", 1843.08},
       {"R", 1574.77},
       {"N", 1113.71}};

    for (auto & band: m_Imd.Bands)
    {
      auto solarIrradianceIt = BandNameToSolarIrradianceTable.find(band[MDStr::BandName] );
      if (solarIrradianceIt != BandNameToSolarIrradianceTable.end())
      {
        band.Add(MDNum::SolarIrradiance, solarIrradianceIt->second);
      }
      else
      {
        band.Add(MDNum::SolarIrradiance, 0.0);
      }
    }
  }
}



void QuickBirdImageMetadataInterface::FetchPhysicalGain(const MetadataSupplierInterface &mds)
{
  if(m_Imd[MDStr::SensorID] != "QB02")
  {
    itkExceptionMacro(<< "Invalid Metadata, not a Quickbird product");
  }

  bool isPost20030606 = false;

  otb::MetaData::Time date;
  date.tm_year = 101;
  date.tm_mon = 0;
  date.tm_mday = 22;
  date.tm_hour = 0;
  date.tm_min = 0;
  date.tm_sec = 0;
  date.frac_sec = 0;

  if (m_Imd[MDTime::ProductionDate] > date)
  {
    isPost20030606 = true;
  }

  auto bitsPerPixel = mds.GetAs<int>("IMD/bitsPerPixel");

  if ((bitsPerPixel != 16 && bitsPerPixel != 8))
  {
    itkExceptionMacro(<< "Invalid bitsPerPixel " << bitsPerPixel);
  }

  auto productType = m_Imd[MDStr::ProductType];

  std::string panchro("P");
  std::string multi("Multi");

  if (productType != panchro && productType != multi)
  {
    itkExceptionMacro(<< "Invalid bandID " << productType);
  }

  std::unordered_map<std::string, double> BandNameToPysicalGainNum = {
    {"P", 0.398},
    {"B", 0.068},
    {"G", 0.099},
    {"R", 0.071},
    {"N", 0.114}};

  std::unordered_map<std::string, double> BandNameToPysicalGainDen;

  // In this case the, absCalFactor are correct (k factor)
  if (isPost20030606)
  {
    if (productType == panchro)
    {
    BandNameToPysicalGainDen["P"] = mds.GetAs<double>("IMD/BAND_P.absCalFactor");
    }
    else
    {
    BandNameToPysicalGainDen["B"] = mds.GetAs<double>("IMD/BAND_B.absCalFactor");
    BandNameToPysicalGainDen["G"] = mds.GetAs<double>("IMD/BAND_G.absCalFactor");
    BandNameToPysicalGainDen["R"] = mds.GetAs<double>("IMD/BAND_R.absCalFactor");
    BandNameToPysicalGainDen["N"] = mds.GetAs<double>("IMD/BAND_N.absCalFactor");
    }
  }
  // k factor should be adapted
  else
  {
    // 16 bits products. The revised K factor is used instead of the original absCalFactors
    if (bitsPerPixel == 16)
    {
      if (productType == panchro)
      {
        auto TDILevel = mds.GetAs<int>("IMD/BAND_P.TDILevel");

        if (TDILevel == 10) 
          BandNameToPysicalGainDen["P"] = 0.08381880;
        else if (TDILevel == 13) 
          BandNameToPysicalGainDen["P"] = 0.06447600;
        else if (TDILevel == 18) 
          BandNameToPysicalGainDen["P"] = 0.04656600;
        else if (TDILevel == 24) 
          BandNameToPysicalGainDen["P"] = 0.03494440;
        else if (TDILevel == 32)
          BandNameToPysicalGainDen["P"] = 0.02618840;
        else
        {
          otbGenericExceptionMacro(MissingMetadataException, "Invalid number of TDI in the Quickbird product")
        }
      }
      else
      {
        BandNameToPysicalGainDen["B"] = 0.01604120;
        BandNameToPysicalGainDen["G"] = 0.01438470;
        BandNameToPysicalGainDen["R"] = 0.01267350;
        BandNameToPysicalGainDen["N"] = 0.01542420;
      }
    }
    // 8 bit product case
    else
    {
      if (productType == panchro)
      {
        auto TDILevel = mds.GetAs<int>("IMD/BAND_P.TDILevel");

        if (TDILevel == 10) 
          BandNameToPysicalGainDen["P"] = 1.02681367;
        else if (TDILevel == 13) 
          BandNameToPysicalGainDen["P"] = 1.02848939;
        else if (TDILevel == 18) 
          BandNameToPysicalGainDen["P"] = 1.02794702;
        else if (TDILevel == 24) 
          BandNameToPysicalGainDen["P"] = 1.02989685;
        else if (TDILevel == 32)
          BandNameToPysicalGainDen["P"] = 1.02739898;
        else
        {
          otbGenericExceptionMacro(MissingMetadataException, "Invalid number of TDI in the Quickbird product")
        }
        BandNameToPysicalGainDen["P"] *= mds.GetAs<double>("IMD/BAND_P.absCalFactor");
      }
      else
      {
        BandNameToPysicalGainDen["B"] = 1.12097834 * mds.GetAs<double>("IMD/BAND_B.absCalFactor");
        BandNameToPysicalGainDen["G"] = 1.37652632 * mds.GetAs<double>("IMD/BAND_G.absCalFactor");
        BandNameToPysicalGainDen["R"] = 1.30954587 * mds.GetAs<double>("IMD/BAND_R.absCalFactor");
        BandNameToPysicalGainDen["N"] = 0.98368622 * mds.GetAs<double>("IMD/BAND_N.absCalFactor");
      }
    }
  }

  for (auto & band: m_Imd.Bands)
  {
    const auto & bandName = band[MDStr::BandName];
    double physicalGain = BandNameToPysicalGainNum[bandName] / BandNameToPysicalGainDen[bandName];
    band.Add(MDNum::PhysicalGain, physicalGain);
  }

}


void QuickBirdImageMetadataInterface::FetchSpectralSensitivity()
{
  const std::unordered_map<std::string, std::vector<double>> BandNameToSpectralSensitivityTable{
      {"P",{
        0.0f,       0.0f,        0.0f,      0.0f,       0.0f,      0.0f,       0.0f,       0.0f,      0.0f,      0.0f,      0.0f,       0.0f,      0.0f,
        0.0f,       0.0f,        0.0f,      0.0f,       0.0f,      0.0f,       0.0007015f, 0.001403f, 0.001291f, 0.001179f, 0.0011415f, 0.001104f, 0.00101145f,
        0.0009189f, 0.00104845f, 0.001178f, 0.0016055f, 0.002033f, 0.0044495f, 0.006866f,  0.008873f, 0.01088f,  0.013805f, 0.01673f,   0.021325f, 0.02592f,
        0.03106f,   0.0362f,     0.043415f, 0.05063f,   0.05879f,  0.06695f,   0.075765f,  0.08458f,  0.09389f,  0.1032f,   0.11255f,   0.1219f,   0.13345f,
        0.145f,     0.1567f,     0.1684f,   0.17895f,   0.1895f,   0.2011f,    0.2127f,    0.21625f,  0.2198f,   0.2392f,   0.2586f,    0.26695f,  0.2753f,
        0.2854f,    0.2955f,     0.30545f,  0.3154f,    0.3259f,   0.3364f,    0.341f,     0.3456f,   0.3501f,   0.3546f,   0.35785f,   0.3611f,   0.3648f,
        0.3685f,    0.3733f,     0.3781f,   0.3875f,    0.3969f,   0.4055f,    0.4141f,    0.42755f,  0.441f,    0.4543f,   0.4676f,    0.4829f,   0.4982f,
        0.5167f,    0.5352f,     0.5532f,   0.5712f,    0.59245f,  0.6137f,    0.6382f,    0.6627f,   0.6839f,   0.7051f,   0.7275f,    0.7499f,   0.77045f,
        0.791f,     0.81055f,    0.8301f,   0.8465f,    0.8629f,   0.877f,     0.8911f,    0.9081f,   0.9251f,   0.9293f,   0.9335f,    0.94265f,  0.9518f,
        0.95695f,   0.9621f,     0.96095f,  0.9598f,    0.97525f,  0.9907f,    0.9941f,    0.9975f,   0.9922f,   0.9869f,   0.99345f,   1.0f,      0.9938f,
        0.9876f,    0.9877f,     0.9878f,   0.977f,     0.9662f,   0.95725f,   0.9483f,    0.934f,    0.9197f,   0.919f,    0.9183f,    0.90635f,  0.8944f,
        0.8912f,    0.888f,      0.88305f,  0.8781f,    0.8865f,   0.8949f,    0.8921f,    0.8893f,   0.8858f,   0.8823f,   0.88695f,   0.8916f,   0.8848f,
        0.878f,     0.8879f,     0.8978f,   0.8933f,    0.8888f,   0.8801f,    0.8714f,    0.86905f,  0.8667f,   0.8677f,   0.8687f,    0.86995f,  0.8712f,
        0.86685f,   0.8625f,     0.87175f,  0.881f,     0.8814f,   0.8818f,    0.8897f,    0.8976f,   0.9024f,   0.9072f,   0.91835f,   0.9295f,   0.93105f,
        0.9326f,    0.9198f,     0.907f,    0.91305f,   0.9191f,   0.9173f,    0.9155f,    0.9097f,   0.9039f,   0.89875f,  0.8936f,    0.88705f,  0.8805f,
        0.8761f,    0.8717f,     0.8605f,   0.8493f,    0.8475f,   0.8457f,    0.8505f,    0.8553f,   0.85675f,  0.8582f,   0.85825f,   0.8583f,   0.8627f,
        0.8671f,    0.8505f,     0.8339f,   0.83895f,   0.844f,    0.847f,     0.85f,      0.85265f,  0.8553f,   0.8447f,   0.8341f,    0.83675f,  0.8394f,
        0.8235f,    0.8076f,     0.8091f,   0.8106f,    0.785f,    0.7594f,    0.7616f,    0.7638f,   0.749f,    0.7342f,   0.7204f,    0.7066f,   0.70035f,
        0.6941f,    0.67875f,    0.6634f,   0.65895f,   0.6545f,   0.63655f,   0.6186f,    0.60945f,  0.6003f,   0.5961f,   0.5919f,    0.58315f,  0.5744f,
        0.55265f,   0.5309f,     0.5139f,   0.4969f,    0.48835f,  0.4798f,    0.46305f,   0.4463f,   0.4305f,   0.4147f,   0.40975f,   0.4048f,   0.3893f,
        0.3738f,    0.3593f,     0.3448f,   0.3283f,    0.3118f,   0.3035f,    0.2952f,    0.28405f,  0.2729f,   0.2648f,   0.2567f,    0.24975f,  0.2428f,
        0.2322f,    0.2216f,     0.21615f,  0.2107f,    0.2039f,   0.1971f,    0.18735f,   0.1776f,   0.1703f,   0.163f,    0.15575f,   0.1485f,   0.14215f,
        0.1358f,    0.1299f,     0.124f,    0.11625f,   0.1085f,   0.10197f,   0.09544f,   0.08927f,  0.0831f,   0.077305f, 0.07151f,   0.06746f,  0.06341f,
        0.05911f,   0.05481f,    0.051195f, 0.04758f,   0.02882f,  0.01006f,   0.00503f,   0.0f,      0.0f,      0.0f,      0.0f,       0.0f,      0.0f,
        0.0f,       0.0f,        0.0f,      0.0f,       0.0f,      0.0f,       0.0f,       0.0f,      0.0f}},
      {"B",{
        0.0f,      4.816e-11f, 9.632e-11f, 1.4606e-10f, 1.958e-10f, 2.4715e-10f, 2.985e-10f, 3.514e-10f, 4.043e-10f, 0.000505f,  0.00101f,  0.0015305f,
        0.002051f, 0.002587f,  0.003123f,  0.0036745f,  0.004226f,  0.0043815f,  0.004537f,  0.0049295f, 0.005322f,  0.0046895f, 0.004057f, 0.003661f,
        0.003265f, 0.002984f,  0.002703f,  0.002503f,   0.002303f,  0.0017815f,  0.00126f,   0.0015305f, 0.001801f,  0.0020025f, 0.002204f, 0.0022995f,
        0.002395f, 0.0024735f, 0.002552f,  0.002512f,   0.002472f,  0.0026895f,  0.002907f,  0.003455f,  0.004003f,  0.0052815f, 0.00656f,  0.00985f,
        0.01314f,  0.02076f,   0.02838f,   0.04826f,    0.06814f,   0.11167f,    0.1552f,    0.2164f,    0.2776f,    0.35445f,   0.4313f,   0.5306f,
        0.6299f,   0.677f,     0.7241f,    0.75775f,    0.7914f,    0.81765f,    0.8439f,    0.86675f,   0.8896f,    0.9037f,    0.9178f,   0.92355f,
        0.9293f,   0.94475f,   0.9602f,    0.9801f,     1.0f,       0.9958f,     0.9916f,    0.95475f,   0.9179f,    0.84515f,   0.7724f,   0.6729f,
        0.5734f,   0.4787f,    0.384f,     0.32465f,    0.2653f,    0.21225f,    0.1592f,    0.120415f,  0.08163f,   0.075435f,  0.06924f,  0.06627f,
        0.0633f,   0.055115f,  0.04693f,   0.03814f,    0.02935f,   0.023495f,   0.01764f,   0.015185f,  0.01273f,   0.012595f,  0.01246f,  0.012675f,
        0.01289f,  0.012755f,  0.01262f,   0.011865f,   0.01111f,   0.0106f,     0.01009f,   0.0098255f, 0.009561f,  0.0094225f, 0.009284f, 0.0095255f,
        0.009767f, 0.0102035f, 0.01064f,   0.010515f,   0.01039f,   0.0091415f,  0.007893f,  0.006632f,  0.005371f,  0.004464f,  0.003557f, 0.0030945f,
        0.002632f, 0.0025675f, 0.002503f,  0.0024945f,  0.002486f,  0.0025155f,  0.002545f,  0.002665f,  0.002785f,  0.0027235f, 0.002662f, 0.0027025f,
        0.002743f, 0.0030155f, 0.003288f,  0.003867f,   0.004446f,  0.006651f,   0.008856f,  0.012518f,  0.01618f,   0.020175f,  0.02417f,  0.02563f,
        0.02709f,  0.02308f,   0.01907f,   0.0136865f,  0.008303f,  0.006957f,   0.005611f,  0.0063045f, 0.006998f,  0.008584f,  0.01017f,  0.011135f,
        0.0121f,   0.0106205f, 0.009141f,  0.006401f,   0.003661f,  0.003178f,   0.002695f,  0.002812f,  0.002929f,  0.0027945f, 0.00266f,  0.002858f,
        0.003056f, 0.0031515f, 0.003247f,  0.0034115f,  0.003576f,  0.003427f,   0.003278f,  0.0034455f, 0.003613f,  0.0036285f, 0.003644f, 0.003367f,
        0.00309f,  0.003232f,  0.003374f,  0.003267f,   0.00316f,   0.0031495f,  0.003139f,  0.003062f,  0.002985f,  0.003139f,  0.003293f, 0.0033135f,
        0.003334f, 0.00345f,   0.003566f,  0.003647f,   0.003728f,  0.003857f,   0.003986f,  0.0040515f, 0.004117f,  0.004197f,  0.004277f, 0.004226f,
        0.004175f, 0.0045645f, 0.004954f,  0.0048685f,  0.004783f,  0.005318f,   0.005853f,  0.005788f,  0.005723f,  0.00567f,   0.005617f, 0.00546f,
        0.005303f, 0.005252f,  0.005201f,  0.005183f,   0.005165f,  0.0051595f,  0.005154f,  0.0052175f, 0.005281f,  0.00549f,   0.005699f, 0.0062505f,
        0.006802f, 0.007529f,  0.008256f,  0.0090055f,  0.009755f,  0.0101475f,  0.01054f,   0.010745f,  0.01095f,   0.010137f,  0.009324f, 0.0084725f,
        0.007621f, 0.0068735f, 0.006126f,  0.0055815f,  0.005037f,  0.0046315f,  0.004226f,  0.003881f,  0.003536f,  0.0032265f, 0.002917f, 0.002516f,
        0.002115f, 0.0019205f, 0.001726f,  0.001647f,   0.001568f,  0.0014765f,  0.001385f,  0.001294f,  0.001203f,  0.001205f,  0.001207f, 0.0012145f,
        0.001222f, 0.0011705f, 0.001119f,  0.0011195f,  0.00112f,   0.001082f,   0.001044f,  0.0010645f, 0.001085f,  0.001156f,  0.001227f, 0.001233f,
        0.001239f, 0.00135f,   0.001461f,  0.001648f,   0.001835f,  0.001667f,   0.001499f,  0.001511f,  0.001523f,  0.0014645f, 0.001406f, 0.0013125f,
        0.001219f, 0.0006095f, 0.0f,       0.0f,        0.0f,       0.0f,        0.0f,       0.0f,       0.0f,       0.0f,       0.0f,      0.0f,
        0.0f,      0.0f,       0.0f,       0.0f,        0.0f,       0.0f,        0.0f,       0.0f,       0}},
      {"G",{
        0.0f,       0.0f,        0.0f,       0.0f,       0.0f,       0.0f,        0.0f,       0.0f,        0.0f,       0.0f,        0.0f,       0.0f,
        0.0f,       0.0f,        0.0f,       0.0f,       0.0f,       0.0f,        0.0f,       0.001543f,   0.003086f,  0.0035565f,  0.004027f,  0.0031075f,
        0.002188f,  0.0022535f,  0.002319f,  0.001899f,  0.001479f,  0.0014535f,  0.001428f,  0.00112715f, 0.0008263f, 0.00098315f, 0.00114f,   0.001191f,
        0.001242f,  0.0011965f,  0.001151f,  0.001195f,  0.001239f,  0.00119f,    0.001141f,  0.001164f,   0.001187f,  0.001289f,   0.001391f,  0.0016425f,
        0.001894f,  0.0021145f,  0.002335f,  0.002574f,  0.002813f,  0.0032595f,  0.003706f,  0.0046255f,  0.005545f,  0.0076825f,  0.00982f,   0.013835f,
        0.01785f,   0.02064f,    0.02343f,   0.026765f,  0.0301f,    0.03563f,    0.04116f,   0.050415f,   0.05967f,   0.078915f,   0.09816f,   0.12738f,
        0.1566f,    0.1924f,     0.2282f,    0.2739f,    0.3196f,    0.36855f,    0.4175f,    0.4726f,     0.5277f,    0.5928f,     0.6579f,    0.71385f,
        0.7698f,    0.8005f,     0.8312f,    0.83785f,   0.8445f,    0.8575f,     0.8705f,    0.88935f,    0.9082f,    0.9271f,     0.946f,     0.96395f,
        0.9819f,    0.99095f,    1.0f,       0.9967f,    0.9934f,    0.9876f,     0.9818f,    0.97545f,    0.9691f,    0.97325f,    0.9774f,    0.98215f,
        0.9869f,    0.97605f,    0.9652f,    0.93155f,   0.8979f,    0.84445f,    0.791f,     0.72305f,    0.6551f,    0.56865f,    0.4822f,    0.3973f,
        0.3124f,    0.25785f,    0.2033f,    0.17055f,   0.1378f,    0.11394f,    0.09008f,   0.072895f,   0.05571f,   0.046095f,   0.03648f,   0.032155f,
        0.02783f,   0.026995f,   0.02616f,   0.02677f,   0.02738f,   0.02745f,    0.02752f,   0.02585f,    0.02418f,   0.02138f,    0.01858f,   0.016675f,
        0.01477f,   0.01398f,    0.01319f,   0.013215f,  0.01324f,   0.01321f,    0.01318f,   0.01241f,    0.01164f,   0.0103975f,  0.009155f,  0.0076035f,
        0.006052f,  0.005198f,   0.004344f,  0.003775f,  0.003206f,  0.0030305f,  0.002855f,  0.002863f,   0.002871f,  0.0034605f,  0.00405f,   0.0051125f,
        0.006175f,  0.006901f,   0.007627f,  0.007632f,  0.007637f,  0.006665f,   0.005693f,  0.004709f,   0.003725f,  0.003184f,   0.002643f,  0.002404f,
        0.002165f,  0.002389f,   0.002613f,  0.0028265f, 0.00304f,   0.0029335f,  0.002827f,  0.0029585f,  0.00309f,   0.003231f,   0.003372f,  0.0036625f,
        0.003953f,  0.003888f,   0.003823f,  0.004107f,  0.004391f,  0.004264f,   0.004137f,  0.003973f,   0.003809f,  0.003648f,   0.003487f,  0.003354f,
        0.003221f,  0.0031325f,  0.003044f,  0.0030325f, 0.003021f,  0.0030705f,  0.00312f,   0.0031665f,  0.003213f,  0.0032575f,  0.003302f,  0.0035005f,
        0.003699f,  0.0040635f,  0.004428f,  0.004754f,  0.00508f,   0.0059895f,  0.006899f,  0.0073485f,  0.007798f,  0.008437f,   0.009076f,  0.0091385f,
        0.009201f,  0.0091225f,  0.009044f,  0.0088315f, 0.008619f,  0.0082995f,  0.00798f,   0.00779f,    0.0076f,    0.007548f,   0.007496f,  0.007548f,
        0.0076f,    0.007711f,   0.007822f,  0.0079615f, 0.008101f,  0.008127f,   0.008153f,  0.007961f,   0.007769f,  0.007238f,   0.006707f,  0.0061495f,
        0.005592f,  0.005117f,   0.004642f,  0.0042505f, 0.003859f,  0.0034755f,  0.003092f,  0.00288f,    0.002668f,  0.0023465f,  0.002025f,  0.0018485f,
        0.001672f,  0.001577f,   0.001482f,  0.001362f,  0.001242f,  0.001247f,   0.001252f,  0.001152f,   0.001052f,  0.00099725f, 0.0009425f, 0.0009543f,
        0.0009661f, 0.00091635f, 0.0008666f, 0.0008281f, 0.0007896f, 0.00083065f, 0.0008717f, 0.00088005f, 0.0008884f, 0.00092515f, 0.0009619f, 0.00103995f,
        0.001118f,  0.001196f,   0.001274f,  0.0011625f, 0.001051f,  0.0010565f,  0.001062f,  0.00096085f, 0.0008597f, 0.00091815f, 0.0009766f, 0.0009189f,
        0.0008612f, 0.0004306f,  0.0f,       0.0f,       0.0f,       0.0f,        0.0f,       0.0f,        0.0f,       0.0f,        0.0f,       0.0f,
        0.0f,       0.0f,        0.0f,       0.0f,       0.0f,       0.0f,        0.0f,       0.0f,        0.0f,}},
      {"R",{
        0.0f,       0.0f,        0.0f,       0.0f,        0.0f,       0.0f,        0.0f,       0.0f,        0.0f,       0.0f,        0.0f,       0.0f,
        0.0f,       0.0f,        0.0f,       0.0f,        0.0f,       0.0f,        0.0f,       0.0018575f,  0.003715f,  0.003079f,   0.002443f,  0.0020455f,
        0.001648f,  0.0017865f,  0.001925f,  0.001553f,   0.001181f,  0.001127f,   0.001073f,  0.0009881f,  0.0009032f, 0.00093675f, 0.0009703f, 0.00094635f,
        0.0009224f, 0.0011177f,  0.001313f,  0.000995f,   0.000677f,  0.0009465f,  0.001216f,  0.0012365f,  0.001257f,  0.001289f,   0.001321f,  0.0012365f,
        0.001152f,  0.00107375f, 0.0009955f, 0.00125725f, 0.001519f,  0.001803f,   0.002087f,  0.002445f,   0.002803f,  0.0029485f,  0.003094f,  0.002991f,
        0.002888f,  0.0028545f,  0.002821f,  0.002901f,   0.002981f,  0.0032205f,  0.00346f,   0.003574f,   0.003688f,  0.003422f,   0.003156f,  0.0026165f,
        0.002077f,  0.002126f,   0.002175f,  0.0022785f,  0.002382f,  0.002534f,   0.002686f,  0.0028785f,  0.003071f,  0.003181f,   0.003291f,  0.0033965f,
        0.003502f,  0.003615f,   0.003728f,  0.004149f,   0.00457f,   0.00494f,    0.00531f,   0.00563f,    0.00595f,   0.0061365f,  0.006323f,  0.006458f,
        0.006593f,  0.0067545f,  0.006916f,  0.007343f,   0.00777f,   0.008377f,   0.008984f,  0.009607f,   0.01023f,   0.01101f,    0.01179f,   0.01283f,
        0.01387f,   0.015775f,   0.01768f,   0.020725f,   0.02377f,   0.028595f,   0.03342f,   0.03993f,    0.04644f,   0.054755f,   0.06307f,   0.07513f,
        0.08719f,   0.107645f,   0.1281f,    0.16655f,    0.205f,     0.26755f,    0.3301f,    0.41305f,    0.496f,     0.579f,      0.662f,     0.7337f,
        0.8054f,    0.8447f,     0.884f,     0.8976f,     0.9112f,    0.9265f,     0.9418f,    0.9608f,     0.9798f,    0.9878f,     0.9958f,    0.9979f,
        1.0f,       0.99615f,    0.9923f,    0.97235f,    0.9524f,    0.9125f,     0.8726f,    0.8128f,     0.753f,     0.6767f,     0.6004f,    0.51195f,
        0.4235f,    0.35205f,    0.2806f,    0.22285f,    0.1651f,    0.130405f,   0.09571f,   0.07443f,    0.05315f,   0.041695f,   0.03024f,   0.026095f,
        0.02195f,   0.021015f,   0.02008f,   0.020405f,   0.02073f,   0.021105f,   0.02148f,   0.02055f,    0.01962f,   0.01719f,    0.01476f,   0.0121415f,
        0.009523f,  0.0080775f,  0.006632f,  0.0058285f,  0.005025f,  0.004769f,   0.004513f,  0.004338f,   0.004163f,  0.004345f,   0.004527f,  0.0047955f,
        0.005064f,  0.005541f,   0.006018f,  0.0063415f,  0.006665f,  0.006433f,   0.006201f,  0.005328f,   0.004455f,  0.003759f,   0.003063f,  0.002884f,
        0.002705f,  0.00257f,    0.002435f,  0.002453f,   0.002471f,  0.0024775f,  0.002484f,  0.0024255f,  0.002367f,  0.0024915f,  0.002616f,  0.00253f,
        0.002444f,  0.002528f,   0.002612f,  0.0025575f,  0.002503f,  0.00255f,    0.002597f,  0.002551f,   0.002505f,  0.002426f,   0.002347f,  0.0023605f,
        0.002374f,  0.0022935f,  0.002213f,  0.002167f,   0.002121f,  0.002053f,   0.001985f,  0.001928f,   0.001871f,  0.00194f,    0.002009f,  0.002071f,
        0.002133f,  0.002293f,   0.002453f,  0.0026255f,  0.002798f,  0.0027925f,  0.002787f,  0.002651f,   0.002515f,  0.0020235f,  0.001532f,  0.001344f,
        0.001156f,  0.001118f,   0.00108f,   0.0010297f,  0.0009794f, 0.0009771f,  0.0009748f, 0.0010049f,  0.001035f,  0.00092405f, 0.0008131f, 0.00082065f,
        0.0008282f, 0.0007723f,  0.0007164f, 0.00070735f, 0.0006983f, 0.00070225f, 0.0007062f, 0.0006895f,  0.0006728f, 0.0006287f,  0.0005846f, 0.0006068f,
        0.000629f,  0.00065395f, 0.0006789f, 0.00071925f, 0.0007596f, 0.000719f,   0.0006784f, 0.00066125f, 0.0006441f, 0.0007476f,  0.0008511f, 0.0008908f,
        0.0009305f, 0.0008436f,  0.0007567f, 0.0007948f,  0.0008329f, 0.000872f,   0.0009111f, 0.00089545f, 0.0008798f, 0.0007618f,  0.0006438f, 0.00073805f,
        0.0008323f, 0.00041615f, 0.0f,       0.0f,        0.0f,       0.0f,        0.0f,       0.0f,        0.0f,       0.0f,        0.0f,       0.0f,
        0.0f,       0.0f,        0.0f,       0.0f,        0.0f,       0.0f,        0.0f,       0.0f,        0.0f}},
      {"N",{
        0.0f,      6.72e-11f,  1.344e-10f, 2.038e-10f, 2.732e-10f, 3.4475e-10f, 4.163e-10f, 4.901e-10f, 5.639e-10f, 0.0007045f, 0.001409f, 0.002135f,
        0.002861f, 0.0036085f, 0.004356f,  0.0051255f, 0.005895f,  0.006112f,   0.006329f,  0.0061655f, 0.006002f,  0.005693f,  0.005384f, 0.0044505f,
        0.003517f, 0.0028125f, 0.002108f,  0.002272f,  0.002436f,  0.002068f,   0.0017f,    0.0019855f, 0.002271f,  0.0020705f, 0.00187f,  0.0017455f,
        0.001621f, 0.0017855f, 0.00195f,   0.0018905f, 0.001831f,  0.0016705f,  0.00151f,   0.0015045f, 0.001499f,  0.001721f,  0.001943f, 0.0018305f,
        0.001718f, 0.002082f,  0.002446f,  0.002492f,  0.002538f,  0.002833f,   0.003128f,  0.003589f,  0.00405f,   0.0043915f, 0.004733f, 0.0047405f,
        0.004748f, 0.004824f,  0.0049f,    0.004541f,  0.004182f,  0.004313f,   0.004444f,  0.0046115f, 0.004779f,  0.005007f,  0.005235f, 0.005396f,
        0.005557f, 0.0054025f, 0.005248f,  0.0047195f, 0.004191f,  0.0035905f,  0.00299f,   0.0028175f, 0.002645f,  0.0026115f, 0.002578f, 0.002558f,
        0.002538f, 0.0027f,    0.002862f,  0.002721f,  0.00258f,   0.002973f,   0.003366f,  0.004324f,  0.005282f,  0.006576f,  0.00787f,  0.008871f,
        0.009872f, 0.010051f,  0.01023f,   0.0090465f, 0.007863f,  0.006367f,   0.004871f,  0.0048565f, 0.004842f,  0.0055935f, 0.006345f, 0.0069985f,
        0.007652f, 0.0077885f, 0.007925f,  0.007197f,  0.006469f,  0.0054185f,  0.004368f,  0.004082f,  0.003796f,  0.003768f,  0.00374f,  0.0036695f,
        0.003599f, 0.0036165f, 0.003634f,  0.0037785f, 0.003923f,  0.0042145f,  0.004506f,  0.004688f,  0.00487f,   0.0052705f, 0.005671f, 0.005878f,
        0.006085f, 0.006441f,  0.006797f,  0.007044f,  0.007291f,  0.007926f,   0.008561f,  0.0092905f, 0.01002f,   0.010625f,  0.01123f,  0.01174f,
        0.01225f,  0.012595f,  0.01294f,   0.01323f,   0.01352f,   0.01396f,    0.0144f,    0.01499f,   0.01558f,   0.01641f,   0.01724f,  0.01842f,
        0.0196f,   0.021835f,  0.02407f,   0.026755f,  0.02944f,   0.03189f,    0.03434f,   0.03751f,   0.04068f,   0.04483f,   0.04898f,  0.05445f,
        0.05992f,  0.066405f,  0.07289f,   0.081705f,  0.09052f,   0.10501f,    0.1195f,    0.141f,     0.1625f,    0.20245f,   0.2424f,   0.3015f,
        0.3606f,   0.4268f,    0.493f,     0.564f,     0.635f,     0.71665f,    0.7983f,    0.8726f,    0.9469f,    0.97345f,   1.0f,      0.99855f,
        0.9971f,   0.98365f,   0.9702f,    0.9526f,    0.935f,     0.91795f,    0.9009f,    0.88535f,   0.8698f,    0.86065f,   0.8515f,   0.84485f,
        0.8382f,   0.8352f,    0.8322f,    0.8289f,    0.8256f,    0.823f,      0.8204f,    0.8137f,    0.807f,     0.7957f,    0.7844f,   0.76695f,
        0.7495f,   0.72675f,   0.704f,     0.6911f,    0.6782f,    0.6638f,     0.6494f,    0.6313f,    0.6132f,    0.59005f,   0.5669f,   0.5493f,
        0.5317f,   0.5117f,    0.4917f,    0.4644f,    0.4371f,    0.3943f,     0.3515f,    0.3134f,    0.2753f,    0.24845f,   0.2216f,   0.191f,
        0.1604f,   0.1385f,    0.1166f,    0.1003f,    0.084f,     0.07559f,    0.06718f,   0.054015f,  0.04085f,   0.030665f,  0.02048f,  0.017005f,
        0.01353f,  0.01178f,   0.01003f,   0.0089005f, 0.007771f,  0.007077f,   0.006383f,  0.0058745f, 0.005366f,  0.0049605f, 0.004555f, 0.0040195f,
        0.003484f, 0.0031455f, 0.002807f,  0.002621f,  0.002435f,  0.0023315f,  0.002228f,  0.002158f,  0.002088f,  0.001973f,  0.001858f, 0.001839f,
        0.00182f,  0.0018615f, 0.001903f,  0.001759f,  0.001615f,  0.0016735f,  0.001732f,  0.0017285f, 0.001725f,  0.001884f,  0.002043f, 0.0020925f,
        0.002142f, 0.0020825f, 0.002023f,  0.001963f,  0.001903f,  0.0018045f,  0.001706f,  0.0017565f, 0.001807f,  0.0017525f, 0.001698f, 0.001849f,
        0.002f,    0.001f,     0.0f,       0.0f,       0.0f,       0.0f,        0.0f,       0.0f,       0.0f,       0.0f,       0.0f,      0.0f,
        0.0f,      0.0f,       0.0f,       0.0f,       0.0f,       0.0f,        0.0f,       0.0f,       0.0f}}};

  otb::MetaData::LUT1D spectralSensitivity;

  spectralSensitivity.Axis[0].Origin = 0.3;
  spectralSensitivity.Axis[0].Spacing = 0.0025;
  spectralSensitivity.Axis[0].Size = 321;

  for (auto & band: m_Imd.Bands)
  {
    auto SpectralSensitivityIt = BandNameToSpectralSensitivityTable.find(band[MDStr::BandName] );
    if (SpectralSensitivityIt != BandNameToSpectralSensitivityTable.end())
    {
      spectralSensitivity.Array = SpectralSensitivityIt->second;

      band.Add(MDL1D::SpectralSensitivity, spectralSensitivity);
    }
  }
}

namespace
{
  // Quickbird String metadata parsed by GDAL are quoted ("md")
  // this helper function removes the quotes
  void Unquote(std::string & s)
  {
    if ( s.front() == '"' ) {
      s.erase( 0, 1 ); // erase the first character
      s.erase( s.size() - 1 ); // erase the last character
    }
  }
}

void QuickBirdImageMetadataInterface::Parse(const MetadataSupplierInterface *mds)
{
>>>>>>> d59b9ecf
  assert(mds);
  // Check if there is DG metadatas
  bool hasValue = false;
  auto metadatatype = mds->GetMetadataValue("METADATATYPE", hasValue);
  if (!hasValue || metadatatype != "DG")
  {
    otbGenericExceptionMacro(MissingMetadataException, 
      << "No Digital Globe metadata has been found")
  }

  // Check if the sensor is WorldView 2
  auto sensorID = mds->GetMetadataValue("IMD/IMAGE_1.satId", hasValue);

  if (sensorID.find("QB02") != std::string::npos)
  {
    m_Imd.Add(MDStr::SensorID, "QB02");
    m_Imd.Add(MDStr::Mission, "Quickbird");
  }
  else
  {
    otbGenericExceptionMacro(MissingMetadataException, << "Not a Quickbird image")
  }

<<<<<<< HEAD
=======
  auto ressourceFiles = mds->GetResourceFiles();

  // return true if the file extension is .IMD
  auto lambda = [](const std::string & filename){return itksys::SystemTools::GetFilenameLastExtension(filename) == ".IMD";};
  auto filename = std::find_if(ressourceFiles.begin(), ressourceFiles.end(), lambda);
  if (filename == ressourceFiles.end())
  {
    otbGenericExceptionMacro(MissingMetadataException, 
      << "Cannot find the .IMD file associated with the Digital Globe dataset");
  }
  
  std::ifstream file(*filename);

  auto bandIt = m_Imd.Bands.begin();
  if (file.is_open()) 
  {
    // Find band names at group definitions : 
    // BEGIN_GROUP = BAND_N
    const auto key = "BEGIN_GROUP";
    const auto key_size = strlen(key);

    const auto prefix = "BAND_";
    const auto prefix_size = strlen(prefix);

    std::string line;
    while (std::getline(file, line)) 
    {
      if (starts_with(line, "BEGIN_GROUP"))
      {
        auto pos = line.find(prefix, key_size);
        if (pos != std::string::npos)
        {
          if (bandIt == m_Imd.Bands.end())
          {
            otbGenericExceptionMacro(MissingMetadataException, 
              << "Number of bands in " 
              << *filename 
              << " inconsistent with the number of bands of the image");
          }
          bandIt->Add(MDStr::BandName, 
            line.substr(pos+prefix_size, line.size()-pos-prefix_size));

          bandIt++;
        }
      }
    }
    file.close();
  }

  auto geometricLevel = mds->GetMetadataValue("IMD/productLevel", hasValue);
  // throw missing
  Unquote(geometricLevel);
  m_Imd.Add(MDStr::GeometricLevel, geometricLevel);
  
  auto productType = mds->GetMetadataValue("IMD/bandId", hasValue);
  // throw missing
  Unquote(productType);
  m_Imd.Add(MDStr::ProductType, productType);
  
  // Acquisition and production dates
  FetchDates(*mds);

  //Radiometry
  Fetch(MDNum::SunElevation, *mds, "IMD/IMAGE_1.sunEl");
  Fetch(MDNum::SunAzimuth, *mds, "IMD/IMAGE_1.sunAz");
  Fetch(MDNum::SatElevation, *mds, "IMD/IMAGE_1.satAz");
  Fetch(MDNum::SatAzimuth , *mds, "IMD/IMAGE_1.satEl");
  
  FetchPhysicalBias();
  FetchSolarIrradiance();
  FetchPhysicalGain(*mds);
  FetchSpectralSensitivity();

>>>>>>> d59b9ecf
  FetchRPC(*mds);
}

} // end namespace otb<|MERGE_RESOLUTION|>--- conflicted
+++ resolved
@@ -956,10 +956,6 @@
   return wavelengthSpectralBand;
 }
 
-<<<<<<< HEAD
-void QuickBirdImageMetadataInterface::Parse(const MetadataSupplierInterface *mds)
-{  
-=======
 void QuickBirdImageMetadataInterface::FetchDates(const MetadataSupplierInterface & mds)
 {
   if(m_Imd[MDStr::SensorID] != "QB02")
@@ -1378,7 +1374,6 @@
 
 void QuickBirdImageMetadataInterface::Parse(const MetadataSupplierInterface *mds)
 {
->>>>>>> d59b9ecf
   assert(mds);
   // Check if there is DG metadatas
   bool hasValue = false;
@@ -1402,8 +1397,6 @@
     otbGenericExceptionMacro(MissingMetadataException, << "Not a Quickbird image")
   }
 
-<<<<<<< HEAD
-=======
   auto ressourceFiles = mds->GetResourceFiles();
 
   // return true if the file extension is .IMD
@@ -1477,7 +1470,6 @@
   FetchPhysicalGain(*mds);
   FetchSpectralSensitivity();
 
->>>>>>> d59b9ecf
   FetchRPC(*mds);
 }
 
