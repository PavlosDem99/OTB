--- conflicted
+++ resolved
@@ -185,16 +185,9 @@
   void ThreadedGenerateData(const OutputImageRegionType& outputRegionForThread, itk::ThreadIdType threadId) override;
   void GenerateOutputInformation() override;
 
-<<<<<<< HEAD
-  PointType               m_OutputOrigin;
-  SpacingType             m_OutputSpacing;
-  SizeType                m_OutputSize;
-=======
-  DEMHandlerType::Pointer m_DEMHandler;
   PointType               m_OutputOrigin{0.0};
   SpacingType             m_OutputSpacing{0.0};
   SizeType                m_OutputSize{0,0};
->>>>>>> 6baf289a
   PixelType               m_DefaultUnknownValue;
   bool                    m_AboveEllipsoid;
 
