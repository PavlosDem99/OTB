/*
 * Copyright (C) 2005-2017 Centre National d'Etudes Spatiales (CNES)
 *
 * This file is part of Orfeo Toolbox
 *
 *     https://www.orfeo-toolbox.org/
 *
 * Licensed under the Apache License, Version 2.0 (the "License");
 * you may not use this file except in compliance with the License.
 * You may obtain a copy of the License at
 *
 *     http://www.apache.org/licenses/LICENSE-2.0
 *
 * Unless required by applicable law or agreed to in writing, software
 * distributed under the License is distributed on an "AS IS" BASIS,
 * WITHOUT WARRANTIES OR CONDITIONS OF ANY KIND, either express or implied.
 * See the License for the specific language governing permissions and
 * limitations under the License.
 */
#include "otbExtern.h"


#include "otbVectorImage.h"
#include "otbImageFileReader.h"
#include "otbImageFileWriter.h"
#include "otbCommandProgressUpdate.h"
#include "otbCommandLineArgumentParser.h"

#include "otbPCAImageFilter.h"

<<<<<<< HEAD
int otbPCAImageFilterNewTest ( int itkNotUsed(argc), char* itkNotUsed(argv) [] )
{
  const unsigned int Dimension = 2;
  typedef double PixelType;
  typedef otb::VectorImage< PixelType, Dimension > ImageType;

  typedef otb::PCAImageFilter< ImageType, ImageType, otb::TransformDirection::FORWARD > FilterType;
  FilterType::Pointer filter = FilterType::New();

  typedef otb::PCAImageFilter< ImageType, ImageType, otb::TransformDirection::INVERSE > InvFilterType;
  InvFilterType::Pointer invFilter = InvFilterType::New();

  return EXIT_SUCCESS;
}

=======
>>>>>>> 910ae38f
int otbPCAImageFilterTest ( int argc, char* argv[] )
{
  typedef otb::CommandLineArgumentParser ParserType;
  ParserType::Pointer parser = ParserType::New();

  parser->AddInputImage();
  parser->AddOption( "--NumComponents", "Number of components to keep for output", "-n", 1, false );
  parser->AddOption( "--Inverse", "Performs also the inverse transformation (give the output name)", "-inv", 1, false );
  parser->AddOption( "--Normalize", "center AND reduce data before PCA", "-norm", 0, false );
  parser->AddOutputImage();

  typedef otb::CommandLineArgumentParseResult ParserResultType;
  ParserResultType::Pointer  parseResult = ParserResultType::New();

  try
  {
    parser->ParseCommandLine( argc, argv, parseResult );
  }
  catch( itk::ExceptionObject & err )
  {
    std::cerr << argv[0] << " applies PCA transformations\n";
    std::string descriptionException = err.GetDescription();
    if ( descriptionException.find("ParseCommandLine(): Help Parser")
        != std::string::npos )
      return EXIT_SUCCESS;
    if(descriptionException.find("ParseCommandLine(): Version Parser")
        != std::string::npos )
      return EXIT_SUCCESS;
    return EXIT_FAILURE;
  }

  std::string inputImageName = parseResult->GetInputImage();
  std::string outputImageName = parseResult->GetOutputImage();
  const unsigned int nbComponents = parseResult->IsOptionPresent("--NumComponents") ?
    parseResult->GetParameterUInt("--NumComponents") : 0;
  const bool normalization = parseResult->IsOptionPresent("--Normalize");

  // Main type definition
  const unsigned int Dimension = 2;
  typedef double PixelType;
  typedef otb::VectorImage< PixelType, Dimension > ImageType;

  // Reading input images
  typedef otb::ImageFileReader<ImageType> ReaderType;
  ReaderType::Pointer reader = ReaderType::New();
  reader->SetFileName(inputImageName);

  // Image filtering
  typedef otb::PCAImageFilter< ImageType, ImageType, otb::TransformDirection::FORWARD > FilterType;
  FilterType::Pointer filter = FilterType::New();
  filter->SetInput( reader->GetOutput() );
  filter->SetNumberOfPrincipalComponentsRequired( nbComponents );
  filter->SetUseNormalization( normalization );

  typedef otb::CommandProgressUpdate< FilterType > CommandType;
  CommandType::Pointer observer = CommandType::New();
  filter->AddObserver( itk::ProgressEvent(), observer );

  // Writing
  typedef otb::ImageFileWriter< ImageType > ImageWriterType;
  ImageWriterType::Pointer writer = ImageWriterType::New();
  writer->SetFileName( outputImageName );
  writer->SetInput( filter->GetOutput() );
  writer->Update();


  if ( parseResult->IsOptionPresent("--Inverse") )
  {
    typedef otb::PCAImageFilter< ImageType, ImageType, otb::TransformDirection::INVERSE > InvFilterType;
    InvFilterType::Pointer invFilter = InvFilterType::New();
    invFilter->SetInput( filter->GetOutput() );
    if ( normalization )
    {
      invFilter->SetMeanValues( filter->GetMeanValues() );
      invFilter->SetStdDevValues( filter->GetStdDevValues() );
    }
    invFilter->SetTransformationMatrix( filter->GetTransformationMatrix() );

    typedef otb::CommandProgressUpdate< InvFilterType > CommandType2;
    CommandType2::Pointer invObserver = CommandType2::New();
    invFilter->AddObserver( itk::ProgressEvent(), invObserver );

    ImageWriterType::Pointer invWriter = ImageWriterType::New();
    invWriter->SetFileName( parseResult->GetParameterString("--Inverse") );
    invWriter->SetInput( invFilter->GetOutput() );
    invWriter->Update();
  }

  return EXIT_SUCCESS;
}<|MERGE_RESOLUTION|>--- conflicted
+++ resolved
@@ -28,24 +28,8 @@
 
 #include "otbPCAImageFilter.h"
 
-<<<<<<< HEAD
-int otbPCAImageFilterNewTest ( int itkNotUsed(argc), char* itkNotUsed(argv) [] )
-{
-  const unsigned int Dimension = 2;
-  typedef double PixelType;
-  typedef otb::VectorImage< PixelType, Dimension > ImageType;
-
   typedef otb::PCAImageFilter< ImageType, ImageType, otb::TransformDirection::FORWARD > FilterType;
-  FilterType::Pointer filter = FilterType::New();
-
   typedef otb::PCAImageFilter< ImageType, ImageType, otb::TransformDirection::INVERSE > InvFilterType;
-  InvFilterType::Pointer invFilter = InvFilterType::New();
-
-  return EXIT_SUCCESS;
-}
-
-=======
->>>>>>> 910ae38f
 int otbPCAImageFilterTest ( int argc, char* argv[] )
 {
   typedef otb::CommandLineArgumentParser ParserType;
