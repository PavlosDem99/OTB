/*
 * Copyright (C) 2005-2022 Centre National d'Etudes Spatiales (CNES)
 *
 * This file is part of Orfeo Toolbox
 *
 *     https://www.orfeo-toolbox.org/
 *
 * Licensed under the Apache License, Version 2.0 (the "License");
 * you may not use this file except in compliance with the License.
 * You may obtain a copy of the License at
 *
 *     http://www.apache.org/licenses/LICENSE-2.0
 *
 * Unless required by applicable law or agreed to in writing, software
 * distributed under the License is distributed on an "AS IS" BASIS,
 * WITHOUT WARRANTIES OR CONDITIONS OF ANY KIND, either express or implied.
 * See the License for the specific language governing permissions and
 * limitations under the License.
 */


#ifndef otbClampImageFilter_hxx
#define otbClampImageFilter_hxx

#include "otbClampImageFilter.h"
#include "itkImageScanlineIterator.h"
#include "itkImageScanlineConstIterator.h"
#include "itkImageRegionIterator.h"
#include "itkNumericTraits.h"
#include "itkObjectFactory.h"
#include "itkProgressReporter.h"
#include <limits>

namespace otb
{

/**
 *
 */
template <class TInputImage, class TOutputImage>
ClampImageFilter<TInputImage, TOutputImage>::ClampImageFilter()
  :
  m_Lower(std::numeric_limits<OutputPixelValueType>::lowest()),
  m_Upper(std::numeric_limits<OutputPixelValueType>::max())
{}
<<<<<<< HEAD

template <class TInputImage, class TOutputImage>
void ClampImageFilter<TInputImage, TOutputImage>::SetLower(OutputPixelValueType val)
{
  if (m_Lower != val)
  {
    m_Lower = val;
    this->GetFunctor().SetLowest(m_Lower);
    this->Modified();
  }
}
=======
>>>>>>> 26085b00

template <class TInputImage, class TOutputImage>
void ClampImageFilter<TInputImage, TOutputImage>::SetThresholds(OutputPixelValueType lowerVal, OutputPixelValueType upperVal)
{
  assert( lowerVal <= upperVal );
  if ((m_Lower != lowerVal) || (m_Upper != upperVal))
  {
    m_Lower = lowerVal;
    m_Upper = upperVal;
    this->GetFunctor().SetThresholds(m_Lower, m_Upper);
    this->Modified();
  }
}

/**
 *
 */
template <class TInputImage, class TOutputImage>
void ClampImageFilter<TInputImage, TOutputImage>::PrintSelf(std::ostream& os, itk::Indent indent) const
{
  Superclass::PrintSelf(os, indent);

  os << indent << "Lower: " << static_cast<typename itk::NumericTraits<OutputImagePixelType>::PrintType>(m_Lower) << std::endl;
  os << indent << "Upper: " << static_cast<typename itk::NumericTraits<OutputImagePixelType>::PrintType>(m_Upper) << std::endl;
}

/**
 * The values greater than or equal to the value are set to UpperValue
 */
template <class TInputImage, class TOutputImage>
void ClampImageFilter<TInputImage, TOutputImage>::ClampAbove(const OutputPixelValueType& thresh)
{
  if (m_Upper != thresh || m_Lower > std::numeric_limits<OutputPixelValueType>::lowest())
  {
    m_Lower = std::numeric_limits<OutputPixelValueType>::lowest();
    m_Upper = thresh;
    this->GetFunctor().SetThresholds(m_Lower, m_Upper);
    this->Modified();
  }
}

/**
 * The values less than or equal to the value are set to OutsideValue
 */
template <class TInputImage, class TOutputImage>
void ClampImageFilter<TInputImage, TOutputImage>::ClampBelow(const OutputPixelValueType& thresh)
{
  if (m_Lower != thresh || m_Upper < std::numeric_limits<OutputPixelValueType>::max())
  {
    m_Upper = std::numeric_limits<OutputPixelValueType>::max();
    m_Lower = thresh;
    this->GetFunctor().SetThresholds(m_Lower, m_Upper);
    this->Modified();
  }
}


/**
 * The values outside the range are set to OutsideValue
 */
template <class TInputImage, class TOutputImage>
void ClampImageFilter<TInputImage, TOutputImage>::ClampOutside(const OutputPixelValueType& lower, const OutputPixelValueType& upper)
{
  if (lower > upper)
  {
    itkExceptionMacro(<< "Lower threshold cannot be greater than upper threshold.");
    return;
  }

  if (m_Lower != lower || m_Upper != upper)
  {
    m_Lower = lower;
    m_Upper = upper;
    this->GetFunctor().SetThresholds(m_Lower, m_Upper);
    this->Modified();
  }
}

template <class TInputImage, class TOutputImage>
void
ClampImageFilter<TInputImage, TOutputImage>
::ThreadedGenerateData(const OutputImageRegionType& outputRegionForThread, itk::ThreadIdType threadId)
{
  const auto& regionSize = outputRegionForThread.GetSize();

  if (regionSize[0] == 0)
  {
    return;
  }
  const auto            numberOfLinesToProcess = outputRegionForThread.GetNumberOfPixels() / regionSize[0];
  itk::ProgressReporter p(this, threadId, numberOfLinesToProcess);

  // Build output iterator
  itk::ImageScanlineConstIterator<InputImageType>  inIt(this->GetInput(), outputRegionForThread);
  itk::ImageScanlineIterator<OutputImageType>      outIt(this->GetOutput(), outputRegionForThread);

  // Build a default value
  typename OutputImageType::PixelType outputValueHolder;
  // Luc: I'm not sure this will be the correct size given the convoluted
  // size computations done in the ConvertTypeFunctor
  itk::NumericTraits<typename OutputImageType::PixelType>::SetLength(outputValueHolder, this->GetOutput()->GetNumberOfComponentsPerPixel());

  while (!outIt.IsAtEnd())
  {
    // MoveIterartors will ++ all iterators in the tuple
    for (; !outIt.IsAtEndOfLine(); ++outIt, ++inIt)
    {
      // This will call the operator with inputIterators Get() results
      // and fill outputValueHolder with the result.
      m_Functor(outputValueHolder, inIt.Get());
      outIt.Set(outputValueHolder);
    }
    outIt.NextLine();
    inIt.NextLine();
    p.CompletedPixel(); // may throw
  }
}

} // end namespace otb

#endif<|MERGE_RESOLUTION|>--- conflicted
+++ resolved
@@ -43,20 +43,6 @@
   m_Lower(std::numeric_limits<OutputPixelValueType>::lowest()),
   m_Upper(std::numeric_limits<OutputPixelValueType>::max())
 {}
-<<<<<<< HEAD
-
-template <class TInputImage, class TOutputImage>
-void ClampImageFilter<TInputImage, TOutputImage>::SetLower(OutputPixelValueType val)
-{
-  if (m_Lower != val)
-  {
-    m_Lower = val;
-    this->GetFunctor().SetLowest(m_Lower);
-    this->Modified();
-  }
-}
-=======
->>>>>>> 26085b00
 
 template <class TInputImage, class TOutputImage>
 void ClampImageFilter<TInputImage, TOutputImage>::SetThresholds(OutputPixelValueType lowerVal, OutputPixelValueType upperVal)
