--- conflicted
+++ resolved
@@ -146,11 +146,7 @@
  * \param[in] InputGeometriesSet
  * \param[in] InputImageMetadata if the \em InputGeometriesSet doesn't have a
  * projection reference (i.e. a \c OGRSpatialReference), this filter will use
-<<<<<<< HEAD
- * the \em InputKeywordList to describe the positioning of the geometries set.
-=======
  * the \em InputImageMetadata to describe the positioning of the geometries set.
->>>>>>> 26085b00
  *
  * \param[in,out] OutputGeometriesSet This set of geometries needs to be given to
  * the filter (in order to set the exact output file/OGR driver). However the
@@ -256,13 +252,8 @@
   void SetInputOrigin(ImageReference::OriginType const& origin);
   void SetOutputOrigin(ImageReference::OriginType const& origin);
   //@}
-<<<<<<< HEAD
-  /**\name Keywords lists accessors and mutators 
-     \deprecated */
-=======
 
   /**\name ImageMetadata accessors and mutators */
->>>>>>> 26085b00
   //@{
   const ImageMetadata* GetInputImageMetadata() const
   {
