--- conflicted
+++ resolved
@@ -126,27 +126,6 @@
   itkSetStringMacro(OutputProjectionRef);
   itkGetStringMacro(OutputProjectionRef);
 
-<<<<<<< HEAD
-  /**\name Keywords lists accessors and mutators 
-     \deprecated */
-  //@{
-  itkGetMacro(InputKeywordList, ImageKeywordlist);
-  void SetInputKeywordList(const ImageKeywordlist& kwl)
-  {
-    this->m_InputKeywordList = kwl;
-    this->Modified();
-  }
-
-  itkGetMacro(OutputKeywordList, ImageKeywordlist);
-  void SetOutputKeywordList(const ImageKeywordlist& kwl)
-  {
-    this->m_OutputKeywordList = kwl;
-    this->Modified();
-  }
-  //@}
-
-=======
->>>>>>> 26085b00
   /** Set the origin of the vector data.
    * \sa GetOrigin() */
   itkSetMacro(InputOrigin, OriginType);
