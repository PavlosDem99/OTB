--- conflicted
+++ resolved
@@ -277,13 +277,8 @@
       {
       // unbiased estimate
       variance = (sumOfSquares - (sum * sum / static_cast<RealType>(count)))
-<<<<<<< HEAD
                  / static_cast<RealType>(count - 1);
-      sigma = vcl_sqrt(variance);
-=======
-             / static_cast<RealType>(count - 1);
       sigma = std::sqrt(variance);
->>>>>>> 93dcabad
       }
     }
   else
