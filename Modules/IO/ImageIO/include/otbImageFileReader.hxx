/*
 * Copyright (C) 2005-2020 Centre National d'Etudes Spatiales (CNES)
 *
 * This file is part of Orfeo Toolbox
 *
 *     https://www.orfeo-toolbox.org/
 *
 * Licensed under the Apache License, Version 2.0 (the "License");
 * you may not use this file except in compliance with the License.
 * You may obtain a copy of the License at
 *
 *     http://www.apache.org/licenses/LICENSE-2.0
 *
 * Unless required by applicable law or agreed to in writing, software
 * distributed under the License is distributed on an "AS IS" BASIS,
 * WITHOUT WARRANTIES OR CONDITIONS OF ANY KIND, either express or implied.
 * See the License for the specific language governing permissions and
 * limitations under the License.
 */

#ifndef otbImageFileReader_hxx
#define otbImageFileReader_hxx

#include "otbImageFileReader.h"
#include "otbConfigure.h"

#include "otbSystem.h"
#include <itksys/SystemTools.hxx>
#include <fstream>
#include <string>

#include "itkImageIOFactory.h"
#include "itkPixelTraits.h"
#include "itkVectorImage.h"
#include "itkMetaDataObject.h"

#include "otbConvertPixelBuffer.h"
#include "otbImageIOFactory.h"
#include "otbMetaDataKey.h"
#include "otbImageMetadata.h"
#include "otbImageMetadataInterfaceFactory.h"
#include "otbImageCommons.h"
#include "otbGeomMetadataSupplier.h"

#include "otbMacro.h"


namespace otb
{

static const char   DerivedSubdatasetPrefix[]     = "DERIVED_SUBDATASET:";
static const size_t DerivedSubdatasetPrefixLength = sizeof(DerivedSubdatasetPrefix);

template <class T>
bool PixelIsComplex(const std::complex<T>& /*dummy*/)
{
  return true;
}
template <class T>
bool PixelIsComplex(const T& /*dummy*/)
{
  return false;
}

template <class TOutputImage, class ConvertPixelTraits>
ImageFileReader<TOutputImage, ConvertPixelTraits>::ImageFileReader()
  : m_ImageIO(),
    m_UserSpecifiedImageIO(false),
    m_FileName(""),
    m_UseStreaming(true),
    m_ActualIORegion(),
    m_FilenameHelper(FNameHelperType::New()),
    m_AdditionalNumber(0),
    m_KeywordListUpToDate(false),
    m_IOComponents(0)
{
}

template <class TOutputImage, class ConvertPixelTraits>
ImageFileReader<TOutputImage, ConvertPixelTraits>::~ImageFileReader()
{
}

template <class TOutputImage, class ConvertPixelTraits>
void ImageFileReader<TOutputImage, ConvertPixelTraits>::PrintSelf(std::ostream& os, itk::Indent indent) const
{
  Superclass::PrintSelf(os, indent);

  if (this->m_ImageIO)
  {
    os << indent << "ImageIO: \n";
    this->m_ImageIO->Print(os, indent.GetNextIndent());
  }
  else
  {
    os << indent << "ImageIO: (null)"
       << "\n";
  }

  os << indent << "UserSpecifiedImageIO flag: " << this->m_UserSpecifiedImageIO << "\n";
  os << indent << "m_FileName: " << this->m_FileName << "\n";
  os << indent << "m_UseStreaming flag: " << this->m_UseStreaming << "\n";
  os << indent << "m_ActualIORegion: " << this->m_ActualIORegion << "\n";
  os << indent << "m_AdditionalNumber: " << this->m_AdditionalNumber << "\n";
}

template <class TOutputImage, class ConvertPixelTraits>
void ImageFileReader<TOutputImage, ConvertPixelTraits>::SetImageIO(otb::ImageIOBase* imageIO)
{
  if (this->m_ImageIO != imageIO)
  {
    this->m_ImageIO = imageIO;
    this->Modified();
  }
  m_UserSpecifiedImageIO = true;
}

template <class TOutputImage, class ConvertPixelTraits>
void ImageFileReader<TOutputImage, ConvertPixelTraits>::GenerateData()
{

  typename TOutputImage::Pointer output = this->GetOutput();

  // allocate the output buffer
  output->SetBufferedRegion(output->GetRequestedRegion());
  output->Allocate();

  // Raise an exception if the file could not be opened
  // i.e. if this->m_ImageIO is Null
  this->TestValidImageIO();

  // Tell the ImageIO to read the file
  OutputImagePixelType* buffer = output->GetPixelContainer()->GetBufferPointer();
  this->m_ImageIO->SetFileName(this->m_FileName);

  itk::ImageIORegion ioRegion(TOutputImage::ImageDimension);

  itk::ImageIORegion::SizeType  ioSize  = ioRegion.GetSize();
  itk::ImageIORegion::IndexType ioStart = ioRegion.GetIndex();

  /* Init IORegion with size or streaming size */
  SizeType dimSize;
  for (unsigned int i = 0; i < TOutputImage::ImageDimension; ++i)
  {
    if (i < this->m_ImageIO->GetNumberOfDimensions())
    {
      if (!this->m_ImageIO->CanStreamRead())
        dimSize[i] = this->m_ImageIO->GetDimensions(i);
      else
        dimSize[i] = output->GetRequestedRegion().GetSize()[i];
    }
    else
    {
      // Number of dimensions in the output is more than number of dimensions
      // in the ImageIO object (the file).  Use default values for the size,
      // spacing, and origin for the final (degenerate) dimensions.
      dimSize[i] = 1;
    }
  }

  for (unsigned int i = 0; i < dimSize.GetSizeDimension(); ++i)
  {
    ioSize[i] = dimSize[i];
  }

  IndexType start;
  if (!this->m_ImageIO->CanStreamRead())
    start.Fill(0);
  else
    start = output->GetRequestedRegion().GetIndex();
  for (unsigned int i = 0; i < start.GetIndexDimension(); ++i)
  {
    ioStart[i] = start[i];
  }

  ioRegion.SetSize(ioSize);
  ioRegion.SetIndex(ioStart);

  this->m_ImageIO->SetIORegion(ioRegion);

  typedef otb::DefaultConvertPixelTraits<typename TOutputImage::IOPixelType> ConvertIOPixelTraits;
  typedef otb::DefaultConvertPixelTraits<typename TOutputImage::PixelType>   ConvertOutputPixelTraits;

  if (this->m_ImageIO->GetComponentTypeInfo() == typeid(typename ConvertOutputPixelTraits::ComponentType) &&
      (this->m_ImageIO->GetNumberOfComponents() == ConvertIOPixelTraits::GetNumberOfComponents()) && !m_FilenameHelper->BandRangeIsSet())
  {
    // Have the ImageIO read directly into the allocated buffer
    this->m_ImageIO->Read(buffer);
    return;
  }
  else // a type conversion is necessary
  {
    // note: char is used here because the buffer is read in bytes
    // regardless of the actual type of the pixels.
    ImageRegionType region = output->GetBufferedRegion();

    // Adapt the image size with the region and take into account a potential
    // remapping of the components. m_BandList is empty if no band range is set
    std::streamoff nbBytes = (this->m_ImageIO->GetComponentSize() * std::max(this->m_ImageIO->GetNumberOfComponents(), (unsigned int)m_BandList.size())) *
                             static_cast<std::streamoff>(region.GetNumberOfPixels());

    char* loadBuffer = new char[nbBytes];

    this->m_ImageIO->Read(loadBuffer);

    if (m_FilenameHelper->BandRangeIsSet())
      this->m_ImageIO->DoMapBuffer(loadBuffer, region.GetNumberOfPixels(), this->m_BandList);

    this->DoConvertBuffer(loadBuffer, region.GetNumberOfPixels());

    delete[] loadBuffer;
  }
}

template <class TOutputImage, class ConvertPixelTraits>
void ImageFileReader<TOutputImage, ConvertPixelTraits>::EnlargeOutputRequestedRegion(itk::DataObject* output)
{
  typename TOutputImage::Pointer out = dynamic_cast<TOutputImage*>(output);

  // If the ImageIO object cannot stream, then set the RequestedRegion to the
  // LargestPossibleRegion
  if (!this->m_ImageIO->CanStreamRead())
  {
    if (out)
    {
      out->SetRequestedRegion(out->GetLargestPossibleRegion());
    }
    else
    {
      throw otb::ImageFileReaderException(__FILE__, __LINE__, "Invalid output object type");
    }
  }
}

template <class TOutputImage, class ConvertPixelTraits>
void ImageFileReader<TOutputImage, ConvertPixelTraits>::GenerateOutputInformation(void)
{
  typename TOutputImage::Pointer output = this->GetOutput();

  // Check to see if we can read the file given the name or prefix
  if (this->m_FileName == "")
  {
    throw otb::ImageFileReaderException(__FILE__, __LINE__, "Filename must be specified.");
  }

  // Find real image file name
  // !!!!  Update FileName
  std::string lFileName;
  bool        found = GetGdalReadImageFileName(this->m_FileName, lFileName);
  if (found)
  {
    // Update FileName
    this->m_FileName = lFileName;
  }

  if (this->m_UserSpecifiedImageIO == false) // try creating via factory
  {
    this->m_ImageIO = ImageIOFactory::CreateImageIO(this->m_FileName.c_str(), otb::ImageIOFactory::ReadMode);
  }

  // Raise an exception if the file could not be opened
  // i.e. if this->m_ImageIO is Null
  this->TestValidImageIO();

  // Get the ImageIO MetaData Dictionary
  itk::MetaDataDictionary& dict = this->m_ImageIO->GetMetaDataDictionary();

  // Hint the IO whether the OTB image type takes complex pixels
  // this will determine the strategy to fill up a vector image
  OutputImagePixelType dummy;
  bool                 lVectorImage = false;
  if (strcmp(output->GetNameOfClass(), "VectorImage") == 0)
    lVectorImage = true;

  this->m_ImageIO->SetOutputImagePixelType(PixelIsComplex(dummy), lVectorImage);

  // Pass the dataset number (used for hdf files for example)
  if (m_FilenameHelper->SubDatasetIndexIsSet())
  {
    itk::EncapsulateMetaData<unsigned int>(dict, MetaDataKey::SubDatasetIndex, m_FilenameHelper->GetSubDatasetIndex());
  }
  else
  {
    itk::EncapsulateMetaData<unsigned int>(dict, MetaDataKey::SubDatasetIndex, m_AdditionalNumber);
  }


  if (m_FilenameHelper->ResolutionFactorIsSet())
  {
    itk::EncapsulateMetaData<unsigned int>(dict, MetaDataKey::ResolutionFactor, m_FilenameHelper->GetResolutionFactor());
  }
  else
  {
    itk::EncapsulateMetaData<unsigned int>(dict, MetaDataKey::ResolutionFactor, m_AdditionalNumber);
  }

  // Got to allocate space for the image. Determine the characteristics of
  // the image.
  //
  this->m_ImageIO->SetFileName(this->m_FileName);
  this->m_ImageIO->ReadImageInformation();
  // Initialize the number of component per pixel
  // THOMAS: This is not in ITK!
  // output->SetNumberOfComponentsPerPixel(this->m_ImageIO->GetNumberOfComponents());

  SizeType                             dimSize;
  double                               spacing[TOutputImage::ImageDimension];
  double                               origin[TOutputImage::ImageDimension];
  typename TOutputImage::DirectionType direction;
  std::vector<double>                  axis;
  int                                  spacing_sign(0);

  for (unsigned int i = 0; i < TOutputImage::ImageDimension; ++i)
  {
    if (i < this->m_ImageIO->GetNumberOfDimensions())
    {
      dimSize[i] = this->m_ImageIO->GetDimensions(i);
      if (this->m_ImageIO->GetSpacing(i) < 0)
        spacing_sign = -1;
      else
        spacing_sign = 1;
      spacing[i]     = spacing_sign * this->m_ImageIO->GetSpacing(i);
      origin[i]      = this->m_ImageIO->GetOrigin(i);
      // Please note: direction cosines are stored as columns of the
      // direction matrix
      axis = this->m_ImageIO->GetDirection(i);
      for (unsigned j = 0; j < TOutputImage::ImageDimension; ++j)
      {
        if (j < this->m_ImageIO->GetNumberOfDimensions())
        {
          direction[j][i] = spacing_sign * axis[j];
        }
        else
        {
          direction[j][i] = 0.0;
        }
      }
    }
    else
    {
      // Number of dimensions in the output is more than number of dimensions
      // in the ImageIO object (the file).  Use default values for the size,
      // spacing, origin and direction for the final (degenerate) dimensions.
      dimSize[i] = 1;
      spacing[i] = 1.0;
      origin[i]  = 0.5;
      for (unsigned j = 0; j < TOutputImage::ImageDimension; ++j)
      {
        if (i == j)
        {
          direction[j][i] = 1.0;
        }
        else
        {
          direction[j][i] = 0.0;
        }
      }
    }
  }

  if (m_FilenameHelper->GetSkipCarto())
  {
    for (unsigned int i = 0; i < TOutputImage::ImageDimension; ++i)
    {
      if (m_FilenameHelper->GetResolutionFactor() != 0)
      {
        spacing[i] = 1.0 * std::pow((double)2, (double)m_FilenameHelper->GetResolutionFactor());
      }
      else
      {
        spacing[i] = 1.0;
      }
      origin[i] = 0.5 * spacing[i];
      for (unsigned j = 0; j < TOutputImage::ImageDimension; ++j)
      {
        if (i == j)
        {
          direction[j][i] = 1.0;
        }
        else
        {
          direction[j][i] = 0.0;
        }
      }
    }
  }

  output->SetOrigin(origin);       // Set the image origin
  output->SetDirection(direction); // Set the image direction cosines
  output->SetSpacing(spacing);     // Set the image spacing

  // detect Image supporting new ImageMetadata
  ImageCommons* img_common = dynamic_cast<ImageCommons*>(this->GetOutput());
  
  // Get ImageMetadata from ImageIO
  ImageMetadata imd = m_ImageIO->GetImageMetadata();

  if (!m_KeywordListUpToDate && !m_FilenameHelper->GetSkipGeom())
  {

    std::string lFileNameOssimKeywordlist = GetDerivedDatasetSourceFileName(m_FileName);
    std::string extension                 = itksys::SystemTools::GetFilenameLastExtension(lFileNameOssimKeywordlist);
    std::string attachedGeom              = lFileNameOssimKeywordlist.substr(0, lFileNameOssimKeywordlist.size() - extension.size()) + std::string(".geom");

    // Update otb Keywordlist
    ImageKeywordlist otb_kwl;

    // Case 1: external geom supplied through extended filename
    if (m_FilenameHelper->ExtGEOMFileNameIsSet())
    {
      otb_kwl = ReadGeometryFromGEOMFile(m_FilenameHelper->GetExtGEOMFileName());
      otbLogMacro(Info, << "Loading kwl metadata from external geom file " << m_FilenameHelper->GetExtGEOMFileName());
    }
    // Case 2: attached geom (if present)
    else if (itksys::SystemTools::FileExists(attachedGeom))
    {
      otb_kwl = ReadGeometryFromGEOMFile(attachedGeom);
      otbLogMacro(Info, << "Loading kwl metadata from attached geom file " << attachedGeom);
    }
    // Case 3: find an ossimPluginProjection
    // Case 4: find an ossimProjection
    // Case 5: find RPC tags in TIF
    else
    {
      otb_kwl = ReadGeometryFromImage(lFileNameOssimKeywordlist, !m_FilenameHelper->GetSkipRpcTag());
      if (!otb_kwl.Empty())
      {
        otbLogMacro(Info, << "Loading kwl metadata from official product in file " << lFileNameOssimKeywordlist);
      }
      else
      {
        // Try attached files
        for (const std::string& path : m_ImageIO->GetAttachedFileNames())
        {
          otb_kwl = ReadGeometryFromImage(path, !m_FilenameHelper->GetSkipRpcTag());
          if (!otb_kwl.Empty())
          {
            otbLogMacro(Info, << "Loading kwl metadata in attached file " << path);
            break;
          }
        }
        if (otb_kwl.Empty())
        {
          otbLogMacro(Debug, << "No kwl metadata found in file " << lFileNameOssimKeywordlist);
        }
      }
    }

    // Don't add an empty ossim keyword list
    if (!otb_kwl.Empty())
    {
      itk::EncapsulateMetaData<ImageKeywordlist>(dict, MetaDataKey::OSSIMKeywordlistKey, otb_kwl);
    }

    m_KeywordListUpToDate = true;
  }
  else
  {
    // Read back from existing dictionary
    ImageKeywordlist otb_kwl;
    itk::ExposeMetaData<ImageKeywordlist>(this->GetOutput()->GetMetaDataDictionary(), MetaDataKey::OSSIMKeywordlistKey, otb_kwl);
    // And add to new one
    itk::EncapsulateMetaData<ImageKeywordlist>(dict, MetaDataKey::OSSIMKeywordlistKey, otb_kwl);

//    if (m_KeywordListUpToDate)
//      {
//      // Read back from existing dictionary
//      if (img_common != nullptr)
//        {
//        imd = img_common->GetImageMetadata();
//        }
//      }
//    if (m_FilenameHelper->GetSkipGeom())
//      {
//      // Make sure the SensorGeometry is empty
//      imd.RemoveSensorGeometry();
//      }
  }

  // NEW METADATA FRAMEWORK
  std::string DerivatedFileName = GetDerivedDatasetSourceFileName(m_FileName);
  std::string extension                 = itksys::SystemTools::GetFilenameLastExtension(DerivatedFileName);
  std::string attachedGeom              = DerivatedFileName.substr(0, DerivatedFileName.size() - extension.size()) + std::string(".geom");
  // Case 1: external geom supplied through extended filename
  if (!m_FilenameHelper->GetSkipGeom() && m_FilenameHelper->ExtGEOMFileNameIsSet())
  {
    GeomMetadataSupplier geomSupplier(m_FilenameHelper->GetExtGEOMFileName());
<<<<<<< HEAD
    UpdateImdWithImiAndMds(imd, &geomSupplier);
=======
    UpdateImdWithImiAndMds(imd, geomSupplier);
>>>>>>> 8fe331f3
    geomSupplier.FetchRPC(imd);
  }
  // Case 2: attached geom (if present)
  else if (!m_FilenameHelper->GetSkipGeom() && itksys::SystemTools::FileExists(attachedGeom))
  {
    GeomMetadataSupplier geomSupplier(attachedGeom);
<<<<<<< HEAD
    UpdateImdWithImiAndMds(imd, &geomSupplier);
=======
    UpdateImdWithImiAndMds(imd, geomSupplier);
>>>>>>> 8fe331f3
    geomSupplier.FetchRPC(imd);
  }
  // Case 3: tags in file
  else
  {
    auto gdalMetadataSupplierPointer = dynamic_cast<MetadataSupplierInterface*>(m_ImageIO.GetPointer());
    if (gdalMetadataSupplierPointer)
    {
      UpdateImdWithImiAndMds(imd, *gdalMetadataSupplierPointer);
    }
  }

  // If Skip ProjectionRef is activated, remove ProjRef from dict
  if (m_FilenameHelper->GetSkipCarto())
  {
    itk::EncapsulateMetaData<std::string>(dict, MetaDataKey::ProjectionRefKey, "");
    imd.RemoveProjectedGeometry();
  }

  // Copy MetaDataDictionary from instantiated reader to output image.
  // TODO: disable when Ossim removed
  if (!m_FilenameHelper->GetSkipGeom())
  {
    output->SetMetaDataDictionary(this->m_ImageIO->GetMetaDataDictionary());
    this->SetMetaDataDictionary(this->m_ImageIO->GetMetaDataDictionary());
  }
  else
  {
    itk::MetaDataDictionary dictLight;
    std::string             projRef;
    itk::ExposeMetaData(dict, MetaDataKey::ProjectionRefKey, projRef);
    itk::EncapsulateMetaData<std::string>(dictLight, MetaDataKey::ProjectionRefKey, projRef);
    output->SetMetaDataDictionary(dictLight);
    this->SetMetaDataDictionary(dictLight);
  }
  
  IndexType start;
  start.Fill(0);

  ImageRegionType region;
  region.SetSize(dimSize);
  region.SetIndex(start);

  // detect number of output components
  m_IOComponents = this->m_ImageIO->GetNumberOfComponents();
  m_BandList.clear();
  if (m_FilenameHelper->BandRangeIsSet())
  {
    bool ret = m_FilenameHelper->ResolveBandRange(m_FilenameHelper->GetBandRange(), m_IOComponents, m_BandList);
    if (ret == false || m_BandList.size() == 0)
    {
      // invalid range
      itkGenericExceptionMacro("The given band range is either empty or invalid for a " << m_IOComponents << " bands input image!");
    }
    // ImageIO returned the metadata from all bands of the input raster. It needs to be adapted to the layout of m_BandList
    ImageMetadata::ImageMetadataBandsType bandRangeMetadata;
    for (auto elem: m_BandList)
    {
      bandRangeMetadata.push_back(imd.Bands[elem]);
    }
    imd.Bands = bandRangeMetadata;
    m_IOComponents = m_BandList.size();
  }

  // Delete band metadata if the Conversion policy changed the number of bands, in the case of 
  // grayscale to RGB for example. Because we cannot know how the metadata should be mapped.
  // TODO: define proper behavior in this case.
  using ConvertIOPixelTraits = otb::DefaultConvertPixelTraits<typename TOutputImage::IOPixelType>;
  if (strcmp(output->GetNameOfClass(), "Image") == 0 && !(this->m_ImageIO->GetNumberOfComponents() == ConvertIOPixelTraits::GetNumberOfComponents()))
  {
    imd.Bands = ImageMetadata::ImageMetadataBandsType (ConvertIOPixelTraits::GetNumberOfComponents());
  }

  // THOMAS : ajout
  // If a VectorImage, this requires us to set the
  // VectorLength before allocate
  if (strcmp(output->GetNameOfClass(), "VectorImage") == 0)
  {
    typedef typename TOutputImage::AccessorFunctorType AccessorFunctorType;
    AccessorFunctorType::SetVectorLength(output, m_IOComponents);
  }

  if (img_common != nullptr)
    {
    img_common->SetImageMetadata(imd);
    }

  output->SetLargestPossibleRegion(region);
}

template <class TOutputImage, class ConvertPixelTraits>
void ImageFileReader<TOutputImage, ConvertPixelTraits>::UpdateImdWithImiAndMds(ImageMetadata& imd, const MetadataSupplierInterface & mds)
{
  ImageMetadataInterfaceBase::Pointer imi = ImageMetadataInterfaceFactory::CreateIMI(imd, mds);
  // update 'imd' with the parsed metadata
  imd = imi->GetImageMetadata();

}

template <class TOutputImage, class ConvertPixelTraits>
std::string ImageFileReader<TOutputImage, ConvertPixelTraits>::GetDerivedDatasetSourceFileName(const std::string& filename) const
{

  const size_t dsds_pos = filename.find(DerivedSubdatasetPrefix);

  if (dsds_pos != std::string::npos)
  {
    // Derived subdataset from gdal
    const size_t alg_pos = filename.find(":", dsds_pos + DerivedSubdatasetPrefixLength);
    if (alg_pos != std::string::npos)
    {
      std::string sourceFilename = filename.substr(alg_pos + 1, filename.size() - alg_pos);
      return sourceFilename;
    }
  }
  return filename;
}

template <class TOutputImage, class ConvertPixelTraits>
void ImageFileReader<TOutputImage, ConvertPixelTraits>::TestValidImageIO()
{
  if (this->m_ImageIO.IsNull())
  {
    std::string fileToCheck = GetDerivedDatasetSourceFileName(m_FileName);

    // Test if the file exists.
    if (!itksys::SystemTools::FileExists(fileToCheck))
    {
      throw otb::ImageFileReaderException(__FILE__, __LINE__, std::string("Cannot open image ") + fileToCheck + std::string(". The file does not exist."),
                                          fileToCheck);
    }
    else
    {
      throw otb::ImageFileReaderException(__FILE__, __LINE__, std::string("Cannot open image ") + this->m_FileName +
                                                                  std::string(". Probably unsupported format or incorrect filename extension."),
                                          this->m_FileName);
    }
  }
}

template <class TOutputImage, class ConvertPixelTraits>
bool ImageFileReader<TOutputImage, ConvertPixelTraits>::GetGdalReadImageFileName(const std::string& filename, std::string& GdalFileName)
{
  std::vector<std::string> listFileSearch;
  listFileSearch.push_back("DAT_01.001");
  listFileSearch.push_back("dat_01.001"); // RADARSAT or SAR_ERS2
  listFileSearch.push_back("IMAGERY.TIF");
  listFileSearch.push_back("imagery.tif"); // For format SPOT5TIF
  // Not recognized as a supported file format by GDAL.
  //        listFileSearch.push_back("IMAGERY.BIL"); listFileSearch.push_back("imagery.bil"); //For format SPOT5BIL
  listFileSearch.push_back("IMAG_01.DAT");
  listFileSearch.push_back("imag_01.dat"); // For format SPOT4

  std::string str_FileName;
  bool        fic_trouve(false);

  // If it's a directory, look at the content to see if it's RADARSAT, ERS
  std::vector<std::string> listFileFind;
  listFileFind = System::Readdir(filename);
  if (listFileFind.empty() == false)
  {
    unsigned int cpt(0);
    while ((cpt < listFileFind.size()) && (fic_trouve == false))
    {
      str_FileName = std::string(listFileFind[cpt]);
      for (unsigned int i = 0; i < listFileSearch.size(); ++i)
      {
        if (str_FileName.compare(listFileSearch[i]) == 0)
        {
          GdalFileName = std::string(filename) + str_FileName; // listFileSearch[i];
          fic_trouve   = true;
        }
      }
      ++cpt;
    }
  }
  else
  {
    std::string strFileName(filename);

    std::string extension = itksys::SystemTools::GetFilenameLastExtension(strFileName);
    if ((extension == ".HDR") || (extension == ".hdr"))
    {
      GdalFileName = System::GetRootName(strFileName);
    }
    else
    {
      // Else, the filename is the name of the file to open
      GdalFileName = std::string(filename);
    }
    fic_trouve = true;
  }

  return (fic_trouve);
}

template <class TOutputImage, class ConvertPixelTraits>
void ImageFileReader<TOutputImage, ConvertPixelTraits>::SetFileName(const std::string& extendedFileName)
{
  const std::string skip_geom_key = "skipgeom";
  const std::string geom_key      = "geom";

  // First, see if the simple filename has changed
  typename FNameHelperType::Pointer helper = FNameHelperType::New();

  helper->SetExtendedFileName(extendedFileName);
  std::string simpleFileName = helper->GetSimpleFileName();

  if (simpleFileName == this->m_FileName)
  {
    // Then, see if the option map changed
    const typename ExtendedFilenameHelper::OptionMapType& newMap = helper->GetOptionMap();
    const typename ExtendedFilenameHelper::OptionMapType& oldMap = m_FilenameHelper->GetOptionMap();

    // Both maps are not completely the same
    if (oldMap.size() != newMap.size() || !std::equal(oldMap.begin(), oldMap.end(), newMap.begin()))
    {
      this->Modified();

      // Now check if keywordlist needs to be generated again
      // Condition is: one of the old or new map has the skip_geom
      // key and the other does not
      // OR
      // one of the old or new map has the geom key and the other
      // does not
      // OR
      // both have the geom key but the geom value is different
      if ((oldMap.count(skip_geom_key) != newMap.count(skip_geom_key)) || (oldMap.count(geom_key) != newMap.count(geom_key)) ||
          ((oldMap.count(geom_key) && newMap.count(geom_key)) && oldMap.find(geom_key)->second != newMap.find(geom_key)->second))
      {
        m_KeywordListUpToDate = false;
      }
    }
  }
  else
  {
    this->m_FileName      = simpleFileName;
    m_KeywordListUpToDate = false;
    this->Modified();
  }

  m_FilenameHelper = helper;
}

template <class TOutputImage, class ConvertPixelTraits>
const char* ImageFileReader<TOutputImage, ConvertPixelTraits>::GetFileName() const
{
  return this->m_FilenameHelper->GetSimpleFileName();
}

template <class TOutputImage, class ConvertPixelTraits>
unsigned int ImageFileReader<TOutputImage, ConvertPixelTraits>::GetOverviewsCount()
{
  this->UpdateOutputInformation();

  return this->m_ImageIO->GetOverviewsCount();
}


template <class TOutputImage, class ConvertPixelTraits>
std::vector<std::string> ImageFileReader<TOutputImage, ConvertPixelTraits>::GetOverviewsInfo()
{
  this->UpdateOutputInformation();

  return this->m_ImageIO->GetOverviewsInfo();
}

template <class TOutputImage, class ConvertPixelTraits>
void ImageFileReader<TOutputImage, ConvertPixelTraits>::DoConvertBuffer(void* inputData, size_t numberOfPixels)
{
  // get the pointer to the destination buffer
  OutputImagePixelType* outputData = this->GetOutput()->GetPixelContainer()->GetBufferPointer();

// TODO:
// Pass down the PixelType (RGB, VECTOR, etc.) so that any vector to
// scalar conversion be type specific. i.e. RGB to scalar would use
// a formula to convert to radiance, VECTOR to scalar would use
// vector magnitude.


// Create a macro as this code is a bit lengthy and repetitive
// if the ImageIO pixel type is typeid(type) then use the ConvertPixelBuffer
// class to convert the data block to TOutputImage's pixel type
// see DefaultConvertPixelTraits and ConvertPixelBuffer

// The first else if block applies only to images of type itk::VectorImage
// VectorImage needs to copy out the buffer differently.. The buffer is of
// type InternalPixelType, but each pixel is really 'k' consecutive pixels.

#define OTB_CONVERT_BUFFER_IF_BLOCK(type)                                                                                                                     \
  else if (m_ImageIO->GetComponentTypeInfo() == typeid(type))                                                                                                 \
  {                                                                                                                                                           \
    if (strcmp(this->GetOutput()->GetNameOfClass(), "VectorImage") == 0)                                                                                      \
    {                                                                                                                                                         \
      ConvertPixelBuffer<type, OutputImagePixelType, ConvertPixelTraits>::ConvertVectorImage(static_cast<type*>(inputData), m_IOComponents, outputData,       \
                                                                                             numberOfPixels);                                                 \
    }                                                                                                                                                         \
    else                                                                                                                                                      \
    {                                                                                                                                                         \
      ConvertPixelBuffer<type, OutputImagePixelType, ConvertPixelTraits>::Convert(static_cast<type*>(inputData), m_IOComponents, outputData, numberOfPixels); \
    }                                                                                                                                                         \
  }
#define OTB_CONVERT_CBUFFER_IF_BLOCK(type)                                                                                                                \
  else if (m_ImageIO->GetComponentTypeInfo() == typeid(type))                                                                                             \
  {                                                                                                                                                       \
    if (strcmp(this->GetOutput()->GetNameOfClass(), "VectorImage") == 0)                                                                                  \
    {                                                                                                                                                     \
      if ((typeid(OutputImagePixelType) == typeid(std::complex<double>)) || (typeid(OutputImagePixelType) == typeid(std::complex<float>)) ||              \
          (typeid(OutputImagePixelType) == typeid(std::complex<int>)) || (typeid(OutputImagePixelType) == typeid(std::complex<short>)))                   \
      {                                                                                                                                                   \
        ConvertPixelBuffer<type::value_type, OutputImagePixelType, ConvertPixelTraits>::ConvertComplexVectorImageToVectorImageComplex(                    \
            static_cast<type*>(inputData), m_IOComponents, outputData, numberOfPixels);                                                                   \
      }                                                                                                                                                   \
      else                                                                                                                                                \
      {                                                                                                                                                   \
        ConvertPixelBuffer<type::value_type, OutputImagePixelType, ConvertPixelTraits>::ConvertComplexVectorImageToVectorImage(                           \
            static_cast<type*>(inputData), m_IOComponents, outputData, numberOfPixels);                                                                   \
      }                                                                                                                                                   \
    }                                                                                                                                                     \
    else                                                                                                                                                  \
    {                                                                                                                                                     \
      ConvertPixelBuffer<type::value_type, OutputImagePixelType, ConvertPixelTraits>::ConvertComplexToGray(static_cast<type*>(inputData), m_IOComponents, \
                                                                                                           outputData, numberOfPixels);                   \
    }                                                                                                                                                     \
  }

  if (0)
  {
  }
  OTB_CONVERT_BUFFER_IF_BLOCK(unsigned char)
  OTB_CONVERT_BUFFER_IF_BLOCK(char)
  OTB_CONVERT_BUFFER_IF_BLOCK(unsigned short)
  OTB_CONVERT_BUFFER_IF_BLOCK(short)
  OTB_CONVERT_BUFFER_IF_BLOCK(unsigned int)
  OTB_CONVERT_BUFFER_IF_BLOCK(int)
  OTB_CONVERT_BUFFER_IF_BLOCK(unsigned long)
  OTB_CONVERT_BUFFER_IF_BLOCK(long)
  OTB_CONVERT_BUFFER_IF_BLOCK(float)
  OTB_CONVERT_BUFFER_IF_BLOCK(double)
  OTB_CONVERT_CBUFFER_IF_BLOCK(std::complex<short>)
  OTB_CONVERT_CBUFFER_IF_BLOCK(std::complex<int>)
  OTB_CONVERT_CBUFFER_IF_BLOCK(std::complex<float>)
  OTB_CONVERT_CBUFFER_IF_BLOCK(std::complex<double>)
  else
  {
    otb::ImageFileReaderException e(__FILE__, __LINE__);
    std::ostringstream            msg;
    msg << "Couldn't convert component type: " << std::endl
        << "    " << ImageIOBase::GetComponentTypeAsString(m_ImageIO->GetComponentType()) << std::endl
        << "to one of: " << std::endl
        << "    " << typeid(unsigned char).name() << std::endl
        << "    " << typeid(char).name() << std::endl
        << "    " << typeid(unsigned short).name() << std::endl
        << "    " << typeid(short).name() << std::endl
        << "    " << typeid(unsigned int).name() << std::endl
        << "    " << typeid(int).name() << std::endl
        << "    " << typeid(unsigned long).name() << std::endl
        << "    " << typeid(long).name() << std::endl
        << "    " << typeid(float).name() << std::endl
        << "    " << typeid(double).name() << std::endl;
    e.SetDescription(msg.str());
    e.SetLocation(ITK_LOCATION);
    throw e;
    return;
  }
#undef OTB_CONVERT_BUFFER_IF_BLOCK
#undef OTB_CONVERT_CBUFFER_IF_BLOCK
}


} // namespace otb

#endif<|MERGE_RESOLUTION|>--- conflicted
+++ resolved
@@ -485,22 +485,14 @@
   if (!m_FilenameHelper->GetSkipGeom() && m_FilenameHelper->ExtGEOMFileNameIsSet())
   {
     GeomMetadataSupplier geomSupplier(m_FilenameHelper->GetExtGEOMFileName());
-<<<<<<< HEAD
-    UpdateImdWithImiAndMds(imd, &geomSupplier);
-=======
     UpdateImdWithImiAndMds(imd, geomSupplier);
->>>>>>> 8fe331f3
     geomSupplier.FetchRPC(imd);
   }
   // Case 2: attached geom (if present)
   else if (!m_FilenameHelper->GetSkipGeom() && itksys::SystemTools::FileExists(attachedGeom))
   {
     GeomMetadataSupplier geomSupplier(attachedGeom);
-<<<<<<< HEAD
-    UpdateImdWithImiAndMds(imd, &geomSupplier);
-=======
     UpdateImdWithImiAndMds(imd, geomSupplier);
->>>>>>> 8fe331f3
     geomSupplier.FetchRPC(imd);
   }
   // Case 3: tags in file
