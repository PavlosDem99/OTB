#
# Copyright (C) 2005-2017 Centre National d'Etudes Spatiales (CNES)
#
# This file is part of Orfeo Toolbox
#
#     https://www.orfeo-toolbox.org/
#
# Licensed under the Apache License, Version 2.0 (the "License");
# you may not use this file except in compliance with the License.
# You may obtain a copy of the License at
#
#     http://www.apache.org/licenses/LICENSE-2.0
#
# Unless required by applicable law or agreed to in writing, software
# distributed under the License is distributed on an "AS IS" BASIS,
# WITHOUT WARRANTIES OR CONDITIONS OF ANY KIND, either express or implied.
# See the License for the specific language governing permissions and
# limitations under the License.
#

set(DOCUMENTATION "This module provides the Orfeo Toolbox supervised
classification and regression framework, currently based on
OpenCV and/or libSVM")

otb_module(OTBSupervised
ENABLE_SHARED
  DEPENDS
    OTBBoost
    OTBCommon
    OTBITK
    OTBImageBase
<<<<<<< HEAD
    OTBLearningBase
    OTBUnsupervised
=======
    OTBLabelMap
>>>>>>> be9e56be

  OPTIONAL_DEPENDS
    OTBOpenCV
    OTBLibSVM
    OTBShark

  TEST_DEPENDS
    OTBTestKernel
    OTBImageIO
    OTBImageBase
    OTBBoost

  DESCRIPTION
    "${DOCUMENTATION}"
)<|MERGE_RESOLUTION|>--- conflicted
+++ resolved
@@ -29,12 +29,9 @@
     OTBCommon
     OTBITK
     OTBImageBase
-<<<<<<< HEAD
+    OTBLabelMap
     OTBLearningBase
     OTBUnsupervised
-=======
-    OTBLabelMap
->>>>>>> be9e56be
 
   OPTIONAL_DEPENDS
     OTBOpenCV
