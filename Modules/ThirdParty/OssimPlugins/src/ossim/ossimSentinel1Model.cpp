//----------------------------------------------------------------------------
//
// "Copyright Centre National d'Etudes Spatiales"
//
// License:  LGPL-2
//
// See LICENSE.txt file in the top level directory for more details.
//
//----------------------------------------------------------------------------
// $Id$

#include "ossimSentinel1Model.h"
#include "ossimTraceHelpers.h"
#include "ossimXmlTools.h"
#include "ossimKeyWordListUtilities.h"
#include "ossimSarSensorModelPathsAndKeys.h"
#include <ossim/base/ossimDirectory.h>
#include <ossim/base/ossimString.h>
#include <ossim/base/ossimXmlNode.h>
#include <iostream>
#include <cassert>

#if defined(_MSC_VER)
#include "ossimWin32FindFileHandle.h"
#endif

#if defined(USE_BOOST_TIME)
            using boost::posix_time::microseconds;
            using boost::posix_time::seconds;
#else
            using ossimplugins::time::microseconds;
            using ossimplugins::time::seconds;
#endif
namespace {// Anonymous namespace
   ossimTrace traceExec  ("ossimSentinel1Model:exec");
   ossimTrace traceDebug ("ossimSentinel1Model:debug");
   const ossimString attAdsHeader        = "adsHeader";
   const ossimString attAzimuthTime      = "azimuthTime";
   const ossimString attFirstValidSample = "firstValidSample";
   const ossimString attGr0              = "gr0";
   const ossimString attGrsrCoefficients = "grsrCoefficients";
   const ossimString attHeight           = "height";
   const ossimString attLatitude         = "latitude";
   const ossimString attLine             = "line";
   const ossimString attLongitude        = "longitude";
   const ossimString attPixel            = "pixel";
   const ossimString attPosition         = "position";
   const ossimString attSlantRangeTime   = "slantRangeTime";
   const ossimString attSr0              = "sr0";
   const ossimString attSrgrCoefficients = "srgrCoefficients";
   const ossimString attTime             = "time";
   const ossimString attVelocity         = "velocity";
   const ossimString attX                = "x";
   const ossimString attY                = "y";
   const ossimString attZ                = "z";

   // const char LOAD_FROM_PRODUCT_FILE_KW[] = "load_from_product_file_flag";
   // const char PRODUCT_XML_FILE_KW[] = "product_xml_filename";
}// Anonymous namespace

namespace ossimplugins
{
   RTTI_DEF1(ossimSentinel1Model, "ossimSentinel1Model", ossimSarSensorModel);

//*************************************************************************************************
// Constructor
//*************************************************************************************************
   ossimSentinel1Model::ossimSentinel1Model()
      : ossimSarSensorModel()
      , theOCN(false)
      , theSLC(false)
      , theTOPSAR(false)
   {
      // theManifestDoc = new ossimXmlDocument();
   }

   void ossimSentinel1Model::clearFields()
   {
      theOCN    = false;
      theSLC    = false;
      theTOPSAR = false;
      theManifestKwl.clear();
      theProductKwl.clear();
      // theManifestFile = ossimFilename::NIL;
      theProductXmlFile = ossimFilename::NIL;
   }

//*************************************************************************************************
// Infamous DUP
//*************************************************************************************************
   ossimObject* ossimSentinel1Model::dup() const
   {
      return new ossimSentinel1Model(*this);
   }

//*************************************************************************************************
// Print
//*************************************************************************************************
   std::ostream& ossimSentinel1Model::print(std::ostream& out) const
   {
      // Capture stream flags since we are going to mess with them.
      std::ios_base::fmtflags f = out.flags();

      out << "\nDump of ossimSentinel1Model at address " << hex << this
          << dec
          << "\n------------------------------------------------"
          << "\n  theImageID            = " << theImageID
          << "\n  theImageSize          = " << theImageSize

          << "\n------------------------------------------------"
          << "\n  " << endl;

      // Set the flags back.
      out.flags(f);
      return ossimSarSensorModel::print(out);
   }

//*************************************************************************************************
// Save State
//*************************************************************************************************
   bool ossimSentinel1Model::saveState(ossimKeywordlist& kwl,
                                      const char* prefix) const
   {
      static const char MODULE[] = "ossimplugins::ossimSentinel1Model::saveState";
      SCOPED_LOG(traceDebug, MODULE);

      kwl.add(prefix,
              ossimKeywordNames::TYPE_KW,
              "ossimSentinel1Model",
              true);

      kwl.add("support_data.",
              "calibration_lookup_flag",
              "true",
              true);

      kwl.addList(theManifestKwl, true);
      kwl.addList(theProductKwl,  true);

      return ossimSarSensorModel::saveState(kwl, prefix);
   }


//*************************************************************************************************
// Load State
//*************************************************************************************************
   bool ossimSentinel1Model::loadState(const ossimKeywordlist& kwl,
                                      const char* prefix)
   {
      static const char MODULE[] = "ossimplugins::ossimSentinel1Model::loadState";
      SCOPED_LOG(traceDebug, MODULE);

      theManifestKwl.addList(kwl, true);

      if (traceDebug())
      {
         ossimNotify(ossimNotifyLevel_DEBUG) << "theManifestKwl.getSize()" << theManifestKwl.getSize() << "\n";
      }

      return ossimSarSensorModel::loadState(kwl, prefix);
   }

   ossimFilename ossimSentinel1Model::searchManifestFile(const ossimFilename& file) const
   {

      #ifndef _WIN32
      const ossimFilename manifestFile = ossimFilename(file.path().path() + "/manifest.safe");
      #else
      const ossimFilename manifestFile = ossimFilename(file.path().path() + "\\manifest.safe");
      #endif

      if(!manifestFile.exists())
      {
         ossimNotify(ossimNotifyLevel_DEBUG) << "manifest.safe " << manifestFile << " doesn't exist...\n";
         return "";
      }
      return manifestFile;
   }

   bool ossimSentinel1Model::open(const ossimFilename& file)
   {
      static const char MODULE[] = "ossimplugins::ossimSentinel1Model::open";
      //traceDebug.setTraceFlag(true);
      SCOPED_LOG(traceDebug, MODULE);

      bool result = false;

      const ossimString ext = file.ext().downcase();
      if ( !file.exists() || (ext != "tiff" && ext != "xml" ))
      {
         return false;
      }
      else
      {
         theGSD.makeNan();

         // -----[ Read manifest file
         const ossimFilename safeFile = searchManifestFile(file);
         theManifestDirectory = safeFile.path();
         if (!safeFile.empty())
         {
            if ( !this->isSentinel1(safeFile))
            {
               ossimNotify(ossimNotifyLevel_FATAL) << MODULE << "Not a Sentinel 1 manifest file " << safeFile << "\n";
               return false;
            }
            ossimXmlDocument manifestDoc;
            if (!manifestDoc.openFile(safeFile))
            {
               ossimNotify(ossimNotifyLevel_FATAL) << MODULE << "Invalid Manifest file " << safeFile << "\n";
               return false;
            }
            ossimNotify(ossimNotifyLevel_DEBUG) << MODULE << "Manifest file " << safeFile << " opened\n";

            theImageID = getImageId(manifestDoc);
            if (theImageID.empty()) {
               ossimNotify(ossimNotifyLevel_FATAL) << MODULE << "Image ID not found in manifest file " << safeFile << "\n";
               return false;
            }

            if (! standAloneProductInformation(manifestDoc))  {
               ossimNotify(ossimNotifyLevel_FATAL) << MODULE << "Cannot load product information from " << safeFile << "\n";
               return false;
            }

            theSensorID = initSensorID(manifestDoc);
            if (theSensorID.empty()) {
               ossimNotify(ossimNotifyLevel_FATAL) << MODULE << "Cannot load sensor ID from " << safeFile << "\n";
               return false;
            }
         }

         // -----[ Read product file
         ossimFilename xmlFileName = file;

         // If this is tiff file, look for corresponding annotation file
         if(ext != "xml")
           {
           const ossimFilename fileNameWihtoutExtension = file.fileNoExtension();
           const ossimFilename path = file.path().path();
           xmlFileName = ossimFilename(path+"/annotation/"+fileNameWihtoutExtension+".xml");
           }

         if ( !xmlFileName.exists() || !this->readProduct(xmlFileName) )
         {
<<<<<<< HEAD
            ossimNotify(ossimNotifyLevel_DEBUG) << MODULE << " this->readProduct( safeFile )\n";
=======
            ossimNotify(ossimNotifyLevel_FATAL) << MODULE << " !xmlFileName.exists() || !this->readProduct(xmlFileName) fails \n";
>>>>>>> 30412b2b
            return false;
         }

         if ( !this->initImageSize( theImageSize ) )
         {
           ossimNotify(ossimNotifyLevel_FATAL) << MODULE << " this->initImageSize( theImageSize ) fails \n";
           return false;
         }

         theImageClipRect = ossimDrect( 0, 0, theImageSize.x-1, theImageSize.y-1 );
         theSubImageOffset.x = 0.0;
         theSubImageOffset.y = 0.0;

         // automatically loaded/saved into ossimSensorModel
         theMeanGSD = (theGSD.x + theGSD.y)/2.0;

#if 0
         if ( !this->initSRGR( ) )
         {
         ossimNotify(ossimNotifyLevel_FATAL) << MODULE << " this->initSRGR( )\n";
         return false;
         }
#endif

         // Commit the operation
         theProductXmlFile = file;
         return true;
      }
   }

   ossimString const& ossimSentinel1Model::getImageId(ossimXmlDocument const& manifestDoc) const
   {
      ossimString xpath = "/xfdu:XFDU/metadataSection/metadataObject/metadataWrap/xmlData/s1sarl1:standAloneProductInformation/s1sarl1:missionDataTakeID";
      return getOnlyText(manifestDoc, xpath);
   }

   ossimString ossimSentinel1Model::initSensorID(ossimXmlDocument const& manifestDoc)
   {
      const ossimRefPtr<ossimXmlNode> safePlatform = manifestDoc.getRoot()->findFirstNode("metadataSection/metadataObject/metadataWrap/xmlData/safe:platform");
      ossimString familyName, instrumentId;
      const bool ret1 = safePlatform->getChildTextValue(familyName, "safe:familyName");
      const bool ret2 = safePlatform->getChildTextValue(instrumentId, "safe:number");

      if (ret1 && ret2) {
         theManifestKwl.add("support_data.",
               "instrument",
               "S1" + instrumentId,
               true);
         return familyName + instrumentId;
      }
      throw std::runtime_error("Cannot obtain Sensor ID");
   }

#if 0
   bool ossimSentinel1Model::getAnnotationFileLocation(const ossimFilename &manifestFile, const char* pattern)
   {
      static const char MODULE[] = "ossimSentinel1SafeManifest::getAnnotationFileLocation";
      //traceDebug.setTraceFlag(true);
      const ossimString prefix = "support_data.";
      const ossimString xpath =  "/xfdu:XFDU/dataObjectSection/dataObject";

      vector<ossimRefPtr<ossimXmlNode> > xml_nodes;

      theManifestDoc->findNodes(xpath, xml_nodes);

      ossimRefPtr<ossimXmlNode> dataObjectNode = xml_nodes[0];
      ossimString dataObjectId;
      dataObjectNode->getAttributeValue(dataObjectId , "ID");

      if ( dataObjectId.match(pattern) )
      {
         ossim::getPath(xpath +  "/byteStream/fileLocation", theManifestDoc.get(), theProductXmlFile);
         xml_nodes.clear();
         theManifestDoc->findNodes(xpath +  "/byteStream/fileLocation", xml_nodes);
         if(xml_nodes.empty())
         {
            ossimNotify(ossimNotifyLevel_FATAL) << MODULE << " getAnnotationFileLocation( )\n";
            return  false;
         }
         xml_nodes[0]->getAttributeValue(theProductXmlFile , "href");
         theProductXmlFile.setPath(manifestFile.path() + "/annotation");

      }
      return true;
   }
#endif

   bool ossimSentinel1Model::standAloneProductInformation(ossimXmlDocument const& manifestDoc)
   {
      static const char MODULE[] = "ossimSentinel1ProductDoc::parseSafe";

      const ossimString prefix = "support_data.";

      const ossimRefPtr<ossimXmlNode> safeProcessing = manifestDoc.getRoot()->findFirstNode("metadataSection/metadataObject/metadataWrap/xmlData/safe:processing");
      const ossimRefPtr<ossimXmlNode> facility       = safeProcessing->findFirstNode("safe:facility");
      const ossimRefPtr<ossimXmlNode> software       = facility->findFirstNode("safe:software");
      const ossimString org     = facility->getAttributeValue("organisation");
      const ossimString name    = software->getAttributeValue("name");
      const ossimString version = software->getAttributeValue("version");

      theManifestKwl.add(prefix,
            "Processing_system_identifier",
            org + " " + name + " " + version,
            true);

      theManifestKwl.add(prefix,
            ossimKeywordNames::DATE_KW,
            safeProcessing->getAttributeValue("start"),
            true);

      const ossimRefPtr<ossimXmlNode> acquisitionPeriod = manifestDoc.getRoot()->findFirstNode("metadataSection/metadataObject/metadataWrap/xmlData/safe:acquisitionPeriod");
      ossimString acqStartTime = acquisitionPeriod->getChildTextValue("safe:startTime");

      theManifestKwl.add(prefix,
            "first_line_time",
            acqStartTime,
            true);

      theManifestKwl.add(prefix,
            "last_line_time",
            acquisitionPeriod->getChildTextValue("safe:stopTime"),
            true);
      //RK
      theManifestKwl.add(prefix,
            ossimKeywordNames::IMAGE_DATE_KW,
            acqStartTime,
            true);

      const ossimRefPtr<ossimXmlNode> instrumentNode =
         manifestDoc.getRoot()->findFirstNode("metadataSection/metadataObject/metadataWrap/xmlData/safe:platform/safe:instrument");
      ossimString swath            =  instrumentNode->getChildTextValue("s1sarl1:swath");
      ossimString acquisition_mode =  instrumentNode->getChildTextValue("s1sarl1:mode");

      if( acquisition_mode.empty())
      {
         ossimRefPtr<ossimXmlNode>  instrumentModeNode =  instrumentNode->findFirstNode("safe:extension/s1sarl1:instrumentMode");
         if(instrumentModeNode.get())
         {
            acquisition_mode = instrumentModeNode->getChildTextValue("s1sarl1:mode");
            swath            = instrumentModeNode->getChildTextValue("s1sarl1:swath");
         }
      }

      theManifestKwl.add(prefix,
            "acquisition_mode",
            acquisition_mode,
            true);

      theManifestKwl.add(prefix,
            "swath",
            swath,
            true);

      if (acquisition_mode == "IW" || acquisition_mode == "EW")
         theTOPSAR = true;

      const ossimRefPtr<ossimXmlNode> orbitReference =
         manifestDoc.getRoot()->findFirstNode("metadataSection/metadataObject/metadataWrap/xmlData/safe:orbitReference");

      std::vector<ossimRefPtr<ossimXmlNode> > orbitNumberNodes;
      const ossimString orbitReference_xpath = "/xfdu:XFDU/metadataSection/metadataObject/metadataWrap/xmlData/safe:orbitReference";
      manifestDoc.findNodes(orbitReference_xpath + "/safe:orbitNumber", orbitNumberNodes);

      std::vector<ossimRefPtr<ossimXmlNode> >::const_iterator it = orbitNumberNodes.begin();
      while( it != orbitNumberNodes.end())
      {
         const ossimRefPtr<ossimXmlAttribute> attribute =    (*it)->findAttribute("type");
         if( attribute.get() )
         {
            if( attribute->getValue() == "start" )
            {
               theManifestKwl.add(prefix, "abs_orbit", (*it)->getText(), true);
               break;
            }
         }
         ++it;
      }

      orbitNumberNodes.clear();
      manifestDoc.findNodes(orbitReference_xpath + "/safe:relativeOrbitNumber", orbitNumberNodes);

      std::vector<ossimRefPtr<ossimXmlNode> >::const_iterator it2 = orbitNumberNodes.begin();
      while( it2 != orbitNumberNodes.end())
      {
         const ossimRefPtr<ossimXmlAttribute> attribute =    (*it2)->findAttribute("start");
         if( attribute.get() )
         {
            if( attribute->getValue() == "start" )
            {
               theManifestKwl.add(prefix, "rel_orbit", (*it2)->getText(), true);
               break;
            }
         }
         ++it2;
      }

      theManifestKwl.add(prefix, "orbit_cycle", orbitReference->getChildTextValue("safe:cycleNumber"), true);

      ossimString orbit_pass = "";
      orbit_pass = orbitReference->getChildTextValue("s1:pass");

      if( orbit_pass.empty() )
      {
         orbit_pass = orbitReference->getChildTextValue("safe:extension/s1:orbitProperties/s1:pass");
      }

      theManifestKwl.add(prefix,
            "orbit_pass",
            orbit_pass,
            true);

      ossimString productType = "unknown";
      const ossimRefPtr<ossimXmlNode> standAloneProductInformation =
         manifestDoc.getRoot()->findFirstNode("metadataSection/metadataObject/metadataWrap/xmlData/s1sarl1:standAloneProductInformation");

      if (theOCN)
      {
         productType = "OCN";
      }
      else
      {
         if (standAloneProductInformation.get())
            productType  = standAloneProductInformation->getChildTextValue("s1sarl1:productType");
      }

      theManifestKwl.add(prefix,
            "product_type",
            productType,
            true);

      if( productType.contains("SLC" ) )
      {
         //ossimKeywordNames::PIXEL_TYPE_KW;  RK
         theManifestKwl.add("sample_type", "COMPLEX",  true);
         theSLC = true;
      }
      else
      {
         theManifestKwl.add("sample_type", "DETECTED",  true);
         theManifestKwl.add(prefix, "srgr_flag", "true",  true);
      }

      return true;
   }

   bool ossimSentinel1Model::isSentinel1(const ossimFilename &manifestFile )
   {
      theOCN = isLevel2(manifestFile);
      return isLevel1(manifestFile) || theOCN  || isLevel0(manifestFile);
   }

   bool ossimSentinel1Model::isLevel1(const ossimFilename& file) const
   {
      bool productXmlCheck = checkDirectory(file, "annotation", ".xml");

      return productXmlCheck && checkDirectory(file, "measurement", ".tiff");
   }

   bool ossimSentinel1Model::isLevel2(const ossimFilename& file) const
   {
      return checkDirectory(file, "measurement",".nc");
   }

   bool ossimSentinel1Model::isLevel0(const ossimFilename& file) const
   {
      return checkDirectory(file, "measurement",".dat");
   }

   bool ossimSentinel1Model::checkDirectory(const ossimFilename& file, const char* d, const char* ext) const
   {
    std::stringstream strm;
    std::vector<ossimFilename> result;

	#if defined(_WIN32)
		const char pathsep = '\\';
	#else
		const char pathsep = '/';
	#endif

	#if defined(_MSC_VER)
	strm << file.path() << pathsep << d << pathsep << "*" << ext;
	ossimWin32FindFileHandle handle(strm.str());
	if (handle.is_valid()) {
	  do {
		result.push_back(handle.crt_filename());
	  } while (handle.next());
	}
	#else
	strm << file.path() << pathsep << d << pathsep;
    ossimDirectory dir( strm.str() );
    dir.findAllFilesThatMatch(result, ext);
	#endif

    if ( result.empty() )
    {
		if (traceExec())
        {
            ossimNotify(ossimNotifyLevel_FATAL)
            << " DEBUG:" << " checkDirectory failed for: " << strm.str() << " with ext ="<< ext << "\n";
        }
        return false;
    }
    return true;
   }

   bool ossimSentinel1Model::readProduct(const ossimFilename &productXmlFile)
   {
      try
      {
         const bool ret = read(productXmlFile);
         if ( ret )
         {
            readCalibrationMetadata();
            readNoiseMetadata();
            return true;
         }
      } catch (std::exception const& e) {
         if (traceExec())
            ossimNotify(ossimNotifyLevel_INFO)
               << "Error while reading " << productXmlFile << " as Sentinel1 model: " << e.what() << "\n";
      }
      if (traceExec())
         ossimNotify(ossimNotifyLevel_FATAL)
               << "Cannot read " << productXmlFile << " as Sentinel1 model.\n";
      return false;
   }

   bool ossimSentinel1Model::read(ossimFilename const& annotationXml)
   {
      ossimXmlDocument productXmlDocument;
      if (! openMetadataFile(productXmlDocument, annotationXml)) {
         ossimNotify(ossimNotifyLevel_FATAL) << "Cannot open Sar Sentinel1 model from XML file: "<<annotationXml<< std::endl;

         return false;
      }

      const ossimXmlNodePtr & productRoot = productXmlDocument.getRoot();
      assert(productRoot.get());

      const ossimXmlNode & adsHeader = getExpectedFirstNode(*productRoot,attAdsHeader);
      const ossimString & polarisation = getTextFromFirstNode(adsHeader, "polarisation");
      const ossimString & productType  = getTextFromFirstNode(adsHeader, "productType");
      theProductType = ProductType(productType);

      add(theProductKwl, SUPPORT_DATA_PREFIX, "product_type", productType.string());

      addMandatory(theProductKwl, HEADER_PREFIX, "swath",        adsHeader, "swath");
      addMandatory(theProductKwl, HEADER_PREFIX, "polarisation", adsHeader, "polarisation");
      add(theProductKwl, HEADER_PREFIX, "polarisation", polarisation.string());
      add(theProductKwl, HEADER_PREFIX, "annotation",   annotationXml.file().string());

      addMandatory(theProductKwl, HEADER_PREFIX, "first_line_time", adsHeader, "startTime");
      addMandatory(theProductKwl, HEADER_PREFIX, "last_line_time",  adsHeader, "stopTime");

      //RK maybe use this->getManifestPrefix()

      add(theProductKwl, SUPPORT_DATA_PREFIX, "mds1_tx_rx_polar", polarisation);

      const ossimXmlNode & imageInformation   = getExpectedFirstNode(*productRoot, "imageAnnotation/imageInformation");
      const ossimXmlNode & productInformation = getExpectedFirstNode(*productRoot, "generalAnnotation/productInformation");

      addOptional (theProductKwl, SUPPORT_DATA_PREFIX, "data_take_id",       adsHeader,        "missionDataTakeId");
      addOptional (theProductKwl, SUPPORT_DATA_PREFIX, "slice_num",          imageInformation, "sliceNumber");

      ossimXmlNode const& xAzimutTimeInterval = getExpectedFirstNode(imageInformation, "azimuthTimeInterval");
      const double azimuthTimeInterval = to<double>(xAzimutTimeInterval.getText(), "decoding imageInformation/azimuthTimeInterval");
#if defined(USE_BOOST_TIME)
      theAzimuthTimeInterval = boost::posix_time::precise_duration(azimuthTimeInterval * 1000000.);
#else
      theAzimuthTimeInterval = seconds(azimuthTimeInterval);
#endif
      // std::clog << "theAzimuthTimeInterval " << theAzimuthTimeInterval.total_microseconds() << "\n";
      add(theProductKwl, SUPPORT_DATA_PREFIX, "line_time_interval", xAzimutTimeInterval.getText());
      // addMandatory(theProductKwl, SUPPORT_DATA_PREFIX, "line_time_interval", imageInformation, "azimuthTimeInterval");

      const double rangeSpacing = getDoubleFromFirstNode(imageInformation, "rangePixelSpacing");
      add(theProductKwl, SUPPORT_DATA_PREFIX, "range_spacing", rangeSpacing);
      theGSD.x = rangeSpacing;

      const double azimuthSpacing = getDoubleFromFirstNode(imageInformation, "azimuthPixelSpacing");
      add(theProductKwl, SUPPORT_DATA_PREFIX, "azimuth_spacing", azimuthSpacing);
      theGSD.y = azimuthSpacing;
      // theGSD and theMeanGSD will be saved and reloaded automatically in
      // ossimSensorModel::load/saveState()

      // TODO: Why duplicting these two information elsewhere? they're already
      // under root prefix
      addOptional(theProductKwl, ossimKeywordNames::NUMBER_SAMPLES_KW, imageInformation, "numberOfSamples");
      addOptional(theProductKwl, ossimKeywordNames::NUMBER_LINES_KW,   imageInformation, "numberOfLines");

      add(theProductKwl,
            "sample_type" /*ossimKeywordNames::PIXEL_TYPE_KW*/,
            getOptionalTextFromFirstNode(imageInformation, "pixelValue").upcase());

      // TODO: check if it makes sense when only one file is considered
      const double heightSum = getBandTerrainHeight(productXmlDocument);
      add(theProductKwl, SUPPORT_DATA_PREFIX, "avg_scene_height", heightSum);


      // these should be the same for all swaths
      //RK div by oneMillion taken from S1tlbx
      addOptional(theProductKwl, SUPPORT_DATA_PREFIX, "range_sampling_rate",        productInformation, "rangeSamplingRate");
      addOptional(theProductKwl, SUPPORT_DATA_PREFIX, "radar_frequency",            productInformation, "radarFrequency");
      // TODO: store the line_time_interval * 1000000
      addOptional(theProductKwl, SUPPORT_DATA_PREFIX, "line_time_interval",         imageInformation,   "azimuthTimeInterval");
      addOptional(theProductKwl, SUPPORT_DATA_PREFIX, "slant_range_to_first_pixel", imageInformation,   "slantRangeTime");

      const ossimXmlNode & downlinkInformation =
         getExpectedFirstNode(*productRoot, "generalAnnotation/downlinkInformationList/downlinkInformation");

      addOptional(theProductKwl, SUPPORT_DATA_PREFIX, "pulse_repetition_frequency", downlinkInformation, "prf");

      ossimXmlNode const& swathProcParams =
         getExpectedFirstNode(*productRoot, "imageAnnotation/processingInformation/swathProcParamsList/swathProcParams");
      ossimXmlNode const& rangeProcessingNode   = getExpectedFirstNode(swathProcParams, "rangeProcessing");
      ossimXmlNode const& azimuthProcessingNode = getExpectedFirstNode(swathProcParams, "azimuthProcessing");

      addOptional(theProductKwl, SUPPORT_DATA_PREFIX, "azimuth_bandwidth", azimuthProcessingNode, "processingBandwidth");
      addOptional(theProductKwl, SUPPORT_DATA_PREFIX, "range_bandwidth",   rangeProcessingNode,   "processingBandwidth");
      addOptional(theProductKwl, SUPPORT_DATA_PREFIX, "range_looks",       rangeProcessingNode,   "numberOfLooks");
      addOptional(theProductKwl, SUPPORT_DATA_PREFIX, "azimuth_looks",     azimuthProcessingNode, "numberOfLooks");

      if(!theTOPSAR || !theSLC)
      {
         addOptional(theProductKwl, SUPPORT_DATA_PREFIX, ossimKeywordNames::NUMBER_SAMPLES_KW, imageInformation, "numberOfSamples");
         addOptional(theProductKwl, SUPPORT_DATA_PREFIX, ossimKeywordNames::NUMBER_LINES_KW,   imageInformation, "numberOfLines");
      }

      ossimXmlNodePtr const& orbitList = productRoot->findFirstNode("generalAnnotation/orbitList");
      if (!orbitList) {
         ossimNotify(ossimNotifyLevel_DEBUG) << "No orbitVectorList info available in metadata!!\n";
      } else {
         addOrbitStateVectors(*orbitList);
      }

      if (isGRD()) {
         ossimXmlNodePtr const& coordinateConversionList = productRoot->findFirstNode("coordinateConversion/coordinateConversionList");
         if (!coordinateConversionList) {
            ossimNotify(ossimNotifyLevel_WARN) << "No coordinate conversion info available in metadata!!\n";
         } else {
            addSRGRCoefficients(*coordinateConversionList);
         }
      }

      ossimXmlNodePtr const& dcEstimateList = productRoot->findFirstNode("dopplerCentroid/dcEstimateList");
      if (!dcEstimateList) {
         ossimNotify(ossimNotifyLevel_DEBUG) << "No doppler centroid coefficients available in metadata!!\n";
      } else {
         addDopplerCentroidCoefficients(*dcEstimateList);
      }

      readBurstRecords(*productRoot, imageInformation);

      readGeoLocationGrid(*productRoot);

#if 0
      add(theProductKwl, SUPPORT_DATA_PREFIX,
            ossimKeywordNames::NUMBER_BANDS_KW,
            numBands,
            true);
#endif
      return true;
   }

   void ossimSentinel1Model::readCalibrationMetadata()
   {
      ossimDirectory calibrationDir( theManifestDirectory.dirCat( "annotation/calibration") );
      std::vector<ossimFilename> files;
      if (calibrationDir.isOpened())
        {
        calibrationDir.findAllFilesThatMatch(files, "calibration*");
        }
      std::vector<ossimFilename>::const_iterator it = files.begin();

      ossimNotify(ossimNotifyLevel_INFO) << files.size() << " calibration files found in " << theManifestDirectory << "\n";
      std::stringstream strm;
      for (; it != files.end(); ++it)
      {
         ossimXmlDocument calibrationDoc;
         openMetadataFile(calibrationDoc, *it );

         const ossimXmlNodePtr & calibrationRoot = calibrationDoc.getRoot();
         assert(calibrationRoot.get());
         ossimXmlNode const& adsHeader = getExpectedFirstNode(*calibrationRoot, "adsHeader");
         ossimXmlNode const& calibrationInformation = getExpectedFirstNode(*calibrationRoot, "calibrationInformation");
         ossimXmlNode const& calibrationVectorList  = getExpectedFirstNode(*calibrationRoot, "calibrationVectorList");

         char const calibrationPrefix[] = "calibration.";

         addMandatory(theProductKwl, calibrationPrefix, "swath", adsHeader, "swath");
         addMandatory(theProductKwl, calibrationPrefix, "polarisation", adsHeader, "polarisation");

         // store as a string
         addMandatory(theProductKwl, calibrationPrefix, "startTime", adsHeader, "startTime");
         addMandatory(theProductKwl, calibrationPrefix, "stopTime",  adsHeader, "stopTime");

         addMandatory(theProductKwl, calibrationPrefix, "absoluteCalibrationConstant", calibrationInformation, "absoluteCalibrationConstant");

         add(theProductKwl, calibrationPrefix,
               "count",
               calibrationVectorList.getAttributeValue("count").string());

         std::vector< ossimXmlNodePtr > calibrationVectors;
         calibrationRoot->findChildNodes("calibrationVectorList/calibrationVector", calibrationVectors);
         int idx = 0;
         for (std::vector< ossimXmlNodePtr >::const_iterator b_calibVector = calibrationVectors.begin(), e_calibVector = calibrationVectors.end()
               ; b_calibVector != e_calibVector
               ; ++b_calibVector, ++idx
             )
         {
            char calibrationVectorPrefix[256];
            s_printf(calibrationVectorPrefix, "%scalibrationVector[%d].", calibrationPrefix, idx);
            assert(b_calibVector->get());

            ossimXmlNode const& calibrationVector = **b_calibVector;
            const ossimXmlNodePtr & node = calibrationVector.findFirstNode("pixel");

            add(theProductKwl, calibrationVectorPrefix,
                  "pixel_count",
                  node->getAttributeValue("count").string());

            // store as a string
            addMandatory(theProductKwl, calibrationVectorPrefix, keyAzimuthTime, calibrationVector, "azimuthTime");

            addMandatory(theProductKwl, calibrationVectorPrefix, "line",        calibrationVector, "line");
            addMandatory(theProductKwl, calibrationVectorPrefix, "pixel",       calibrationVector, "pixel");
            addMandatory(theProductKwl, calibrationVectorPrefix, "sigmaNought", calibrationVector, "sigmaNought");
            addMandatory(theProductKwl, calibrationVectorPrefix, "betaNought",  calibrationVector, "betaNought");
            addMandatory(theProductKwl, calibrationVectorPrefix, "gamma",       calibrationVector, "gamma");
            addMandatory(theProductKwl, calibrationVectorPrefix, "dn",          calibrationVector, "dn");

            //  calibrationVectors[idx]->toKwl(theProductKwl, "calibrationVectorList_" + ossimString::toString(idx+1) + ".");
         }
      }
   }

   void ossimSentinel1Model::readNoiseMetadata()
   {
      ossimDirectory calibrationDir( theManifestDirectory.dirCat( "annotation/calibration") );
      std::vector<ossimFilename> files;
      if (calibrationDir.isOpened())
        {
        calibrationDir.findAllFilesThatMatch(files, "noise*");
        }
      std::vector<ossimFilename>::const_iterator it = files.begin();
      const char noisePrefix[] = "noise.";

      for (; it != files.end(); ++it)
      {
         ossimXmlDocument noiseDoc;
         openMetadataFile(noiseDoc, *it );

         const ossimXmlNodePtr noiseRoot = noiseDoc.getRoot();
         std::vector< ossimXmlNodePtr > noiseVectors;
         noiseRoot->findChildNodes("noiseVectorList/noiseVector", noiseVectors);
         int idx = 0;
         for (std::vector< ossimXmlNodePtr >::const_iterator b_noiseVector = noiseVectors.begin(), e_noiseVector = noiseVectors.end()
               ; b_noiseVector != e_noiseVector
               ; ++b_noiseVector, ++idx
             )
         {
            char noiseVectorPrefix [256];
            s_printf(noiseVectorPrefix, "%snoiseVector[%d].", noisePrefix, idx);
            assert(b_noiseVector->get());

            ossimXmlNode const& noiseVector = **b_noiseVector;

            const ossimXmlNodePtr & node = noiseVector.findFirstNode("pixel");

            add(theProductKwl, noiseVectorPrefix,
                  "pixel_count",
                  node->getAttributeValue("count"),
                  ShallOverwrite::no);

            // store as a string
            addMandatory(theProductKwl, noiseVectorPrefix, keyAzimuthTime, noiseVector, "azimuthTime");

            addMandatory(theProductKwl, noiseVectorPrefix, "line",     noiseVector, "line");
            addMandatory(theProductKwl, noiseVectorPrefix, "pixel",    noiseVector, "pixel");
            addMandatory(theProductKwl, noiseVectorPrefix, "noiseLut", noiseVector, "noiseLut");
            //noiseVectorList[idx]->toKwl(theProductKwl, "noiseVectorList_" + ossimString::toString(idx+1) + ".");
         }
      }
   }

   void ossimSentinel1Model::readBurstRecords(ossimXmlNode const& productRoot, ossimXmlNode const& imageInformation)
   {
      std::vector<ossimRefPtr<ossimXmlNode> > xnodes;
      productRoot.findChildNodes("swathTiming/burstList/burst",xnodes);
      if (xnodes.empty())
      {
         // Apart from TopSAR products, there won't be any burst
         //records, so this warning is unnecessary
         //ossimNotify(ossimNotifyLevel_DEBUG) << "No burst records available in metadata!!\n";
         add(theProductKwl, BURST_NUMBER_KEY,                       ossimString("1"));
         BurstRecordType burstRecord;
         burstRecord.startLine        = add(theProductKwl, BURST_PREFIX, "[0].start_line", 0);
         burstRecord.azimuthStartTime = add(theProductKwl, BURST_PREFIX, "[0].azimuth_start_time", getTimeFromFirstNode(imageInformation,  "productFirstLineUtcTime"));
         burstRecord.azimuthStopTime  = add(theProductKwl, BURST_PREFIX, "[0].azimuth_stop_time",  getTimeFromFirstNode(imageInformation,  "productLastLineUtcTime"));
         burstRecord.endLine          = add(theProductKwl, BURST_PREFIX, "[0].end_line",           getFromFirstNode<unsigned int>(imageInformation, "numberOfLines")-1);
         theBurstRecords.push_back(burstRecord);
      }
      else
      {
         char burstPrefix[1024];

         const unsigned int linesPerBurst = getFromFirstNode<unsigned int>(productRoot, "swathTiming/linesPerBurst");
         unsigned int burstId(0);

         for(std::vector<ossimRefPtr<ossimXmlNode> >::iterator itNode = xnodes.begin(); itNode!=xnodes.end();++itNode,++burstId)
         {
            BurstRecordType burstRecord;
            const TimeType azTime = getTimeFromFirstNode(**itNode, attAzimuthTime);
            ossimString const& s = getTextFromFirstNode(**itNode, attFirstValidSample);

            ossim_int64 first_valid(0), last_valid(0);
            bool begin_found(false), end_found(false);

            std::vector<ossimString> ssp = s.split(" ");

            for (std::vector<ossimString>::const_iterator sIt = ssp.begin(), e = ssp.end()
                  ; sIt != e && !end_found
                  ; ++sIt
                )
            {
               if(!begin_found)
               {
                  if(*sIt!="-1")
                  {
                     begin_found = true;
                  }
                  else
                  {
                     ++first_valid;
                  }
                  ++last_valid;
               }
               else
               {
                  if(!end_found && *sIt=="-1")
                  {
                     end_found = true;
                  }
                  else
                  {
                     ++last_valid;
                  }
               }
            }

            s_printf(burstPrefix, "%s[%d].", BURST_PREFIX.c_str(), burstId);
            burstRecord.startLine = add(theProductKwl,burstPrefix + keyStartLine,         burstId*linesPerBurst + first_valid);
            burstRecord.endLine   = add(theProductKwl,burstPrefix + keyEndLine,           burstId*linesPerBurst + last_valid);
            // TODO: check units.
            burstRecord.azimuthStartTime = add(theProductKwl,burstPrefix + keyAzimuthStartTime, azTime + (first_valid*theAzimuthTimeInterval));
            burstRecord.azimuthStopTime  = add(theProductKwl,burstPrefix + keyAzimuthStopTime,  azTime + (last_valid*theAzimuthTimeInterval));

            theBurstRecords.push_back(burstRecord);
         }
         add(theProductKwl, BURST_NUMBER_KEY, burstId);
      }
   }

   void ossimSentinel1Model::addSRGRCoefficients(ossimXmlNode const& coordinateConversionList)
   {
      readCoordinates(coordinateConversionList, attSr0, attSrgrCoefficients, SR_PREFIX);
      readCoordinates(coordinateConversionList, attGr0, attGrsrCoefficients, GR_PREFIX);
   }

   void ossimSentinel1Model::readCoordinates(
         ossimXmlNode const& node,
         ossimString const& rg0_xpath, ossimString const& coeffs_xpath,
         std::string const& sr_gr_prefix)
   {
      char prefix[1024];
      std::vector<ossimRefPtr<ossimXmlNode> > xnodes;
      node.findChildNodes("coordinateConversion", xnodes);

      add(theProductKwl,sr_gr_prefix+"."+NUMBER_KEY, static_cast<ossim_uint32>(xnodes.size()));

      unsigned int idx = 0;
      for(std::vector<ossimRefPtr<ossimXmlNode> >::iterator itNode = xnodes.begin(); itNode!=xnodes.end();++itNode, ++idx)
      {
         int pos = s_printf(prefix, "%s[%d].", sr_gr_prefix.c_str(), idx);
         assert(pos >= sizeof(SR_PREFIX)+4 && pos < sizeof(prefix));

         addMandatory(theProductKwl, prefix + keyAzimuthTime,**itNode, attAzimuthTime);
         addMandatory(theProductKwl, prefix + rg0_xpath,     **itNode, rg0_xpath);

         ossimString const& s = getTextFromFirstNode(**itNode, coeffs_xpath);
         std::vector<ossimString> ssplit = s.split(" ");

         if (ssplit.empty())
         {
            throw std::runtime_error("The "+rg0_xpath.string()+" record has an empty coef vector");
         }
         add(theProductKwl,prefix+ NUMBER_KEY, ssplit.size());

         unsigned int coeff_idx = 0;
         for (std::vector<ossimString>::const_iterator cIt = ssplit.begin(), e = ssplit.end()
               ; cIt != e
               ; ++cIt, ++coeff_idx
             )
         {
            // append to current prefix
            s_printf(prefix+pos, sizeof(prefix)-pos, "coeff[%d]", coeff_idx);
            add(theProductKwl, prefix, *cIt); // Don't check this is really a double.
         }
         assert(coeff_idx>0 &&"The rg0 record has empty coefs vector.");
      }
   }

   void ossimSentinel1Model::readGeoLocationGrid(ossimXmlNode const& productRoot)
   {
      SCOPED_LOG(traceDebug, "ossimSentinel1Model::readGeoLocationGrid");
      char prefix[1024];
      std::vector<ossimRefPtr<ossimXmlNode> > xnodes;
      productRoot.findChildNodes("geolocationGrid/geolocationGridPointList/geolocationGridPoint", xnodes);

      unsigned int idx = 0;
      for(std::vector<ossimRefPtr<ossimXmlNode> >::iterator itNode = xnodes.begin(); itNode!=xnodes.end();++itNode,++idx)
      {
         int pos = s_printf(prefix, "%s[%d].", GCP_PREFIX.c_str(), idx);
         assert(pos >= sizeof(SR_PREFIX)+4 && pos < 1024);
#if defined(USE_BOOST_TIME)
         const TimeType azimuthTime = getTimeFromFirstNode(**itNode, attAzimuthTime);
         add(theProductKwl, prefix, attAzimuthTime, azimuthTime);
#else
         const TimeType azimuthTime = time::toModifiedJulianDate(
               addMandatory(theProductKwl, prefix, attAzimuthTime,     **itNode, attAzimuthTime)); // acquisition time
#endif
         addMandatory(theProductKwl, prefix, keySlantRangeTime, **itNode, attSlantRangeTime);
         addMandatory(theProductKwl, prefix, keyImPtX,          **itNode, attPixel);

         // In TOPSAR products, GCPs are weird (they fall in black lines
         // between burst. This code allows moving them to a valid area of
         // the image.
         if(theBurstRecords.size()>2)
         {
#if defined(USE_BOOST_TIME)
            TimeType acqStart;
#else
            TimeType acqStart(0);
#endif
            unsigned long acqStartLine(0);

            const std::vector<BurstRecordType>::const_reverse_iterator bIt
               = std::find_if(theBurstRecords.rbegin(), theBurstRecords.rend(), DoesContain(azimuthTime));
            if (bIt != theBurstRecords.rend())
            {
               acqStart = bIt->azimuthStartTime;
               acqStartLine = bIt->startLine;
            }
            else if(azimuthTime < theBurstRecords.front().azimuthStartTime)
            {
               acqStart = theBurstRecords.front().azimuthStartTime;
               acqStartLine = theBurstRecords.front().startLine;
            }
            else if (azimuthTime >= theBurstRecords.front().azimuthStopTime)
            {
               acqStart = theBurstRecords.back().azimuthStartTime;
               acqStartLine = theBurstRecords.back().startLine;
            }
            else
            {
               assert(!"unexpected case");
            }

            const DurationType timeSinceStart = azimuthTime - acqStart; // in day frac

            const double imPt_y= timeSinceStart/theAzimuthTimeInterval + acqStartLine;
            // std::clog << "timeSinceStart: " << timeSinceStart << "(" << timeSinceStart.total_microseconds() << "us) = " << azimuthTime << " - " << acqStart <<  " (azTime-acqStart)"<< "\n";
            // std::clog << "imPt_y: " << imPt_y << " = " << timeSinceStart.total_microseconds() << "/" << theAzimuthTimeInterval.total_microseconds() << "+" << acqStartLine << "\n";
            add(theProductKwl, prefix, keyImPtY, imPt_y);
         }
         else
         {
            addMandatory(theProductKwl, prefix, keyImPtY, **itNode, attLine);
         }
         addMandatory(theProductKwl, prefix, keyWorldPtLat, **itNode, attLatitude);
         addMandatory(theProductKwl, prefix, keyWorldPtLon, **itNode, attLongitude);
         addMandatory(theProductKwl, prefix, keyWorldPtHgt, **itNode, attHeight);
      }
      add(theProductKwl, GCP_NUMBER_KEY, static_cast<ossim_uint32>(idx));
   }

   void ossimSentinel1Model::addOrbitStateVectors(ossimXmlNode const& orbitList)
   {
      ossimXmlNode::ChildListType stateVectorList;
      orbitList.findChildNodes("orbit", stateVectorList);

      if(stateVectorList.empty())
      {
         ossimNotify(ossimNotifyLevel_DEBUG) << "No orbitVectorList info available in metadata!!\n";
         return;
      }

      std::size_t stateVectorList_size = stateVectorList.size();
      char orbit_prefix_[256];
      for (std::size_t i = 0; i != stateVectorList_size ; ++i)
      {
         //orbit_state_vectors
         const int pos = s_printf(orbit_prefix_, "orbitList.orbit[%d].", int(i));
         assert(pos > 0 && pos < 256);
         const std::string orbit_prefix(orbit_prefix_, pos);

         addMandatory(theProductKwl, orbit_prefix + keyTime,  *stateVectorList[i], "time");

         addMandatory(theProductKwl, orbit_prefix + keyPosX, *stateVectorList[i], "position/x");
         addMandatory(theProductKwl, orbit_prefix + keyPosY, *stateVectorList[i], "position/y");
         addMandatory(theProductKwl, orbit_prefix + keyPosZ, *stateVectorList[i], "position/z");

         addMandatory(theProductKwl, orbit_prefix + keyVelX, *stateVectorList[i], "velocity/x");
         addMandatory(theProductKwl, orbit_prefix + keyVelY, *stateVectorList[i], "velocity/y");
         addMandatory(theProductKwl, orbit_prefix + keyVelZ, *stateVectorList[i], "velocity/z");
      }

      add(theProductKwl,"orbitList.nb_orbits", static_cast<ossim_uint32>(stateVectorList_size));
   }

   bool ossimSentinel1Model::initImageSize(ossimIpt& imageSize) const
   {
      std::string const& samples_cstr = theProductKwl.findKey(SUPPORT_DATA_PREFIX, ossimKeywordNames::NUMBER_SAMPLES_KW);
      std::string const& lines_cstr   = theProductKwl.findKey(SUPPORT_DATA_PREFIX, ossimKeywordNames::NUMBER_LINES_KW);

      imageSize.samp = to<int>(samples_cstr, "decoding sample number from KWL");
      imageSize.line = to<int>(lines_cstr, "decoding line number from KWL");

      return true;
   }

   double ossimSentinel1Model::getBandTerrainHeight(ossimXmlDocument const& productXmlDocument)
   {
      double heightSum = 0.0;
      vector< ossimXmlNodePtr > heightList;
      productXmlDocument.findNodes("/product/generalAnnotation/terrainHeightList/terrainHeight", heightList);
      vector<ossimXmlNodePtr >::const_iterator it = heightList.begin();
      for ( ; it != heightList.end() ; ++it)
      {
         heightSum += getOptionalTextFromFirstNode(**it, "value").toFloat64();
      }
      return heightSum / heightList.size();
   }

   void ossimSentinel1Model::addDopplerCentroidCoefficients(ossimXmlNode const& dcEstimateList)
   {
      ossimString count_str;
      dcEstimateList.getAttributeValue(count_str, "count");
      const int count  = count_str.toInt();
      if( count < 1)
      {
         ossimNotify(ossimNotifyLevel_DEBUG) << "No doppler centroid coefficients available in metadata!!\n";
         return;
      }
      else
      {
         ossimXmlNode::ChildListType dcEstimates;
         dcEstimateList.findChildNodes("dcEstimate", dcEstimates);

         ossimXmlNode::ChildListType::const_iterator it = dcEstimates.begin();

         for (int index = 1 ; it != dcEstimates.end() ; ++it, ++index)
         {
            char prefix[256];
            //Doppler_Centroid_Coefficients.dop_coef_list;
            s_printf(prefix, "dopplerCentroid.dop_coef_list%d.", index);

            const ossimXmlNodePtr & dcEstimate = *it;
            assert(dcEstimate.get());
            addOptional(theProductKwl, prefix, "dop_coef_time",  *dcEstimate, "azimuthTime");
            //RK
            const double ref_time = getOptionalTextFromFirstNode(*dcEstimate, "t0").toFloat64() * 1e9; // s to ns
            add(theProductKwl, prefix, keySlantRangeTime, ref_time);

            ossimString const& ns = getOptionalTextFromFirstNode(*dcEstimate, "ns");

            if( !ns.empty() )
               add(theProductKwl, prefix, keySlantRangeTime, ns);

            ossimString const& coeffStr = getOptionalTextFromFirstNode(*dcEstimate, "geometryDcPolynomial");

            if (!coeffStr.empty())
            {
               const ossimString separatorList = " ";
               std::vector<ossimString> result;

               coeffStr.split(result, separatorList, true);

               std::vector<ossimString>::const_iterator coeff = result.begin();

               for (int count = 1 ; coeff != result.end() ; ++count, ++coeff)
               {
                  char coeff_prefix[256];
                  s_printf(coeff_prefix, "%s%d.dop_coef", prefix, count);

                  add(theProductKwl, coeff_prefix, coeff->string());
               }

            } //if (!coeffStr.empty())

         } // for each dcEstimate

      } // else count < 1
   }

   bool ossimSentinel1Model::openMetadataFile(ossimXmlDocument& doc, ossimString const& file) const
   {
      if ( !doc.openFile( file ) )
      {
         ossimNotify(ossimNotifyLevel_FATAL) << "Cannot open metadata file `" << file << "`\n";
         return false;
      }

      return true;
   }

   void ossimSentinel1Model::imagingRay(const ossimDpt& image_point, ossimEcefRay&   image_ray) const
   {
      // NOT YET IMPLEMENTED
      setErrorStatus();
   }

} //end namespace<|MERGE_RESOLUTION|>--- conflicted
+++ resolved
@@ -243,11 +243,7 @@
 
          if ( !xmlFileName.exists() || !this->readProduct(xmlFileName) )
          {
-<<<<<<< HEAD
-            ossimNotify(ossimNotifyLevel_DEBUG) << MODULE << " this->readProduct( safeFile )\n";
-=======
             ossimNotify(ossimNotifyLevel_FATAL) << MODULE << " !xmlFileName.exists() || !this->readProduct(xmlFileName) fails \n";
->>>>>>> 30412b2b
             return false;
          }
 
