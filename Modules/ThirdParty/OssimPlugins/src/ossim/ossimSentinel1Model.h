--- conflicted
+++ resolved
@@ -81,20 +81,20 @@
       virtual bool saveState(ossimKeywordlist& kwl,
             const char* prefix=NULL) const;
 
-      virtual bool loadState(const ossimKeywordlist& kwl,
+      virtual bool loadState(ossimKeywordlist const& kwl,
             const char* prefix=NULL);
 
       bool checkDirectory(const ossimFilename& file, const char* d, const char *ext) const;
 
-      bool isLevel0(const ossimFilename& file) const;
+      bool isLevel0(ossimFilename const& file) const;
 
-      bool isLevel2(const ossimFilename& file) const;
+      bool isLevel2(ossimFilename const& file) const;
 
-      bool isLevel1(const ossimFilename& file) const;
+      bool isLevel1(ossimFilename const& file) const;
 
-      bool isSentinel1(const ossimFilename &manifestFile);
+      bool isSentinel1(ossimFilename const &manifestFile);
 
-      bool readProduct(const ossimFilename &productXmlFile);
+      bool readProduct(ossimFilename const &productXmlFile);
 
       ossimString const& getImageId(ossimXmlDocument const& manifestDoc) const;
 
@@ -106,24 +106,7 @@
 
       bool initImageSize(ossimIpt& imageSize) const;
 
-<<<<<<< HEAD
-      ossimKeywordlist const& getManifestKwl() const
-      {
-         return theManifestKwl;
-      }
-=======
-    virtual void  worldToLineSample(const ossimGpt& world_point,
-                                    ossimDpt&       image_point) const;
-
-    virtual void imagingRay(const ossimDpt& image_point,
-                            ossimEcefRay&   image_ray) const;
-
-    bool initImageSize(ossimIpt& imageSize) const
-    {
-       // theImageClipRect = ossimDrect(0, 0, theImageSize.x-1, theImageSize.y-1);
-       // theSubImageOffset.x = 0.0;
-       // theSubImageOffset.y = 0.0;
->>>>>>> c88b75f5
+      virtual void imagingRay(ossimDpt const& image_point, ossimEcefRay& image_ray) const;
 
       bool isSLC() const { return  theSLC; }
       bool isOCN() const { return  theOCN; }
