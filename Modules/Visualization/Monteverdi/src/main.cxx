--- conflicted
+++ resolved
@@ -207,14 +207,7 @@
 
   //
   // 4. Check OpenGL capabilities
-<<<<<<< HEAD
-#if OTB_DEBUG
-  std::cout << "mainWindow.CheckGLCapabilities();" << std::endl;
-#endif
-  if( !mainWindow.CheckGLCapabilities( flags.forceNoGLSL ) )
-=======
   if (!mainWindow.CheckGLCapabilities(flags.forceNoGLSL))
->>>>>>> 628739f7
     return ERROR_CODE_GL_VERSION;
 
   //
@@ -230,14 +223,7 @@
   // 6. Load command-line filenames.
   args.pop_front();
 
-<<<<<<< HEAD
-#if OTB_DEBUG
-  std::cout << "mainWindow.ImportImages();" << std::endl;
-#endif
-  mainWindow.ImportImages( args, !flags.forceNoOverviews );
-=======
   mainWindow.ImportImages(args, !flags.forceNoOverviews);
->>>>>>> 628739f7
 
   //
   // 6. Let's go: run the application and return exit code.
