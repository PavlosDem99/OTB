/*
 * Copyright (C) 2005-2017 Centre National d'Etudes Spatiales (CNES)
 * Copyright (C) 2017 CS Systemes d'Information (CS SI)
 *
 * This file is part of Orfeo Toolbox
 *
 *     https://www.orfeo-toolbox.org/
 *
 * Licensed under the Apache License, Version 2.0 (the "License");
 * you may not use this file except in compliance with the License.
 * You may obtain a copy of the License at
 *
 *     http://www.apache.org/licenses/LICENSE-2.0
 *
 * Unless required by applicable law or agreed to in writing, software
 * distributed under the License is distributed on an "AS IS" BASIS,
 * WITHOUT WARRANTIES OR CONDITIONS OF ANY KIND, either express or implied.
 * See the License for the specific language governing permissions and
 * limitations under the License.
 */


#include "mvdMainWindow.h"
#include "ui_mvdMainWindow.h"


/*****************************************************************************/
/* INCLUDE SECTION                                                           */

//
// Qt includes (sorted by alphabetic order)
//// Must be included before system/custom includes.
#include <QtWidgets>

//
// System includes (sorted by alphabetic order)

//
// ITK includes (sorted by alphabetic order)

//
// OTB includes (sorted by alphabetic order)
#include <otbQtAdapters.h>

//
// Monteverdi includes (sorted by alphabetic order)
#if defined( OTB_USE_QT ) && USE_OTB_APPS
# include "mvdApplicationLauncher.h"
# include "mvdApplicationsToolBoxController.h"
# include "mvdOTBApplicationsModel.h"
# include "mvdQtWidgetView.h"
#endif
//
// #include "mvdDatabaseModel.h"
// #include "mvdDatasetModel.h"
#include "mvdQuicklookModel.h"
#include "mvdVectorImageModel.h"
//
#include "mvdApplicationsToolBox.h"
#include "mvdColorSetupController.h"
#include "mvdColorSetupWidget.h"
#include "mvdColorDynamicsController.h"
#include "mvdColorDynamicsWidget.h"
// #include "mvdDatabaseBrowserController.h"
#if ENABLE_TREE_WIDGET_TEST
// #include "mvdDatabaseBrowserWidgetTest.h"
#else // ENABLE_TREE_WIDGET_TEST
// #include "mvdDatabaseBrowserWidget.h"
#endif // ENABLE_TREE_WIDGET_TEST
// #include "mvdDatasetPropertiesController.h"
// #include "mvdDatasetPropertiesWidget.h"
#include "mvdFilenameDragAndDropEventFilter.h"
#include "mvdHistogramController.h"
#include "mvdHistogramWidget.h"
#include "mvdImageViewManipulator.h"
#include "mvdImageViewRenderer.h"
#include "mvdImageViewWidget.h"
#include "mvdImportSubDatasetDialog.h"
#include "mvdKeymapDialog.h"
#include "mvdLayerStackController.h"
#include "mvdLayerStackWidget.h"
#if USE_PIXEL_DESCRIPTION
#  include "mvdPixelDescriptionWidget.h"
#endif // USE_PIXEL_DESCRIPTION
#include "mvdQuicklookViewManipulator.h"
#include "mvdQuicklookViewRenderer.h"
#include "mvdShaderWidget.h"
#include "mvdStatusBarWidget.h"
#include "mvdProjectionBarWidget.h"
//
#include "mvdApplication.h"
#include "mvdPreferencesDialog.h"


namespace mvd
{

/*
  TRANSLATOR mvd::MainWindow

  Necessary for lupdate to be aware of C++ namespaces.

  Context comment for translator.
*/


/*****************************************************************************/
/* CONSTANTS                                                                 */

#define REFERENCE_LAYER_COMBOBOX_NAME "referenceLayerComboBox"

#define FORCE_NO_GLSL ( ( defined( OTB_DEBUG ) && 0 ) || 0 )

/*****************************************************************************/
/* STATIC IMPLEMENTATION SECTION                                             */


/*****************************************************************************/
/* CLASS IMPLEMENTATION SECTION                                              */

/*****************************************************************************/
MainWindow
::MainWindow( QWidget* p, Qt::WindowFlags flags ) :
  I18nMainWindow( p, flags ),
  m_UI( new mvd::Ui::MainWindow() ),
  m_ColorDynamicsDock( NULL ),
  m_ColorSetupDock( NULL ),
  // m_DatabaseBrowserDock( NULL ),
  // m_DatasetPropertiesDock(NULL),
  m_LayerStackDock( NULL ),
#if USE_PIXEL_DESCRIPTION
  m_PixelDescriptionDock(NULL),
#endif // USE_PIXEL_DESCRIPTION
  m_HistogramDock( NULL ),
#if defined( OTB_USE_QT ) && USE_OTB_APPS
  m_OtbApplicationsBrowserDock(NULL),
#endif
  m_ImageView( NULL ),
  m_QuicklookViewDock( NULL ),
#if USE_TABBED_VIEW
  m_CentralTabWidget( NULL ),
#endif // USE_TABBED_VIEW
  m_StatusBarWidget( NULL ),
  m_ShaderWidget( NULL ),
  m_FilenameDragAndDropEventFilter( NULL ),
  m_KeymapDialog( NULL ),
  m_ProjectionBarWidget( NULL ),
  m_GLSL140( -2 ),
  m_isGLSLAvailable( false ),
  m_ForceNoGLSL( false )
{
  m_UI->setupUi( this );

  //
  //
  m_KeymapDialog = new KeymapDialog( this );

  //
  // Event filters.
  m_FilenameDragAndDropEventFilter = new FilenameDragAndDropEventFilter( this );

  QObject::connect(
    m_FilenameDragAndDropEventFilter,
    SIGNAL( FilenamesDropped( const QStringList & ) ),
    // to:
    this,
    SLOT( ImportImages( const QStringList & ) )
  );
}

/*****************************************************************************/
MainWindow
::~MainWindow()
{
  delete m_UI;
  m_UI = NULL;
}

/*****************************************************************************/
bool
MainWindow
::CheckGLCapabilities( bool forceNoGLSL )
{
  assert( m_ImageView!=NULL );
  assert( m_ImageView->GetRenderer()!=NULL );

  // Coverity-19845
  //
  // if( m_ImageView==NULL ||
  //     m_ImageView->GetRenderer()==NULL )
  //   return false;

  m_isGLSLAvailable =
    m_ImageView->GetRenderer()->CheckGLCapabilities( &m_GLSL140 );

#if FORCE_NO_GLSL
  qWarning() << "No-GLSL is always forced in this build!";

  m_ForceNoGLSL = true;

#else
  m_ForceNoGLSL = forceNoGLSL;

#endif // FORCE_NO_GLSL

  bool isGLSL = m_isGLSLAvailable && !m_ForceNoGLSL;

  {
    assert( m_UI!=NULL );
    assert( m_UI->action_GLSL!=NULL );

    bool isBlocked = m_UI->action_GLSL->blockSignals( true );

    m_UI->action_GLSL->setEnabled( m_isGLSLAvailable );
    m_UI->action_GLSL->setChecked( isGLSL );

    m_UI->action_GLSL->blockSignals( isBlocked );
  }

  SetGLSLEnabled( isGLSL );

  return ( !m_isGLSLAvailable || m_ForceNoGLSL ) || m_isGLSLAvailable;
}

/*****************************************************************************/
void
MainWindow
::SetGLSLEnabled( bool enabled )
{
  //
  // Image view
  {
    assert( m_ImageView!=NULL );

    AbstractImageViewRenderer * renderer = m_ImageView->GetRenderer();

    assert( renderer!=NULL );

    if( renderer->SetGLSLEnabled( enabled )!=enabled )
      {
      renderer->ClearScene( true );
      renderer->UpdateScene();

      m_ImageView->updateGL();
      }
  }

  {
    ImageViewWidget * quicklookView = GetQuicklookView();
    assert( quicklookView!=NULL );

    // MANTIS-1204
    // {
    //
    // Forward GLSL state to quicklook view.
    assert( GetQuicklookView()->GetRenderer()!=NULL );

    AbstractImageViewRenderer * renderer = quicklookView->GetRenderer();

    assert( renderer!=NULL );

    if( renderer->SetGLSLEnabled( enabled )!=enabled )
      {
      renderer->ClearScene( true );
      renderer->UpdateScene();

      quicklookView->updateGL();
      }
    // }
  }

  //
  // Shader widget
  assert( m_ShaderWidget!=NULL );

  m_ShaderWidget->SetGLSLEnabled( enabled );
  m_ShaderWidget->SetGLSL140Enabled( m_GLSL140>=0 );

  //
  // Status bar widget.
  assert( m_StatusBarWidget!=NULL );

  m_StatusBarWidget->SetGLSLEnabled( enabled );

  //
  // Paint
  // if( mustRefresh )
  //   {
  //   m_ImageView->updateGL();
  //   quicklookView->updateGL();
  //   }
}

/*****************************************************************************/
void
MainWindow
::virtual_SetupUI()
{
  assert( m_UI!=NULL );

  setObjectName( PROJECT_NAME );

#ifdef OTB_DEBUG
  setWindowTitle( PROJECT_NAME " (Debug)" );
#else // OTB_DEBUG
  setWindowTitle( PROJECT_NAME );
#endif // OTB_DEBUG

  InitializeCentralWidget();

  InitializeDockWidgets();

  InitializeStatusBarWidgets();

  InitializeProjectionBarWidget();

  InitializeRenderToolBar();
  InitializeShaderToolBar();

  if( !RestoreLayout( Monteverdi_UI_VERSION ) )
    {
    qWarning() << "Failed to restore window layout!";
    }
}

/*****************************************************************************/
void
MainWindow
::virtual_ConnectUI()
{
  ConnectViewMenu();

  //
  // CHAIN CONTROLLERS.
  // Forward model update signals of color-setup controller...
  QObject::connect(
    m_ColorSetupDock->findChild< AbstractModelController* >(),
    SIGNAL( RgbChannelIndexChanged( RgbwChannel, int ) ),
    // to: ...color-dynamics controller model update signal.
    m_ColorDynamicsDock->findChild< AbstractModelController* >(),
    SLOT( OnRgbChannelIndexChanged( RgbwChannel, int ) )
  );
  QObject::connect(
    m_ColorSetupDock->findChild< AbstractModelController* >(),
    SIGNAL( GrayChannelIndexChanged( int ) ),
    // to: ...color-dynamics controller model update signal.
    m_ColorDynamicsDock->findChild< AbstractModelController* >(),
    SLOT( OnGrayChannelIndexChanged( int ) )
  );
  QObject::connect(
    m_ColorSetupDock->findChild< AbstractModelController* >(),
    SIGNAL( GrayscaleActivated( bool ) ),
    // to: ...color-dynamics controller model update signal.
    m_ColorDynamicsDock->findChild< AbstractModelController* >(),
    SLOT( OnGrayscaleActivated( bool ) )
  );

  QObject::connect(
    m_ColorSetupDock->findChild< AbstractModelController* >(),
    SIGNAL( RgbChannelIndexChanged( RgbwChannel, int ) ),
    // to: ...color-dynamics controller model update signal.
    m_HistogramDock->findChild< AbstractModelController* >(),
    SLOT( OnRgbChannelIndexChanged( RgbwChannel, int ) )
  );
  QObject::connect(
    m_ColorSetupDock->findChild< AbstractModelController* >(),
    SIGNAL( GrayChannelIndexChanged( int ) ),
    // to: ...color-dynamics controller model update signal.
    m_HistogramDock->findChild< AbstractModelController* >(),
    SLOT( OnGrayChannelIndexChanged( int ) )
  );
  QObject::connect(
    m_ColorSetupDock->findChild< AbstractModelController* >(),
    SIGNAL( GrayscaleActivated( bool ) ),
    // to: ...color-dynamics controller model update signal.
    m_HistogramDock->findChild< AbstractModelController* >(),
    SLOT( OnGrayscaleActivated( bool ) )
  );

  QObject::connect(
    m_ColorDynamicsDock->findChild< AbstractModelController* >(),
    SIGNAL( LowIntensityChanged( RgbwChannel, double, bool ) ),
    // to: ...histogram controller model update signal.
    m_HistogramDock->findChild< AbstractModelController* >(),
    SLOT( OnLowIntensityChanged( RgbwChannel, double, bool ) )
  );
  QObject::connect(
    m_ColorDynamicsDock->findChild< AbstractModelController* >(),
    SIGNAL( HighIntensityChanged( RgbwChannel, double, bool ) ),
    // to: ...histogram controller model update signal.
    m_HistogramDock->findChild< AbstractModelController* >(),
    SLOT( OnHighIntensityChanged( RgbwChannel, double, bool ) )
  );
  QObject::connect(
    m_ColorDynamicsDock->findChild< AbstractModelController* >(),
    SIGNAL( HistogramRefreshed() ),
    // to: ...histogram controller model update signal.
    m_HistogramDock->findChild< AbstractModelController* >(),
    SLOT( OnHistogramRefreshed() )
  );

  //
  // close tabs handling
#if USE_TABBED_VIEW
  QObject::connect(
    m_CentralTabWidget,
    SIGNAL( tabCloseRequested( int ) ),
    this,
    SLOT( OnTabCloseRequested( int ) )
  );
#endif // USE_TABBED_VIEW

  //
  // Other connections.

  ConnectImageViews();

  ConnectStatusBar();

  ConnectProjectionBarWidget();

  //
  // When everything is connected, install event-filter.
  assert( m_ImageView!=NULL );
  m_ImageView->installEventFilter( m_FilenameDragAndDropEventFilter );

  {
  assert( GetController( m_LayerStackDock )!=NULL );

  LayerStackWidget * layerStackWidget =
    GetController( m_LayerStackDock )->GetWidget< LayerStackWidget >();

  assert( layerStackWidget!=NULL );

  layerStackWidget->InstallEventFilter( m_FilenameDragAndDropEventFilter );
  }
}

/*****************************************************************************/
void
MainWindow
::ConnectImageViews()
{
  assert( m_ImageView!=NULL );

  QObject::connect(
    this,
    SIGNAL( UserZoomIn() ),
    // to:
    m_ImageView,
    SLOT( ZoomIn() )
  );

  QObject::connect(
    this,
    SIGNAL( UserZoomOut() ),
    // to:
    m_ImageView,
    SLOT( ZoomOut() )
  );

  QObject::connect(
    this,
    SIGNAL( UserZoomExtent() ),
    m_ImageView,
    SLOT( ZoomToExtent() )
  );

  QObject::connect(
    this,
    SIGNAL( UserZoomFull() ),
    m_ImageView,
    SLOT( ZoomToFullResolution() )
  );

  QObject::connect(
    this,
    SIGNAL( UserZoomLayer() ),
    m_ImageView,
    SLOT( ZoomToLayerExtent() )
  );

  //
  // Connect image-views for ROI-changed events.

  const AbstractImageViewManipulator* imageViewManipulator =
    m_ImageView->GetManipulator();

  assert( imageViewManipulator!=NULL );


  ImageViewWidget* quicklookView = GetQuicklookView();
  assert( quicklookView!=NULL );

  const AbstractImageViewManipulator* quicklookManipulator =
    quicklookView->GetManipulator();

  assert( quicklookManipulator!=NULL );


  QObject::connect(
    m_ImageView,
    SIGNAL( RoiChanged(
        const PointType &, const SizeType &, const SpacingType &, const PointType & )
    ),
    // to:
    quicklookManipulator,
    SLOT( OnRoiChanged(
        const PointType &, const SizeType &, const SpacingType &, const PointType & )
    )
  );

  QObject::connect(
    quicklookView,
    SIGNAL( CenterRoiRequested( const PointType& ) ),
    // to:
    imageViewManipulator,
    SLOT( CenterOn( const PointType& ) )
  );

  // Not needed anymore becaure already done in ImageViewWidget.
  // QObject::connect(
  //   quicklookManipulator,
  //   SIGNAL( RefreshViewRequested() ),
  //   // to:
  //   m_ImageView,
  //   SLOT( updateGL() )
  // );

  //
  // Connect controllers to image-views.
  //

  {
  assert( m_LayerStackDock!=NULL );

  AbstractModelController * controller = GetController( m_LayerStackDock );
  assert( controller!=NULL );

  QObject::connect(
    controller,
    SIGNAL( ApplyAllRequested() ),
    // to:
    m_ImageView,
    SLOT( OnApplyAllRequested() )
  );

  QObject::connect(
    controller,
    SIGNAL( ApplyAllRequested() ),
    // to:
    quicklookView,
    SLOT( OnApplyAllRequested() )
  );

  QObject::connect(
    controller,
    SIGNAL( ResetEffectsRequested() ),
    // to:
    m_ImageView,
    SLOT( OnResetEffectsRequested() )
  );
  }

}

/*****************************************************************************/
void
MainWindow
::ConnectViewMenu()
{
  m_UI->menu_View->addAction( m_UI->m_ToolBar->toggleViewAction() );
  m_UI->menu_View->addAction( m_UI->m_RenderToolBar->toggleViewAction() );
  m_UI->menu_View->addAction( m_UI->m_ShaderToolBar->toggleViewAction() );

  m_UI->menu_View->addSeparator();

  m_UI->menu_View->addAction( m_ColorSetupDock->toggleViewAction() );
  m_UI->menu_View->addAction( m_ColorDynamicsDock->toggleViewAction() );
  m_UI->menu_View->addAction( m_HistogramDock->toggleViewAction() );
  m_UI->menu_View->addAction( m_LayerStackDock->toggleViewAction() );
  m_UI->menu_View->addAction( m_QuicklookViewDock->toggleViewAction() );

  m_UI->menu_View->addSeparator();

  m_UI->menu_View->addAction( m_UI->action_LoadOTBApplications );

#if USE_PIXEL_DESCRIPTION
  m_UI->menu_View->addAction( m_PixelDescriptionDock->toggleViewAction() );
#endif // USE_PIXEL_DESCRIPTION
}

/*****************************************************************************/
void
MainWindow
::ConnectStatusBar()
{
  assert( m_StatusBarWidget!=NULL );
  assert( m_ImageView!=NULL );

  QObject::connect(
    m_ImageView,
    SIGNAL( ScaleChanged( double, double ) ),
    // to:
    m_StatusBarWidget,
    SLOT( SetScale( double, double ) )
  );

  QObject::connect(
    m_StatusBarWidget,
    SIGNAL( ScaleChanged( double ) ),
    // to:
    m_ImageView->GetManipulator(),
    SLOT( ZoomTo( double ) )
  );

  QObject::connect(
    m_StatusBarWidget,
    SIGNAL( PixelIndexChanged( const IndexType& ) ),
    // to:
    m_ImageView,
    SLOT( CenterOnSelected( const IndexType& ) )
  );

  QObject::connect(
    m_ImageView,
    SIGNAL( PixelInfoChanged( const QPoint &, const PointType &, const PixelInfo::Vector & ) ),
    // to:
    this,
    SLOT( OnPixelInfoChanged( const QPoint &, const PointType &, const PixelInfo::Vector & ) )
  );
}

/*****************************************************************************/
void
MainWindow
::ConnectProjectionBarWidget()
{
  assert( m_ProjectionBarWidget!=NULL );
  assert( m_ImageView!=NULL );

  QObject::connect(
    m_ImageView,
    SIGNAL( ScaleChanged( double, double ) ),
    // to:
    m_ProjectionBarWidget,
    SLOT( SetProjectionScale( double, double ) )
  );

  QObject::connect(
    m_ProjectionBarWidget,
    SIGNAL( ProjectionScaleChanged( double ) ),
    // to:
    m_ImageView->GetManipulator(),
    SLOT( ZoomTo( double ) )
  );


}

/*****************************************************************************/
#if USE_PIXEL_DESCRIPTION

void
MainWindow
::ConnectPixelDescriptionWidget( AbstractLayerModel * model )
{
  if( model==NULL ||
      !model->inherits( VectorImageModel::staticMetaObject.className() ) )
    return;

  // Access vector-image model.
  VectorImageModel * vectorImageModel =
    qobject_cast< VectorImageModel * >( model );

  assert( vectorImageModel==qobject_cast< VectorImageModel * >( model ) );
  assert( vectorImageModel!=NULL );

  //
  // send the physical point of the clicked point in screen
  // vectorImageModel is in charge of pixel information computation
  QObject::connect(
    m_ImageView,
    SIGNAL(
      PhysicalCursorPositionChanged(
	const QPoint &,
	const PointType &,
	const PointType &,
	const DefaultImageType::PixelType &
      )
    ),
    // to:
    vectorImageModel,
    SLOT(
      OnPhysicalCursorPositionChanged(
	const QPoint &,
	const PointType &,
	const PointType &,
	const DefaultImageType::PixelType&
      )
    )
  );

  QObject::connect(
    GetQuicklookView(),
    SIGNAL(
      PhysicalCursorPositionChanged(
	const QPoint &,
	const PointType &,
	const PointType &,
	const DefaultImageType::PixelType&
      )
    ),
    // to:
    vectorImageModel,
    SLOT(
      OnPhysicalCursorPositionChanged(
	const QPoint &,
	const PointType &,
	const PointType &,
	const DefaultImageType::PixelType&
      )
    )
  );

  // get the PixelDescription widget
  // TODO: Make a widget controller!
  PixelDescriptionWidget * pixelDescriptionWidget =
    qobject_cast< PixelDescriptionWidget * >(
      m_PixelDescriptionDock->findChild< PixelDescriptionWidget * >()
    );

  assert( pixelDescriptionWidget!=NULL );

  QObject::connect(
    vectorImageModel,
    SIGNAL( CurrentPhysicalUpdated( const QStringList & ) ),
    // to:
    pixelDescriptionWidget,
    SLOT( OnCurrentPhysicalUpdated( const QStringList & ) )
  );

  QObject::connect(
    vectorImageModel,
    SIGNAL( CurrentGeographicUpdated( const QStringList & ) ),
    // to:
    pixelDescriptionWidget,
    SLOT( OnCurrentGeographicUpdated( const QStringList & ) )
  );

  QObject::connect(
    vectorImageModel,
    SIGNAL( CurrentPixelValueUpdated(const VectorImageType::PixelType &,
                                     const QStringList & ) ),
    // to:
    pixelDescriptionWidget,
    SLOT( OnCurrentPixelValueUpdated(const VectorImageType::PixelType &,
                                     const QStringList & ) )
  );
}

#endif // USE_PIXEL_DESCRIPTION

/*****************************************************************************/
#if USE_PIXEL_DESCRIPTION

void
MainWindow
::DisconnectPixelDescriptionWidget( const AbstractLayerModel * model )
{
  if( model==NULL ||
      !model->inherits( VectorImageModel::staticMetaObject.className() ) )
    return;

  // Access vector-image model.
  const VectorImageModel * vectorImageModel =
    qobject_cast< const VectorImageModel * >( model );

  assert( vectorImageModel==qobject_cast< const VectorImageModel * >( model ) );
  assert( vectorImageModel!=NULL );

  //
  // send the physical point of the clicked point in screen
  // vectorImageModel is in charge of pixel information computation
  QObject::disconnect(
    m_ImageView,
    SIGNAL(
      PhysicalCursorPositionChanged(
	const QPoint &,
	const PointType &,
	const PointType &,
	const DefaultImageType::PixelType &
      )
    ),
    // to:
    vectorImageModel,
    SLOT(
      OnPhysicalCursorPositionChanged(
	const QPoint &,
	const PointType &,
	const PointType &,
	const DefaultImageType::PixelType &
      )
    )
  );

  QObject::disconnect(
    GetQuicklookView(),
    SIGNAL(
      PhysicalCursorPositionChanged(
	const QPoint &,
	const PointType &,
	const PointType &,
	const DefaultImageType::PixelType &
      )
    ),
    // to:
    vectorImageModel,
    SLOT(
      OnPhysicalCursorPositionChanged(
	const QPoint &,
	const PointType &,
	const PointType &,
	const DefaultImageType::PixelType&
      )
    )
  );

  // get the PixelDescription widget
  // TODO: Make a widget controller!
  PixelDescriptionWidget * pixelDescriptionWidget =
    qobject_cast< PixelDescriptionWidget * >(
      m_PixelDescriptionDock->findChild< PixelDescriptionWidget * >()
    );

  assert( pixelDescriptionWidget!=NULL );

  QObject::disconnect(
    vectorImageModel,
    SIGNAL( CurrentPhysicalUpdated( const QStringList & ) ),
    // to:
    pixelDescriptionWidget,
    SLOT( OnCurrentPhysicalUpdated( const QStringList & ) )
  );

  QObject::disconnect(
    vectorImageModel,
    SIGNAL( CurrentGeographicUpdated( const QStringList & ) ),
    // to:
    pixelDescriptionWidget,
    SLOT( OnCurrentGeographicUpdated( const QStringList & ) )
  );

  QObject::connect(
    vectorImageModel,
    SIGNAL(
      CurrentPixelValueUpdated(
        const VectorImageType::PixelType &,
        const QStringList &
      )
    ),
    // to:
    pixelDescriptionWidget,
    SLOT(
      OnCurrentPixelValueUpdated(
        const VectorImageType::PixelType &,
        const QStringList &
      )
    )
  );
}

#endif // USE_PIXEL_DESCRIPTION

/*****************************************************************************/
void
MainWindow
::InitializeDockWidgets()
{
#define ENABLE_QTOOLBAR_TEST 0
#if ENABLE_QTOOLBAR_TEST
  // XP: QToolBar test.
  QDockWidget* dock =
    AddWidgetToDock(
      m_UI->m_ToolBar,
      "TOOL_BAR",
      tr( "Tool bar" ),
      Qt::TopDockWidgetArea
    );

  m_UI->menu_View->addAction( dock->toggleViewAction() );
#endif

  //
  // Left pane.

  //
  // Right pane.

  // Quicklook-view dock-widget
  assert( m_QuicklookViewDock==NULL );
  assert( m_ImageView!=NULL );
  m_QuicklookViewDock = AddWidgetToDock(
    CreateQuicklookViewWidget( m_ImageView ),
    "QUICKLOOK_VIEW",
    tr( "Quicklook view" ),
    Qt::RightDockWidgetArea
  );

  // Histogram-view.
  assert( m_HistogramDock==NULL );
  m_HistogramDock =
    AddDockWidget
    < HistogramWidget, HistogramController, QDockWidget >
    ( "HISTOGRAM",
      tr( "Histogram" ),
      Qt::RightDockWidgetArea
    );

  tabifyDockWidget( m_QuicklookViewDock, m_HistogramDock );

#if USE_PIXEL_DESCRIPTION

  // Pixel Description (no controller needed here / direct update of
  // the pixel description through signals from VectorImageModel)
  assert( m_PixelDescriptionDock==NULL );
  m_PixelDescriptionDock =
    AddDockWidget
    < PixelDescriptionWidget, QDockWidget >
    ( "CURRENT_PIXEL_DESCRIPTION",
      tr( "Pixel Description" ),
      Qt::RightDockWidgetArea
    );

  tabifyDockWidget( m_PixelDescriptionDock, m_HistogramDock );

#endif // USE_PIXEL_DESCRIPTION

  // Color-setup.
  assert( m_ColorSetupDock==NULL );
  m_ColorSetupDock =
    AddDockWidget
    < ColorSetupWidget, ColorSetupController, QDockWidget >
    ( "COLOR_SETUP",
      tr( "Color setup" ),
      Qt::RightDockWidgetArea
    );

  // Color-dynamics.
  assert( m_ColorDynamicsDock==NULL );
  m_ColorDynamicsDock =
    AddDockWidget
    < ColorDynamicsWidget, ColorDynamicsController, QDockWidget >
    ( "COLOR_DYNAMICS",
      tr( "Color dynamics" ),
      Qt::RightDockWidgetArea,
      I18nMainWindow::DOCK_LAYOUT_SCROLLABLE
    );

  // Tabify dock-widgets.
  tabifyDockWidget( m_ColorSetupDock, m_ColorDynamicsDock );


  //
  // Bottom pane
  //

  // Layer-stack editor.
  assert( m_LayerStackDock==NULL );
  m_LayerStackDock = AddDockWidget<
    LayerStackWidget, LayerStackController, QDockWidget >(
      "LAYER_STACK",
      tr( "Layer stack" ),
      Qt::BottomDockWidgetArea
    );

}

/*****************************************************************************/
void
MainWindow
::InitializeCentralWidget()
{
#if USE_TABBED_VIEW
  // Create central tab-widget for multi-view support.
  assert( m_CentralTabWidget==NULL );
  m_CentralTabWidget = new QTabWidget( this );

  // Customize it.
  m_CentralTabWidget->setTabsClosable( true );

  // Set-it up as central widget.
  setCentralWidget( m_CentralTabWidget );

  //
  // access to the quicklook tabBar to remove the close button
  QTabBar* tabBar = m_CentralTabWidget->findChild< QTabBar* >();
#endif // USE_TABBED_VIEW

  // Initialize image-view.
  assert( m_ImageView==NULL );
  m_ImageView = CreateImageViewWidget();

#if USE_TABBED_VIEW
  // Add first tab: image-view.
  int index = m_CentralTabWidget->addTab(
    m_ImageView,
    tr( "Image view" )
  );

  tabBar->setTabButton( index, QTabBar::RightSide, 0);
  tabBar->setTabButton( index, QTabBar::LeftSide, 0);

#else // USE_TABBED_VIEW
  setCentralWidget( m_ImageView );

#endif // USE_TABBED_VIEW
}

/*****************************************************************************/
void
MainWindow
::InitializeRenderToolBar()
{
  m_UI->m_RenderToolBar->addSeparator();

  m_UI->m_RenderToolBar->addWidget(
    new QLabel( tr( "Proj" ) )
  );

  QComboBox * comboBox =
    new QComboBox( m_UI->m_RenderToolBar );

  comboBox->setToolTip( tr( "Select projection used as reference for the view." ) );

  assert( comboBox!=NULL );

  comboBox->setObjectName( REFERENCE_LAYER_COMBOBOX_NAME );
  comboBox->setMinimumSize(
    QSize(
#ifdef OTB_DEBUG
      116,
#else
      128,
#endif
      0
    )
  );

  m_UI->m_RenderToolBar->addWidget( comboBox );
  m_UI->m_RenderToolBar->addWidget( m_ProjectionBarWidget );
}

/*****************************************************************************/
void
MainWindow
::InitializeShaderToolBar()
{
  assert( m_ShaderWidget==NULL );

  {
  m_UI->m_ShaderToolBar->addWidget(
    new QLabel( tr( "Layer FX" ) )
  );

  m_ShaderWidget = new ShaderWidget( m_UI->m_ShaderToolBar );

  m_UI->m_ShaderToolBar->addWidget( m_ShaderWidget );
  }
}

/*****************************************************************************/
void
MainWindow
::InitializeProjectionBarWidget()
{
  assert( m_ProjectionBarWidget==NULL );
  m_ProjectionBarWidget = new ProjectionBarWidget( m_UI->m_ShaderToolBar );
}

/*****************************************************************************/
void
MainWindow
::InitializeStatusBarWidgets()
{
  // MANTIS-
  assert( m_StatusBarWidget==NULL );

  m_StatusBarWidget = new StatusBarWidget( statusBar() );

  statusBar()->addPermanentWidget( m_StatusBarWidget, 1 );

  m_StatusBarWidget->setEnabled( false );
}

/*****************************************************************************/
ImageViewWidget*
MainWindow
::CreateImageViewWidget( QGLWidget* sharedGlWidget )
{
  ImageViewRenderer* renderer =
    new ImageViewRenderer( this );

  ImageViewManipulator* manipulator =
    new ImageViewManipulator(
#if USE_VIEW_SETTINGS_SIDE_EFFECT
      renderer->GetViewSettings(),
#endif // USE_VIEW_SETTINGS_SIDE_EFFECT
      this
    );

  ImageViewWidget* imageView = new ImageViewWidget(
    manipulator, // (will be reparented.)
    renderer, // (will be reparented.)
    this,
    sharedGlWidget
  );

  imageView->setMinimumWidth( 256 );

  return imageView;
}

/*****************************************************************************/
ImageViewWidget*
MainWindow
::CreateQuicklookViewWidget( QGLWidget* sharedGlWidget )
{
  QuicklookViewRenderer* renderer =
    new QuicklookViewRenderer( this );

  QuicklookViewManipulator* manipulator =
    new QuicklookViewManipulator(
#if USE_VIEW_SETTINGS_SIDE_EFFECT
      renderer->GetViewSettings(),
#endif // USE_VIEW_SETTINGS_SIDE_EFFECT
      this
    );

  ImageViewWidget* quicklookView = new ImageViewWidget(
    manipulator, // (will be reparented.)
    renderer, // (will be reparented.)
    this,
    sharedGlWidget
  );

  quicklookView->SetPickingEnabled( false );
  quicklookView->SetPickingDefaultStatus( false );

  quicklookView->setMinimumSize(  32,  32 );
  quicklookView->setMaximumSize( 1024, 1024 );
  quicklookView->setSizePolicy( QSizePolicy::Maximum, QSizePolicy::Maximum );

  return quicklookView;
}

/*****************************************************************************/
CountType
MainWindow
::ImportImage( const QString& filename, StackedLayerModel::SizeType index )
{
  // qDebug() << this << "::ImportImage(" << filename << "," << index << ")";

  //
  // Get stacked-layer.
  assert( Application::Instance() );
  assert(
    Application::Instance()->GetModel()==
    Application::Instance()->GetModel< StackedLayerModel >()
  );

  StackedLayerModel* stackedLayerModel =
    Application::Instance()->GetModel< StackedLayerModel >();

  assert( stackedLayerModel!=NULL );

  //
  // CDS import
  {
    ImportSubDatasetDialog * importDialog = new ImportSubDatasetDialog( filename, this );

    assert( importDialog!=NULL );

    if( importDialog->HasSubDatasets() )
      {
      if( importDialog->exec()==QDialog::Rejected )
        {
        delete importDialog;
        return 0;
        }

      IntVector::size_type count = 0;
      IntVector indices;

      importDialog->GetSubDatasets( indices );

      for( IntVector::size_type i=0;
	   i<indices.size();
	   ++ i )
	count +=
	  ImportImage(
	    QString( "%1%2&sdataidx=%3" ).arg( filename ).arg( filename.count(QChar('?')) ? "" : "?" ).arg( indices[ i ] ),
	    index + count
	  );

      delete importDialog;
      return count;
      }
    else
      {
      delete importDialog;
      }
  }
  // CDS import.
  //

  //
  // Count images regarding their spatial-reference type.
  size_t gcs = 0; // Geo/Carto/Sensor
  size_t unk = 0; // Unknown

  stackedLayerModel->CountSRT( unk, gcs, gcs, gcs );

  //
  //
  // Coverity-112757
  // {
  SpatialReferenceType srt = SRT_UNKNOWN;

  try
    {
    // qDebug()
    //   << this << "\n"
    //   << "\tQString:" << filename;

    // std::cout
    //   << "\tstd::string: " << QFile::encodeName( filename ).constData()
    //   << std::endl;

    srt = GetSpatialReferenceType( QFile::encodeName( filename ).constData() );
    }
  catch( const std::exception & exception )
    {
    QMessageBox::warning(
      this,
      "Warning!",
      tr( "Exception caught while checking Spatial Reference Type of image-file '%1':\n\n%2" )
      .arg( filename )
      .arg( exception.what() )
    );
    }
  // }
  // Coverity-112757.

  QMessageBox::StandardButton button = QMessageBox::NoButton;

  if( unk==0 && gcs>0 && srt==SRT_UNKNOWN )
    {
    button =
      QMessageBox::warning(
	this,
	tr( "Warning!" ),
	tr( "No projection information (geographical or cartographical coordinate-system or sensor model) has been found for image. While already loaded images all have some, they are displayed in a geo-referenced view.\n\nLoading '%1' will cause the display to switch to a non geo-referenced view (where images are displayed relatively regarding their origin and spacing)." )
	.arg( filename ),
	QMessageBox::Ok | QMessageBox::Cancel
      );
    }

  if( button==QMessageBox::Cancel )
    return 0;

  /*
  switch( button )
    {
    case QMessageBox::Cancel:
      return;
      break;

    case QMessageBox::Ok:
      // Disable reference-layer combo-box.
      // Disable layer-stack projection-button.
      break;

    default:
      assert( false && "Unhandled QMessageBox::StandardButton value!" );
      break;
    }
  */

  //
  // Import image file.
  VectorImageModel * imageModel = ImportImage( filename, -1, -1 );

  if( imageModel==NULL )
    return 0;

  //
  // Bypass rendering of image-views.
  assert( m_ImageView!=NULL );
  bool bypassImageView = m_ImageView->SetBypassRenderingEnabled( true );

  ImageViewWidget * quicklookView = GetQuicklookView();
  assert( quicklookView!=NULL );

  bool bypassQuicklookView = quicklookView->SetBypassRenderingEnabled( true );

  //
  // Block some signals.
  //
  // BUGFIX: MANTIS-1120
  // {
  assert( m_UI!=NULL );
  assert( m_UI->m_RenderToolBar!=NULL );

  QComboBox * referenceLayerComboBox =
    m_UI->m_RenderToolBar->findChild< QComboBox * >(
      REFERENCE_LAYER_COMBOBOX_NAME
    );

  assert( referenceLayerComboBox!=NULL );

  bool blocked = referenceLayerComboBox->blockSignals( true );
  // }

  //
  // Store image-mode in layer-stack.
  stackedLayerModel->Insert( imageModel, index );

  imageModel->setParent( stackedLayerModel );

  stackedLayerModel->SetCurrent( imageModel );

  if( gcs==0 )
    {
    if( unk==0 )
      {
      if( srt!=SRT_UNKNOWN )
	stackedLayerModel->SetReference( imageModel  );

      UserZoomExtent();
      }
    }
  else if( unk==0 && srt==SRT_UNKNOWN )
    stackedLayerModel->SetReference( StackedLayerModel::NIL_INDEX );

  //
  // Re-activate rendering of image-views.
  m_ImageView->SetBypassRenderingEnabled( bypassImageView );
  quicklookView->SetBypassRenderingEnabled( bypassQuicklookView );

  //
  // Un-block some signals.
  //
  // BUGFIX: MANTIS-1120
  // {
  referenceLayerComboBox->blockSignals( blocked );
  // }
  //

  return 1;
}

/*****************************************************************************/
void
MainWindow
::ImportImages( const QStringList & filenames, bool enableOverviews )
{
  if( filenames.isEmpty() )
    return;

  assert( I18nCoreApplication::Instance()!=NULL );

  {
    QVariant value(
      I18nApplication::Instance()->RetrieveSettingsKey(
	I18nCoreApplication::SETTINGS_KEY_OVERVIEWS_ENABLED
      )
    );

<<<<<<< HEAD
    if( ( value.isValid() ? value.toBool() : OVERVIEWS_ENABLED_DEFAULT ) &&
=======
    if( enableOverviews &&
	( value.isValid() ? value.toBool() : OVERVIEWS_ENABLED_DEFAULT ) &&
>>>>>>> 392c3788
	!BuildGDALOverviews( filenames ) )
      return;
  }

  if( filenames.count()==1 )
    ImportImage( filenames.front(), 0 );

  else
    {
    StackedLayerModel::SizeType i = 0;

    for( QStringList::const_iterator it( filenames.constBegin() );
         it!=filenames.end();
	 ++it )
      {
        ImportImage( *it, i ++ );
      }
    }

  assert( m_ImageView!=NULL );
  m_ImageView->updateGL();

  ImageViewWidget * quicklookView = GetQuicklookView();
  assert( quicklookView!=NULL );

  quicklookView->updateGL();
}

/*****************************************************************************/
void
MainWindow
::closeEvent( QCloseEvent * e )
{
  assert( e!=NULL );

  {
    //
    // List OTB-application widgets.
    typedef QList< mvd::Wrapper::QtWidgetView * > QtWidgetViewList;

    QtWidgetViewList c( findChildren< mvd::Wrapper::QtWidgetView * >() );

    QStringList names;

    //
    // Find out which OTB-applications are running.
    for( QtWidgetViewList::iterator it( c.begin() );
	 it!=c.end();
	 ++ it )
      {
      assert( *it );

      if( !( *it )->IsClosable() )
	{
	assert( ( *it )->GetModel()->GetApplication() );

	// qDebug() << "OTB-application:" << ( *it )->GetApplication()->GetDocName();

	names.push_back( ( *it )->GetModel()->GetApplication()->GetDocName() );
	}
      }

    //
    // If some OTB-application is running, display warning, names and
    // prevent to close.
    if( !names.isEmpty() )
      {
      QMessageBox::warning(
	this,
	tr( "Warning!" ),
	tr(
	  PROJECT_NAME
	  " cannot exit while some OTB-application is running!\n\n"
	  "Please wait for following OTB-applicatio(s) to exit:\n- %1"
	)
	.arg( names.join( "\n- " ) )
      );

      e->ignore();

      return;
      }
  }


  {
    assert( I18nCoreApplication::Instance()!=NULL );
    assert( I18nCoreApplication::Instance()->GetModel()==
	    I18nCoreApplication::Instance()->GetModel< StackedLayerModel >() );

    StackedLayerModel * stackedLayerModel =
      I18nCoreApplication::Instance()->GetModel< StackedLayerModel >();

    if( stackedLayerModel!=NULL &&
	!stackedLayerModel->IsEmpty() )
      {
      QMessageBox::StandardButton button =
	QMessageBox::question(
	  this,
	  PROJECT_NAME,
	  tr( "Some files have been loaded. Are you sure you want to quit?" ),
	  QMessageBox::Yes | QMessageBox::No
	);

      if( button==QMessageBox::No )
	{
	e->ignore();

	return;
	}
      }
  }


  SaveLayout( Monteverdi_UI_VERSION );


  //
  // Otherwise, close.
  I18nMainWindow::closeEvent( e );
}

/*****************************************************************************/
void
MainWindow
::virtual_InitializeUI()
{
  assert( Application::Instance() );

  Application::Instance()->SetModel( new StackedLayerModel() );
}

/*****************************************************************************/
void
MainWindow
::ConnectReferenceLayerComboBox( StackedLayerModel * model )
{
  assert( model!=NULL );

  QComboBox * comboBox =
    m_UI->m_RenderToolBar->findChild< QComboBox * >(
      REFERENCE_LAYER_COMBOBOX_NAME
    );

  assert( comboBox!=NULL );

  QObject::connect(
    comboBox,
    SIGNAL( currentIndexChanged( int ) ),
    // to:
    this,
    SLOT( OnReferenceLayerCurrentIndexChanged( int ) )
  );

  QObject::connect(
    model,
    SIGNAL( ContentChanged() ),
    // to:
    this,
    SLOT( RefreshReferenceLayerComboBox() )
  );

  QObject::connect(
    model,
    SIGNAL( ContentReset() ),
    // to:
    this,
    SLOT( RefreshReferenceLayerComboBox() )
  );

  QObject::connect(
    model,
    SIGNAL( OrderChanged() ),
    // to:
    this,
    SLOT( RefreshReferenceLayerComboBox() )
  );

  QObject::connect(
    model,
    SIGNAL( ReferenceChanged( size_t ) ),
    // to:
    this,
    SLOT( OnReferenceLayerChanged( size_t ) )
  );

  QObject::connect(
    model,
    SIGNAL( LayerRenamed() ),
    // to:
    this,
    SLOT( RefreshReferenceLayerComboBox() )
  );
}

/*****************************************************************************/
void
MainWindow
::SetupReferenceLayerComboBox( StackedLayerModel * model )
{
  QComboBox * comboBox =
    m_UI->m_RenderToolBar->findChild< QComboBox * >(
      REFERENCE_LAYER_COMBOBOX_NAME
    );

  assert( comboBox!=NULL );


  bool blocked = comboBox->blockSignals( true );
  {
  comboBox->clear();

  comboBox->addItem( "None" );
  }
  comboBox->blockSignals( blocked );


  if( model==NULL )
    return;


  for( StackedLayerModel::SizeType i=0;
       i<model->GetCount();
       ++i )
    {
    AbstractLayerModel * layer = model->At( i );
    assert( layer!=NULL );

    comboBox->addItem(
      QString( "%1 (%2)" )
      .arg( layer->GetAuthorityCode( true ).c_str()  )
      .arg( layer->GetName() )
    );
    }

  {
  size_t gcs = 0; // Geo/Carto/Sensor
  size_t unk = 0; // Unknown

  model->CountSRT( unk, gcs, gcs, gcs );

  comboBox->setEnabled( model->GetCount()>0 && unk==0 );
  }

  comboBox->setCurrentIndex(
    model->GetReferenceIndex()>=model->GetCount()
    ? 0 // comboBox->count() - 1
    : model->GetReferenceIndex() + 1
  );
}

/*****************************************************************************/
void
MainWindow
::DisconnectReferenceLayerComboBox( StackedLayerModel * model )
{
  QComboBox * comboBox =
    m_UI->m_RenderToolBar->findChild< QComboBox * >(
      REFERENCE_LAYER_COMBOBOX_NAME
    );

  assert( comboBox!=NULL );

  QObject::disconnect(
    comboBox,
    SIGNAL( currentIndexChanged( int ) ),
    // to:
    this,
    SLOT( OnReferenceLayerCurrentIndexChanged( int ) )
  );

  if( model!=NULL )
    {
    QObject::disconnect(
      model,
      SIGNAL( ContentChanged() ),
      // to:
      this,
      SLOT( RefreshReferenceLayerComboBox() )
    );

    QObject::disconnect(
      model,
      SIGNAL( ContentReset() ),
      // to:
      this,
      SLOT( RefreshReferenceLayerComboBox() )
    );

    QObject::disconnect(
      model,
      SIGNAL( OrderChanged() ),
      // to:
      this,
      SLOT( RefreshReferenceLayerComboBox() )
    );

    QObject::disconnect(
      model,
      SIGNAL( ReferenceChanged( size_t ) ),
      // to:
      this,
      SLOT( OnReferenceLayerChanged( size_t ) )
    );

    QObject::connect(
      model,
      SIGNAL( LayerRenamed() ),
      // to:
      this,
      SLOT( RefreshReferenceLayerComboBox() )
    );
    }

  comboBox->clear();
  comboBox->setEnabled( false );
}

/****************************************************************************/
#if USE_OTB_APPS

void
MainWindow
::SetupOTBApplications()
{
  // qDebug() << this << "::SetupOTBApplications()";
  // qDebug() << "{";

  assert( m_OtbApplicationsBrowserDock==NULL );

  //
  // Load OTB-applications and create browser in dock-widget .
  m_OtbApplicationsBrowserDock =
    AddDockWidget
    < ApplicationsToolBox, ApplicationsToolBoxController, QDockWidget >
    ( "APPLICATIONS_BROWSER",
      tr( "OTB-Applications browser" ),
      Qt::RightDockWidgetArea
    );

  tabifyDockWidget( m_HistogramDock, m_OtbApplicationsBrowserDock );

  SetControllerModel(
    m_OtbApplicationsBrowserDock,
    Application::Instance()->GetOTBApplicationsModel()
  );

  //
  // Connect signals.
  //
  // need to get the ApplicationToolBox widget to setup connections.
  // a double click on the tree widget should trigger a signal connected
  // to this MainWindow slot. this slot will be in charge of getting the
  // widget of the application selected, and show it in the
  // MainWindow centralView.

  // # Step 1 : get the ApplicationToolBoxWidget
  ApplicationsToolBox* appWidget =
    qobject_cast< ApplicationsToolBox * >(
      m_OtbApplicationsBrowserDock->findChild< ApplicationsToolBox* >()
    );
  assert( appWidget!=NULL );

  // # Step 2 : setup connections
  QObject::connect(
    appWidget,
    SIGNAL( ApplicationToLaunchSelected(const QString &, const QString &) ),
    this,
    SLOT( OnApplicationToLaunchSelected(const QString &, const QString &) )
  );

  // # Step 3 : connect close slots
  // TODO

  //
  // Update main-window UI.
  m_UI->action_LoadOTBApplications->setEnabled( false );
  m_UI->action_LoadOTBApplications->setVisible( false );

  m_UI->menu_View->addAction(
    m_OtbApplicationsBrowserDock->toggleViewAction()
  );

  // qDebug() << "}";
}

#endif // USE_OTB_APPS

/*****************************************************************************/
/* SLOTS                                                                     */
/*****************************************************************************/
void
MainWindow
::on_action_GLSL_triggered( bool checked )
{
  // qDebug() << this << "::on_action_GLSL_triggered(" << checked << ")";

  SetGLSLEnabled( m_isGLSLAvailable && !m_ForceNoGLSL && checked );
}

/*****************************************************************************/
void
MainWindow
::on_action_Keymap_triggered()
{
  assert( m_KeymapDialog!=NULL );

  if( m_KeymapDialog->isVisible() )
    return;

  m_KeymapDialog->show();
}

/****************************************************************************/
void
MainWindow
::on_action_LoadOTBApplications_triggered()
{
#if USE_OTB_APPS
  SetupOTBApplications();
#endif // USE_OTB_APPS
}

/*****************************************************************************/
void
MainWindow
::on_action_OpenImage_triggered()
{
  //
  // Select filename.
  QString caption(tr("Open file..."));
  ImportImages(
    otb::GetOpenFilenames( this, caption ) ,
    true
  );
}

/*****************************************************************************/
void
MainWindow
::on_action_Preferences_triggered()
{
  PreferencesDialog prefDialog( this );

  prefDialog.exec();
}

/*****************************************************************************/
void
MainWindow
::on_action_SaveScreenshot_triggered()
{
  assert( m_ImageView!=NULL );

  m_ImageView->SaveScreenshot( false );
}

/*****************************************************************************/
void
MainWindow
::on_action_ZoomIn_triggered()
{
  emit UserZoomIn();
}

/*****************************************************************************/
void
MainWindow
::on_action_ZoomOut_triggered()
{
  emit UserZoomOut();
}

/*****************************************************************************/
void
MainWindow
::on_action_ZoomExtent_triggered()
{
  emit UserZoomExtent();
}

/*****************************************************************************/
void
MainWindow
::on_action_ZoomFull_triggered()
{
  emit UserZoomFull();
}

/*****************************************************************************/
void
MainWindow
::on_action_ZoomLayer_triggered()
{
  emit UserZoomLayer();
}

/*****************************************************************************/
void
MainWindow
::OnAboutToChangeModel( const AbstractModel * )
{
  // qDebug() << this << "::OnAboutToChangeModel(" << model << ")";


  // Force to disconnect previously selected layer-model before
  // stacked-layer model is disconnected.
  //
  // If there was no previously set layer-model, this will cause GUI
  // views to be disabled.
  //
  // N.B.: This will cause UI controllers to disable widgets.
  OnAboutToChangeSelectedLayerModel( StackedLayerModel::KeyType() );

  // Assign stacked-layer model controller.
  SetControllerModel( m_LayerStackDock, NULL );


  assert( Application::Instance() );
  assert( Application::Instance()->GetModel()==
          Application::Instance()->GetModel< StackedLayerModel >() );

  StackedLayerModel * stackedLayerModel =
    Application::Instance()->GetModel< StackedLayerModel >();

  DisconnectReferenceLayerComboBox( stackedLayerModel );

  // Exit, if there were no previously set database model.
  if( stackedLayerModel==NULL )
    return;

  // Disonnect stacked-layer model from main-window when selected
  // layer-model is about to change.
  QObject::disconnect(
    stackedLayerModel,
    SIGNAL(
      AboutToChangeSelectedLayerModel( const StackedLayerModel::KeyType & )
    ),
    // from:
    this,
    SLOT(
      OnAboutToChangeSelectedLayerModel( const StackedLayerModel::KeyType & )
    )
  );

  // Disconnect stacked-layer model to main-window when selected
  // layer-model has been changed.
  QObject::disconnect(
    stackedLayerModel,
    SIGNAL( SelectedLayerModelChanged( const StackedLayerModel::KeyType & ) ),
    // from:
    this,
    SLOT( OnSelectedLayerModelChanged( const StackedLayerModel:KeyType & ) )
  );
}

/*****************************************************************************/
void
MainWindow
::OnModelChanged( AbstractModel * model )
{
  // qDebug() << this << "::OnModelChanged(" << model << ")";

  assert( model==qobject_cast< StackedLayerModel * >( model ) );

  StackedLayerModel * stackedLayerModel =
    qobject_cast< StackedLayerModel * >( model );

  SetupReferenceLayerComboBox( stackedLayerModel );
  ConnectReferenceLayerComboBox( stackedLayerModel );

  // Assign stacked-layer model controller.
  SetControllerModel( m_LayerStackDock, model );

#if !RENDER_IMAGE_VIEW_DISABLED
  m_ImageView->SetLayerStack( stackedLayerModel );
#endif

#if !RENDER_QUICKLOOK_VIEW_DISABLED
  assert( GetQuicklookView()!=NULL );
  GetQuicklookView()->SetLayerStack( stackedLayerModel );
#endif

  if( stackedLayerModel==NULL )
    return;


  // Connect stacked-layer model to main-window when selected layer-model
  // is about to change.
  QObject::connect(
    stackedLayerModel,
    SIGNAL(
      AboutToChangeSelectedLayerModel( const StackedLayerModel::KeyType & )
    ),
    // to:
    this,
    SLOT(
      OnAboutToChangeSelectedLayerModel( const StackedLayerModel::KeyType & )
    )
  );

  // Connect stacked-layer -model to main-window when selected layer-model
  // has been changed.
  QObject::connect(
    stackedLayerModel,
    SIGNAL( SelectedLayerModelChanged( const StackedLayerModel::KeyType & ) ),
    // to:
    this,
    SLOT( OnSelectedLayerModelChanged( const StackedLayerModel::KeyType & ) )
  );

  // Force to connect selected layer-model after stacked-layer model
  // is connected.
  //
  // N.B.: This will cause UI controllers to disable widgets.
  OnSelectedLayerModelChanged( stackedLayerModel->GetCurrentKey() );
}

/*****************************************************************************/
void
MainWindow
::OnAboutToChangeSelectedLayerModel( const StackedLayerModel::KeyType & )
{
  // qDebug()
  //   << this
  //   << "::OnAboutToChangeSelectedDatasetModel(" << FromStdString( key ) << ")";

  //
  // CONTROLLERS.
  //

  //
  // Unset model from controllers.
  //
  // N.B.: This step must be done *before* disconnecting signals &
  // slots between model(s) and view(s).
  //
  // See also, ::OnSelectedLayerModel() changed.

  // Unset image-model from color-dynamics controller.
  SetControllerModel( m_ColorDynamicsDock, NULL );

  // Unset image-model from color-setup controller.
  SetControllerModel( m_ColorSetupDock, NULL );

  // Unset histogram-model from histogram controller.
  SetControllerModel( m_HistogramDock, NULL );

  // Unset stacked-layer model from stacked-layer controller.
  // SetControllerModel( m_StackedLayerDock, NULL );

  //
  // VIEWS.
  //

  //
  // MODEL(s).
  //
  assert( Application::Instance() );
  assert( Application::Instance()->GetModel()==
          Application::Instance()->GetModel< StackedLayerModel >() );

  const StackedLayerModel * stackedLayerModel =
    Application::Instance()->GetModel< StackedLayerModel >();

  if( !stackedLayerModel )
    return;

  const AbstractLayerModel * layerModel = stackedLayerModel->GetCurrent();

  if( !layerModel )
    return;

  if( layerModel->inherits( VectorImageModel::staticMetaObject.className() ) )
    {
    m_ShaderWidget->SetSettings( NULL );

    // Disconnect previously selected image-model from view.
    QObject::disconnect(
      layerModel,
      SIGNAL( SettingsUpdated() ),
      // from:
      this,
      SLOT( OnSettingsUpdated()  )
    );

    //
    // Disconnect shader-widget from model-updated slot.
    QObject::disconnect(
      m_ShaderWidget,
      SIGNAL( SettingsChanged() ),
      // from:
      layerModel,
      SLOT( OnModelUpdated() )
    );
    }

  else
    {
    assert( false && "Unhandled AbstractLayerModel derived-type." );
    }

#if USE_PIXEL_DESCRIPTION
  DisconnectPixelDescriptionWidget( layerModel );
#endif // USE_PIXEL_DESCRIPTION
}

/*****************************************************************************/
void
MainWindow
::OnSelectedLayerModelChanged( const StackedLayerModel::KeyType & key )
{
  // qDebug()
  //   << this << "::OnLayerModelChanged( " << FromStdString( key ) << ")";

  assert( Application::Instance() );
  assert( Application::Instance()->GetModel()==
          Application::Instance()->GetModel< StackedLayerModel >() );

  StackedLayerModel * stackedLayerModel =
    Application::Instance()->GetModel< StackedLayerModel >();

  assert( stackedLayerModel==Application::Instance()->GetModel() );

  if( stackedLayerModel==NULL )
    return;

  //
  // VIEWS.
  //

  //
  // MODEL(s).
  //

  AbstractLayerModel * layerModel = stackedLayerModel->Get( key );

  assert( m_StatusBarWidget!=NULL );

  if( !layerModel )
    {
    m_StatusBarWidget->setEnabled( false );

    return;
    }

  m_StatusBarWidget->setEnabled( true );

  if( layerModel->inherits( VectorImageModel::staticMetaObject.className() ) )
    {
    //
    // SAT: Using m_TabWidget->index( 0 ) or m_ImageView is equivalent
    // since Qt may use signal & slot names to connect (see MOC .cxx
    // files). Thus, using m_ImageView saves one indirection call.
    QObject::connect(
      layerModel,
      SIGNAL( SettingsUpdated() ),
      // to:
      this,
      SLOT( OnSettingsUpdated()  )
    );

    //
    // Connect shader-widget to model-updated slot.
    QObject::connect(
      m_ShaderWidget,
      SIGNAL( SettingsChanged() ),
      // to:
      layerModel,
      SLOT( OnModelUpdated() )
    );

    VectorImageModel * imageModel =
      qobject_cast< VectorImageModel * >( layerModel );

    assert( imageModel!=NULL );

    setWindowTitle(
#ifdef OTB_DEBUG
      QString( PROJECT_NAME " (Debug) - %1" )
#else // OTB_DEBUG
      QString( PROJECT_NAME " - %1" )
#endif // OTB_DEBUG
      .arg( QFileInfo( imageModel->GetFilename() ).fileName() )
    );

    m_ShaderWidget->SetSettings( &imageModel->GetSettings() );
    }
  else
    {
    assert( false && "Unhandled AbstractLayerModel derived-type." );
    }

#if USE_PIXEL_DESCRIPTION
  ConnectPixelDescriptionWidget( layerModel );
#endif // USE_PIXEL_DESCRIPTION

  //
  // CONTROLLERS.
  //

  //
  // Connect image-model controllers.
  //
  // N.B.: This step *must* be done after signals and slots between
  // model(s) and view(s) have been connected (because when model is
  // assigned to controller, widgets/view are reset and emit
  // refreshing signals).
  //
  // See also: OnAboutToChangeLayerModel().

  // Assign dataset-model to dataset-properties controller.

  // Assign image-model to color-dynamics controller.
  SetControllerModel( m_ColorDynamicsDock, layerModel );

  // Assign image-model to color-setup controller.
  SetControllerModel( m_ColorSetupDock, layerModel );

  // Assign histogram-model to histogram controller.
  SetControllerModel( m_HistogramDock, layerModel );

  //
  // TOOLBAR.
  //
  m_UI->action_ZoomIn->setEnabled( layerModel!=NULL );
  m_UI->action_ZoomOut->setEnabled( layerModel!=NULL );
  m_UI->action_ZoomExtent->setEnabled( layerModel!=NULL );
  m_UI->action_ZoomFull->setEnabled( layerModel!=NULL );
  m_UI->action_ZoomLayer->setEnabled( layerModel!=NULL );
}

/*****************************************************************************/
#if defined( OTB_USE_QT ) && USE_OTB_APPS

void
MainWindow
::OnApplicationToLaunchSelected( const QString & appName,
                                 const QString & /**docName*/ )
{
  assert( Application::ConstInstance()!=NULL );
  assert( Application::ConstInstance()->GetOTBApplicationsModel()!=NULL );
  assert(
    Application::ConstInstance()->GetOTBApplicationsModel()->GetLauncher()!=NULL
  );

#if USE_TABBED_VIEW
  Wrapper::QtWidgetView * appWidget =
    Application::ConstInstance()
    ->GetOTBApplicationsModel()
    ->GetLauncher()
    ->NewOtbApplicationWidget(
      appName,
      true
    );

  assert( appWidget!=NULL );

  //
  // add the application in a tab
  // TODO : check if this application is already opened ???
  int tabIndex = m_CentralTabWidget->addTab(
    appWidget, QIcon( ":/icons/process" ), docName );

  // no checking needed here, if index is not available nothing is
  // done. Focus on the newly added tab
  m_CentralTabWidget->setCurrentIndex( tabIndex );

  //
  // on quit widget signal, close its tab
  QObject::connect(
    appWidget,
    SIGNAL( QuitSignal() ),
    // to:
    this,
    SLOT( OnTabCloseRequested() )
    );

#else // USE_TABBED_VIEW

  QWidget * appWidget =
    Application::ConstInstance()
    ->GetOTBApplicationsModel()
    ->GetLauncher()
    ->NewOtbApplicationWindow(
      appName,
      true,
      this
    );

  assert( appWidget!=NULL );

  appWidget->show();

#endif // USE_TABBED_VIEW

  //
  // connections. not using m_CentralTabWidget->currentWidget() leads
  // to a wrong connection!!!!
  QObject::connect(
    appWidget,
    SIGNAL( OTBApplicationOutputImageChanged( const QString&,
					      const QString& ) ),
    // to:
    this,
    SLOT( OnOTBApplicationOutputImageChanged( const QString&,
					      const QString& ) )
    );

  QObject::connect(
    appWidget,
    SIGNAL( ExecutionDone( int ) ),
    // to:
    this,
    SLOT( OnExecutionDone( int ) )
  );
}

#endif // defined( OTB_USE_QT ) && USE_OTB_APPS

/*****************************************************************************/
#if USE_TABBED_VIEW

void
MainWindow
::OnTabCloseRequested()
{
  // get current tab index
  int currentIndex = m_CentralTabWidget->currentIndex();

  // close tab and delete its widget
  OnTabCloseRequested( currentIndex );
}

#endif // USE_TABBED_VIEW

/*****************************************************************************/
#if USE_TABBED_VIEW

void
MainWindow
::OnTabCloseRequested( int index )
{
  assert( index >= 1 );

  QWidget* appWidget = m_CentralTabWidget->widget( index );
  assert( appWidget!=NULL );

#if defined( OTB_USE_QT ) && USE_OTB_APPS

  assert( appWidget==qobject_cast< Wrapper::QtWidgetView* >( appWidget ) );
  Wrapper::QtWidgetView* appWidgetView =
    qobject_cast< Wrapper::QtWidgetView* >( appWidget );
  assert( appWidgetView!=NULL );

  if( !appWidgetView->IsClosable() )
    {
    QMessageBox::warning(
      this,
      tr( "Warning!" ),
      tr( "Tab cannot be closed while OTB application is running." )
    );

    return;
    }

#endif

  m_CentralTabWidget->removeTab( index );

  delete appWidget;
  appWidget = NULL;
}

#endif // USE_TABBED_VIEW

/*****************************************************************************/
void
MainWindow
::OnOTBApplicationOutputImageChanged( const QString &,
				      const QString & outfname )
{
  //
  // If this slot is called, it means that an application has finished
  // its process and has an output image parameter. The 'outfname' in
  // parameters is the output filename. This slot may launch or not,
  // depending on the app settings, the import of the 'outfname' to the
  // catalog database.

  // import the result image into the database
  ImportImage( outfname, false );
}

/*****************************************************************************/
void
MainWindow
::OnExecutionDone( int status )
{
  if( status<0 )
    return;
}

/*****************************************************************************/
void
MainWindow
::OnReferenceLayerChanged( size_t index )
{
  // qDebug() << this << "::OnReferenceLayerChanged(" << index << ")";

  //
  // Access widget.
  QComboBox * comboBox =
    m_UI->m_RenderToolBar->findChild< QComboBox * >(
      REFERENCE_LAYER_COMBOBOX_NAME
    );

  assert( comboBox!=NULL );

  //
  // Access model.
  assert( I18nCoreApplication::Instance()!=NULL );
  assert( I18nCoreApplication::Instance()->GetModel()==
          I18nCoreApplication::Instance()->GetModel< StackedLayerModel >() );

  StackedLayerModel * model =
    I18nCoreApplication::Instance()->GetModel< StackedLayerModel >();

  // assert( model!=NULL );

  //
  // Update widget from model.
  // comboBox->setCurrentIndex(
  //   model->GetReferenceIndex()>=model->GetCount()
  //   ? 0 // comboBox->count() - 1
  //   : model->GetReferenceIndex() + 1
  // );
  comboBox->setCurrentIndex(
    index>=model->GetCount()
    ? 0
    : index + 1
  );
}

/*****************************************************************************/
void
MainWindow
::OnReferenceLayerCurrentIndexChanged( int index )
{
  // qDebug() << this << "::OnReferenceLayerCurrentIndexChanged(" << index << ")";

  //
  // Access widget.
  QComboBox * comboBox =
    m_UI->m_RenderToolBar->findChild< QComboBox * >(
      REFERENCE_LAYER_COMBOBOX_NAME
    );

  assert( comboBox!=NULL );

  //
  // Access model.
  assert( I18nCoreApplication::Instance()!=NULL );
  assert( I18nCoreApplication::Instance()->GetModel()==
          I18nCoreApplication::Instance()->GetModel< StackedLayerModel >() );

  StackedLayerModel * model =
    I18nCoreApplication::Instance()->GetModel< StackedLayerModel >();

  assert( model!=NULL );


  //
  // Update model.
  model->SetReference(
    index<=0 // index>=comboBox->count() - 1
    ? StackedLayerModel::NIL_INDEX
    : comboBox->currentIndex() - 1
  );
}

/*****************************************************************************/
void
MainWindow
::OnSettingsUpdated()
{
  assert( m_ShaderWidget!=NULL );

  m_ShaderWidget->UpdateSettings();

  //
  {
  assert( m_ColorSetupDock!=NULL );

  AbstractModelController * controller = GetController( m_ColorSetupDock );
  assert( controller!=NULL );

  if( controller->GetModel()!=NULL )
    controller->ResetWidget();
  }
  //
  {
  assert( m_ColorDynamicsDock!=NULL );

  AbstractModelController * controller = GetController( m_ColorDynamicsDock );
  assert( controller!=NULL );

  if( controller->GetModel()!=NULL )
    controller->ResetWidget();
  }
  //

  assert( m_ImageView!=NULL );

  m_ImageView->updateGL();

  //

  ImageViewWidget * quicklookView = GetQuicklookView();
  assert( quicklookView!=NULL );

  quicklookView->updateGL();
}

/****************************************************************************/
void
MainWindow
::RefreshReferenceLayerComboBox()
{
  // qDebug() << this << "::RefreshReferenceLayerComboBox()";

  assert( I18nCoreApplication::Instance()!=NULL );
  assert( I18nCoreApplication::Instance()->GetModel()==
          I18nCoreApplication::Instance()->GetModel< StackedLayerModel >() );

  SetupReferenceLayerComboBox(
    I18nCoreApplication::Instance()->GetModel< StackedLayerModel >()
  );
}

/****************************************************************************/
void
MainWindow
::OnPixelInfoChanged( const QPoint &,
		      const PointType &,
		      const PixelInfo::Vector & pixels )
{
  //
  // Get stacked-layer.
  assert( Application::Instance() );
  assert(
    Application::Instance()->GetModel()==
    Application::Instance()->GetModel< StackedLayerModel >()
  );

  const StackedLayerModel * stackedLayerModel =
    Application::Instance()->GetModel< StackedLayerModel >();

  assert( stackedLayerModel!=NULL );

  if( !stackedLayerModel->HasCurrent() )
    {
    m_StatusBarWidget->SetPixelIndex( IndexType(), false );
    m_StatusBarWidget->SetText( tr( "Select layer..." ) );

    return;
    }

  StackedLayerModel::SizeType current = stackedLayerModel->GetCurrentIndex();
  assert( current!=StackedLayerModel::NIL_INDEX );

  m_StatusBarWidget->SetPixelIndex( pixels[ current ].m_Index, pixels[ current ].m_HasIndex );

  QString text;

  if( pixels[ current ].m_HasPoint &&
      stackedLayerModel->HasReference() )
    {
    assert( stackedLayerModel->GetCurrent()!=NULL );

    PointType wgs84;
    double alt = std::numeric_limits< double >::quiet_NaN();

    stackedLayerModel->GetCurrent()->ToWgs84( pixels[ current ].m_Point, wgs84, alt );

    text =
      tr( "(%1 %2 ; %3 %4 ; %5)" )
      .arg( wgs84[ 1 ]>=0.0 ? "N" : "S" ).arg( fabs( wgs84[ 1 ] ) )
      .arg( wgs84[ 0 ]>=0.0 ? "E" : "W" ).arg( fabs( wgs84[ 0 ] ) )
      .arg( alt );
    }

  if( pixels[ current ].m_HasPixel )
    {
    if( !text.isEmpty() )
      text.append( " " );

    text.append(
      tr( "[ R: %1 ; G: %2 ; B: %3 ]" )
      .arg( pixels[ current ].m_Pixel[ 0 ] )
      .arg( pixels[ current ].m_Pixel[ 1 ] )
      .arg( pixels[ current ].m_Pixel[ 2 ] )
    );
    }

  m_StatusBarWidget->SetText( text );
}

} // end namespace 'mvd'<|MERGE_RESOLUTION|>--- conflicted
+++ resolved
@@ -1377,12 +1377,8 @@
       )
     );
 
-<<<<<<< HEAD
-    if( ( value.isValid() ? value.toBool() : OVERVIEWS_ENABLED_DEFAULT ) &&
-=======
     if( enableOverviews &&
 	( value.isValid() ? value.toBool() : OVERVIEWS_ENABLED_DEFAULT ) &&
->>>>>>> 392c3788
 	!BuildGDALOverviews( filenames ) )
       return;
   }
