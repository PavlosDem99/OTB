/*
 * Copyright (C) 2005-2019 Centre National d'Etudes Spatiales (CNES)
 * Copyright (C) 2017 CS Systemes d'Information (CS SI)
 *
 * This file is part of Orfeo Toolbox
 *
 *     https://www.orfeo-toolbox.org/
 *
 * Licensed under the Apache License, Version 2.0 (the "License");
 * you may not use this file except in compliance with the License.
 * You may obtain a copy of the License at
 *
 *     http://www.apache.org/licenses/LICENSE-2.0
 *
 * Unless required by applicable law or agreed to in writing, software
 * distributed under the License is distributed on an "AS IS" BASIS,
 * WITHOUT WARRANTIES OR CONDITIONS OF ANY KIND, either express or implied.
 * See the License for the specific language governing permissions and
 * limitations under the License.
 */


#include "otbWrapperQtWidgetMainWindow.h"
#include "mvdMainWindow.h"
#include "ui_mvdMainWindow.h"


/*****************************************************************************/
/* INCLUDE SECTION                                                           */

//
// Qt includes (sorted by alphabetic order)
//// Must be included before system/custom includes.
#include <QtWidgets>

//
// System includes (sorted by alphabetic order)

//
// ITK includes (sorted by alphabetic order)

//
// OTB includes (sorted by alphabetic order)
#include <otbQtAdapters.h>

//
// Monteverdi includes (sorted by alphabetic order)
#if defined(OTB_USE_QT) && USE_OTB_APPS
#include "mvdApplicationLauncher.h"
#include "mvdApplicationsToolBoxController.h"
#include "mvdOTBApplicationsModel.h"
#include "mvdQtWidgetView.h"
#endif
//
// #include "mvdDatabaseModel.h"
// #include "mvdDatasetModel.h"
#include "mvdQuicklookModel.h"
#include "mvdVectorImageModel.h"
//
#include "mvdApplicationsToolBox.h"
#include "mvdColorSetupController.h"
#include "mvdColorSetupWidget.h"
#include "mvdColorDynamicsController.h"
#include "mvdColorDynamicsWidget.h"
// #include "mvdDatabaseBrowserController.h"
#if ENABLE_TREE_WIDGET_TEST
// #include "mvdDatabaseBrowserWidgetTest.h"
#else  // ENABLE_TREE_WIDGET_TEST
// #include "mvdDatabaseBrowserWidget.h"
#endif // ENABLE_TREE_WIDGET_TEST
// #include "mvdDatasetPropertiesController.h"
// #include "mvdDatasetPropertiesWidget.h"
#include "mvdFilenameDragAndDropEventFilter.h"
#include "mvdHistogramController.h"
#include "mvdHistogramWidget.h"
#include "mvdImageViewManipulator.h"
#include "mvdImageViewRenderer.h"
#include "mvdImageViewWidget.h"
#include "mvdImportSubDatasetDialog.h"
#include "mvdKeymapDialog.h"
#include "mvdLayerStackController.h"
#include "mvdLayerStackWidget.h"
#if USE_PIXEL_DESCRIPTION
#include "mvdPixelDescriptionWidget.h"
#endif // USE_PIXEL_DESCRIPTION
#include "mvdQuicklookViewManipulator.h"
#include "mvdQuicklookViewRenderer.h"
#include "mvdShaderWidget.h"
#include "mvdStatusBarWidget.h"
#include "mvdProjectionBarWidget.h"
//
#include "mvdApplication.h"
#include "mvdPreferencesDialog.h"


namespace mvd
{

/*
  TRANSLATOR mvd::MainWindow

  Necessary for lupdate to be aware of C++ namespaces.

  Context comment for translator.
*/

/*****************************************************************************/
/* CONSTANTS                                                                 */

#define REFERENCE_LAYER_COMBOBOX_NAME "referenceLayerComboBox"

#define FORCE_NO_GLSL 0

/*****************************************************************************/
/* STATIC IMPLEMENTATION SECTION                                             */


/*****************************************************************************/
/* CLASS IMPLEMENTATION SECTION                                              */

/*****************************************************************************/
MainWindow::MainWindow(QWidget* p, Qt::WindowFlags flags)
  : I18nMainWindow(p, flags),
    m_UI(new mvd::Ui::MainWindow()),
    m_ColorDynamicsDock(NULL),
    m_ColorSetupDock(NULL),
    // m_DatabaseBrowserDock( NULL ),
    // m_DatasetPropertiesDock(NULL),
    m_LayerStackDock(NULL),
#if USE_PIXEL_DESCRIPTION
    m_PixelDescriptionDock(NULL),
#endif // USE_PIXEL_DESCRIPTION
    m_HistogramDock(NULL),
#if defined(OTB_USE_QT) && USE_OTB_APPS
    m_OtbApplicationsBrowserDock(NULL),
#endif
<<<<<<< HEAD
  m_ImageView( NULL ),
  m_QuicklookViewDock( NULL ),
  m_StatusBarWidget( NULL ),
  m_ShaderWidget( NULL ),
  m_FilenameDragAndDropEventFilter( NULL ),
  m_KeymapDialog( NULL ),
  m_ProjectionBarWidget( NULL ),
  m_GLSL140( -2 ),
  // m_isGLSLAvailable( false ),
  m_ForceNoGLSL( false )
=======
    m_ImageView(NULL),
    m_QuicklookViewDock(NULL),
    m_StatusBarWidget(NULL),
    m_ShaderWidget(NULL),
    m_FilenameDragAndDropEventFilter(NULL),
    m_KeymapDialog(NULL),
    m_ProjectionBarWidget(NULL),
    m_GLSL140(-2),
    m_isGLSLAvailable(false),
    m_ForceNoGLSL(false)
>>>>>>> 94d1fc58
{
  m_UI->setupUi(this);

  //
  //
  m_KeymapDialog = new KeymapDialog(this);

  //
  // Event filters.
  m_FilenameDragAndDropEventFilter = new FilenameDragAndDropEventFilter(this);

  QObject::connect(m_FilenameDragAndDropEventFilter, SIGNAL(FilenamesDropped(const QStringList&)),
                   // to:
                   this, SLOT(ImportImages(const QStringList&)));
}

/*****************************************************************************/
MainWindow::~MainWindow()
{
  delete m_UI;
  m_UI = NULL;
}

/*****************************************************************************/
bool MainWindow::CheckGLCapabilities(bool forceNoGLSL)
{
<<<<<<< HEAD
  assert( m_ImageView );
  assert( m_ImageView->GetRenderer() );
=======
  assert(m_ImageView != NULL);
  assert(m_ImageView->GetRenderer() != NULL);
>>>>>>> 94d1fc58

  // Coverity-19845
  //
  // if( m_ImageView==NULL ||
  //     m_ImageView->GetRenderer()==NULL )
  //   return false;

<<<<<<< HEAD
  int glsl140 = 0;

  bool isGLSLAvailable =
    m_ImageView->CheckGLCapabilities( &glsl140 );

  assert( GetQuicklookView() );

  int glsl140QL = 0;

  bool isGLSLAvailableQL =
    GetQuicklookView()->CheckGLCapabilities( &glsl140QL );
=======
  m_isGLSLAvailable = m_ImageView->GetRenderer()->CheckGLCapabilities(&m_GLSL140);
>>>>>>> 94d1fc58

#if FORCE_NO_GLSL
  qWarning() << "No-GLSL is always forced in this build!";

  m_ForceNoGLSL = true;

#else
  m_ForceNoGLSL = forceNoGLSL;

#endif // FORCE_NO_GLSL

  bool isAvailable = isGLSLAvailable && isGLSLAvailableQL;

  bool isEnabled = isAvailable && !m_ForceNoGLSL;

  {
    assert(m_UI != NULL);
    assert(m_UI->action_GLSL != NULL);

    bool isBlocked = m_UI->action_GLSL->blockSignals(true);

<<<<<<< HEAD
    m_UI->action_GLSL->setEnabled( isAvailable );
    m_UI->action_GLSL->setChecked( isEnabled );
=======
    m_UI->action_GLSL->setEnabled(m_isGLSLAvailable);
    m_UI->action_GLSL->setChecked(isGLSL);
>>>>>>> 94d1fc58

    m_UI->action_GLSL->blockSignals(isBlocked);
  }

<<<<<<< HEAD
  SetGLSLEnabled( isEnabled );

  return ( !isAvailable || m_ForceNoGLSL ) || isGLSLAvailable;
=======
  SetGLSLEnabled(isGLSL);

  return (!m_isGLSLAvailable || m_ForceNoGLSL) || m_isGLSLAvailable;
>>>>>>> 94d1fc58
}

/*****************************************************************************/
void MainWindow::SetGLSLEnabled(bool enabled)
{
#if OTB_DEBUG
  std::cout << "MainWindow::SetGLSLEnabled( " << enabled << " )" << std::endl;
#endif

  //
  // Image view
<<<<<<< HEAD
  assert( m_ImageView );

  bool glslEnabled =
    m_ImageView->SetGLSLEnabled( !m_ForceNoGLSL && enabled );

  // MANTIS-1204
  // {
  //
  // Forward GLSL state to quicklook view.
  assert( GetQuicklookView() );

  glslEnabled =
    GetQuicklookView()->SetGLSLEnabled( glslEnabled );

  //
  // Shader widget
  assert( m_ShaderWidget );

  m_ShaderWidget->SetGLSLEnabled( glslEnabled );
  m_ShaderWidget->SetGLSL140Enabled( m_GLSL140>=0 );

  //
  // Status bar widget.
  assert( m_StatusBarWidget );

  m_StatusBarWidget->SetGLSLEnabled( glslEnabled );
=======
  {
    assert(m_ImageView != NULL);

    AbstractImageViewRenderer* renderer = m_ImageView->GetRenderer();

    assert(renderer != NULL);

    if (renderer->SetGLSLEnabled(enabled) != enabled)
    {
      renderer->ClearScene(true);
      renderer->UpdateScene();

      m_ImageView->updateGL();
    }
  }

  {
    ImageViewWidget* quicklookView = GetQuicklookView();
    assert(quicklookView != NULL);

    // MANTIS-1204
    // {
    //
    // Forward GLSL state to quicklook view.
    assert(GetQuicklookView()->GetRenderer() != NULL);

    AbstractImageViewRenderer* renderer = quicklookView->GetRenderer();

    assert(renderer != NULL);

    if (renderer->SetGLSLEnabled(enabled) != enabled)
    {
      renderer->ClearScene(true);
      renderer->UpdateScene();

      quicklookView->updateGL();
    }
    // }
  }

  //
  // Shader widget
  assert(m_ShaderWidget != NULL);

  m_ShaderWidget->SetGLSLEnabled(enabled);
  m_ShaderWidget->SetGLSL140Enabled(m_GLSL140 >= 0);

  //
  // Status bar widget.
  assert(m_StatusBarWidget != NULL);

  m_StatusBarWidget->SetGLSLEnabled(enabled);
>>>>>>> 94d1fc58

  //
  // Paint
  // if( mustRefresh )
  //   {
  //   m_ImageView->updateGL();
  //   quicklookView->updateGL();
  //   }
}

/*****************************************************************************/
void MainWindow::virtual_SetupUI()
{
  assert(m_UI != NULL);

  setObjectName(PROJECT_NAME);

#ifdef OTB_DEBUG
  setWindowTitle(PROJECT_NAME " (Debug)");
#else  // OTB_DEBUG
  setWindowTitle(PROJECT_NAME);
#endif // OTB_DEBUG

  InitializeCentralWidget();

  InitializeDockWidgets();

  InitializeStatusBarWidgets();

  InitializeProjectionBarWidget();

  InitializeRenderToolBar();
  InitializeShaderToolBar();

  if (!RestoreLayout(Monteverdi_UI_VERSION))
  {
    qWarning() << "Failed to restore window layout!";
  }
}

/*****************************************************************************/
void MainWindow::virtual_ConnectUI()
{
  ConnectViewMenu();

  //
  // CHAIN CONTROLLERS.
  // Forward model update signals of color-setup controller...
  QObject::connect(m_ColorSetupDock->findChild<AbstractModelController*>(), SIGNAL(RgbChannelIndexChanged(RgbwChannel, int)),
                   // to: ...color-dynamics controller model update signal.
                   m_ColorDynamicsDock->findChild<AbstractModelController*>(), SLOT(OnRgbChannelIndexChanged(RgbwChannel, int)));
  QObject::connect(m_ColorSetupDock->findChild<AbstractModelController*>(), SIGNAL(GrayChannelIndexChanged(int)),
                   // to: ...color-dynamics controller model update signal.
                   m_ColorDynamicsDock->findChild<AbstractModelController*>(), SLOT(OnGrayChannelIndexChanged(int)));
  QObject::connect(m_ColorSetupDock->findChild<AbstractModelController*>(), SIGNAL(GrayscaleActivated(bool)),
                   // to: ...color-dynamics controller model update signal.
                   m_ColorDynamicsDock->findChild<AbstractModelController*>(), SLOT(OnGrayscaleActivated(bool)));

  QObject::connect(m_ColorSetupDock->findChild<AbstractModelController*>(), SIGNAL(RgbChannelIndexChanged(RgbwChannel, int)),
                   // to: ...color-dynamics controller model update signal.
                   m_HistogramDock->findChild<AbstractModelController*>(), SLOT(OnRgbChannelIndexChanged(RgbwChannel, int)));
  QObject::connect(m_ColorSetupDock->findChild<AbstractModelController*>(), SIGNAL(GrayChannelIndexChanged(int)),
                   // to: ...color-dynamics controller model update signal.
                   m_HistogramDock->findChild<AbstractModelController*>(), SLOT(OnGrayChannelIndexChanged(int)));
  QObject::connect(m_ColorSetupDock->findChild<AbstractModelController*>(), SIGNAL(GrayscaleActivated(bool)),
                   // to: ...color-dynamics controller model update signal.
                   m_HistogramDock->findChild<AbstractModelController*>(), SLOT(OnGrayscaleActivated(bool)));

  QObject::connect(m_ColorDynamicsDock->findChild<AbstractModelController*>(), SIGNAL(LowIntensityChanged(RgbwChannel, double, bool)),
                   // to: ...histogram controller model update signal.
                   m_HistogramDock->findChild<AbstractModelController*>(), SLOT(OnLowIntensityChanged(RgbwChannel, double, bool)));
  QObject::connect(m_ColorDynamicsDock->findChild<AbstractModelController*>(), SIGNAL(HighIntensityChanged(RgbwChannel, double, bool)),
                   // to: ...histogram controller model update signal.
                   m_HistogramDock->findChild<AbstractModelController*>(), SLOT(OnHighIntensityChanged(RgbwChannel, double, bool)));
  QObject::connect(m_ColorDynamicsDock->findChild<AbstractModelController*>(), SIGNAL(HistogramRefreshed()),
                   // to: ...histogram controller model update signal.
                   m_HistogramDock->findChild<AbstractModelController*>(), SLOT(OnHistogramRefreshed()));

  //
  // Other connections.

  ConnectImageViews();

  ConnectStatusBar();

  ConnectProjectionBarWidget();

  //
  // When everything is connected, install event-filter.
  assert(m_ImageView != NULL);
  m_ImageView->installEventFilter(m_FilenameDragAndDropEventFilter);

  {
    assert(GetController(m_LayerStackDock) != NULL);

    LayerStackWidget* layerStackWidget = GetController(m_LayerStackDock)->GetWidget<LayerStackWidget>();

    assert(layerStackWidget != NULL);

    layerStackWidget->InstallEventFilter(m_FilenameDragAndDropEventFilter);
  }
}

/*****************************************************************************/
void MainWindow::ConnectImageViews()
{
  assert(m_ImageView != NULL);

  QObject::connect(this, SIGNAL(UserZoomIn()),
                   // to:
                   m_ImageView, SLOT(ZoomIn()));

  QObject::connect(this, SIGNAL(UserZoomOut()),
                   // to:
                   m_ImageView, SLOT(ZoomOut()));

  QObject::connect(this, SIGNAL(UserZoomExtent()), m_ImageView, SLOT(ZoomToExtent()));

  QObject::connect(this, SIGNAL(UserZoomFull()), m_ImageView, SLOT(ZoomToFullResolution()));

  QObject::connect(this, SIGNAL(UserZoomLayer()), m_ImageView, SLOT(ZoomToLayerExtent()));

  //
  // Connect image-views for ROI-changed events.

  const AbstractImageViewManipulator* imageViewManipulator = m_ImageView->GetManipulator();

  assert(imageViewManipulator != NULL);


  ImageViewWidget* quicklookView = GetQuicklookView();
  assert(quicklookView != NULL);

  const AbstractImageViewManipulator* quicklookManipulator = quicklookView->GetManipulator();

  assert(quicklookManipulator != NULL);


  QObject::connect(m_ImageView, SIGNAL(RoiChanged(const PointType&, const SizeType&, const SpacingType&, const PointType&)),
                   // to:
                   quicklookManipulator, SLOT(OnRoiChanged(const PointType&, const SizeType&, const SpacingType&, const PointType&)));

  QObject::connect(quicklookView, SIGNAL(CenterRoiRequested(const PointType&)),
                   // to:
                   imageViewManipulator, SLOT(CenterOn(const PointType&)));

  // Not needed anymore becaure already done in ImageViewWidget.
  // QObject::connect(
  //   quicklookManipulator,
  //   SIGNAL( RefreshViewRequested() ),
  //   // to:
  //   m_ImageView,
  //   SLOT( updateGL() )
  // );

  //
  // Connect controllers to image-views.
  //

  {
    assert(m_LayerStackDock != NULL);

    AbstractModelController* controller = GetController(m_LayerStackDock);
    assert(controller != NULL);

    QObject::connect(controller, SIGNAL(ApplyAllRequested()),
                     // to:
                     m_ImageView, SLOT(OnApplyAllRequested()));

    QObject::connect(controller, SIGNAL(ApplyAllRequested()),
                     // to:
                     quicklookView, SLOT(OnApplyAllRequested()));

    QObject::connect(controller, SIGNAL(ResetEffectsRequested()),
                     // to:
                     m_ImageView, SLOT(OnResetEffectsRequested()));
  }
}

/*****************************************************************************/
void MainWindow::ConnectViewMenu()
{
  m_UI->menu_View->addAction(m_UI->m_ToolBar->toggleViewAction());
  m_UI->menu_View->addAction(m_UI->m_RenderToolBar->toggleViewAction());
  m_UI->menu_View->addAction(m_UI->m_ShaderToolBar->toggleViewAction());

  m_UI->menu_View->addSeparator();

  m_UI->menu_View->addAction(m_ColorSetupDock->toggleViewAction());
  m_UI->menu_View->addAction(m_ColorDynamicsDock->toggleViewAction());
  m_UI->menu_View->addAction(m_HistogramDock->toggleViewAction());
  m_UI->menu_View->addAction(m_LayerStackDock->toggleViewAction());
  m_UI->menu_View->addAction(m_QuicklookViewDock->toggleViewAction());

  m_UI->menu_View->addSeparator();

  m_UI->menu_View->addAction(m_UI->action_LoadOTBApplications);

#if USE_PIXEL_DESCRIPTION
  m_UI->menu_View->addAction(m_PixelDescriptionDock->toggleViewAction());
#endif // USE_PIXEL_DESCRIPTION
}

/*****************************************************************************/
void MainWindow::ConnectStatusBar()
{
  assert(m_StatusBarWidget != NULL);
  assert(m_ImageView != NULL);

  QObject::connect(m_ImageView, SIGNAL(ScaleChanged(double, double)),
                   // to:
                   m_StatusBarWidget, SLOT(SetScale(double, double)));

  QObject::connect(m_StatusBarWidget, SIGNAL(ScaleChanged(double)),
                   // to:
                   m_ImageView->GetManipulator(), SLOT(ZoomTo(double)));

  QObject::connect(m_StatusBarWidget, SIGNAL(PixelIndexChanged(const IndexType&)),
                   // to:
                   m_ImageView, SLOT(CenterOnSelected(const IndexType&)));

  QObject::connect(m_ImageView, SIGNAL(PixelInfoChanged(const QPoint&, const PointType&, const PixelInfo::Vector&)),
                   // to:
                   this, SLOT(OnPixelInfoChanged(const QPoint&, const PointType&, const PixelInfo::Vector&)));
}

/*****************************************************************************/
void MainWindow::ConnectProjectionBarWidget()
{
  assert(m_ProjectionBarWidget != NULL);
  assert(m_ImageView != NULL);

  QObject::connect(m_ImageView, SIGNAL(ScaleChanged(double, double)),
                   // to:
                   m_ProjectionBarWidget, SLOT(SetProjectionScale(double, double)));

  QObject::connect(m_ProjectionBarWidget, SIGNAL(ProjectionScaleChanged(double)),
                   // to:
                   m_ImageView->GetManipulator(), SLOT(ZoomTo(double)));
}

/*****************************************************************************/
#if USE_PIXEL_DESCRIPTION

void MainWindow::ConnectPixelDescriptionWidget(AbstractLayerModel* model)
{
  if (model == NULL || !model->inherits(VectorImageModel::staticMetaObject.className()))
    return;

  // Access vector-image model.
  VectorImageModel* vectorImageModel = qobject_cast<VectorImageModel*>(model);

  assert(vectorImageModel == qobject_cast<VectorImageModel*>(model));
  assert(vectorImageModel != NULL);

  //
  // send the physical point of the clicked point in screen
  // vectorImageModel is in charge of pixel information computation
  QObject::connect(m_ImageView, SIGNAL(PhysicalCursorPositionChanged(const QPoint&, const PointType&, const PointType&, const DefaultImageType::PixelType&)),
                   // to:
                   vectorImageModel,
                   SLOT(OnPhysicalCursorPositionChanged(const QPoint&, const PointType&, const PointType&, const DefaultImageType::PixelType&)));

  QObject::connect(
      GetQuicklookView(), SIGNAL(PhysicalCursorPositionChanged(const QPoint&, const PointType&, const PointType&, const DefaultImageType::PixelType&)),
      // to:
      vectorImageModel, SLOT(OnPhysicalCursorPositionChanged(const QPoint&, const PointType&, const PointType&, const DefaultImageType::PixelType&)));

  // get the PixelDescription widget
  // TODO: Make a widget controller!
  PixelDescriptionWidget* pixelDescriptionWidget = qobject_cast<PixelDescriptionWidget*>(m_PixelDescriptionDock->findChild<PixelDescriptionWidget*>());

  assert(pixelDescriptionWidget != NULL);

  QObject::connect(vectorImageModel, SIGNAL(CurrentPhysicalUpdated(const QStringList&)),
                   // to:
                   pixelDescriptionWidget, SLOT(OnCurrentPhysicalUpdated(const QStringList&)));

  QObject::connect(vectorImageModel, SIGNAL(CurrentGeographicUpdated(const QStringList&)),
                   // to:
                   pixelDescriptionWidget, SLOT(OnCurrentGeographicUpdated(const QStringList&)));

  QObject::connect(vectorImageModel, SIGNAL(CurrentPixelValueUpdated(const VectorImageType::PixelType&, const QStringList&)),
                   // to:
                   pixelDescriptionWidget, SLOT(OnCurrentPixelValueUpdated(const VectorImageType::PixelType&, const QStringList&)));
}

#endif // USE_PIXEL_DESCRIPTION

/*****************************************************************************/
#if USE_PIXEL_DESCRIPTION

void MainWindow::DisconnectPixelDescriptionWidget(const AbstractLayerModel* model)
{
  if (model == NULL || !model->inherits(VectorImageModel::staticMetaObject.className()))
    return;

  // Access vector-image model.
  const VectorImageModel* vectorImageModel = qobject_cast<const VectorImageModel*>(model);

  assert(vectorImageModel == qobject_cast<const VectorImageModel*>(model));
  assert(vectorImageModel != NULL);

  //
  // send the physical point of the clicked point in screen
  // vectorImageModel is in charge of pixel information computation
  QObject::disconnect(m_ImageView, SIGNAL(PhysicalCursorPositionChanged(const QPoint&, const PointType&, const PointType&, const DefaultImageType::PixelType&)),
                      // to:
                      vectorImageModel,
                      SLOT(OnPhysicalCursorPositionChanged(const QPoint&, const PointType&, const PointType&, const DefaultImageType::PixelType&)));

  QObject::disconnect(
      GetQuicklookView(), SIGNAL(PhysicalCursorPositionChanged(const QPoint&, const PointType&, const PointType&, const DefaultImageType::PixelType&)),
      // to:
      vectorImageModel, SLOT(OnPhysicalCursorPositionChanged(const QPoint&, const PointType&, const PointType&, const DefaultImageType::PixelType&)));

  // get the PixelDescription widget
  // TODO: Make a widget controller!
  PixelDescriptionWidget* pixelDescriptionWidget = qobject_cast<PixelDescriptionWidget*>(m_PixelDescriptionDock->findChild<PixelDescriptionWidget*>());

  assert(pixelDescriptionWidget != NULL);

  QObject::disconnect(vectorImageModel, SIGNAL(CurrentPhysicalUpdated(const QStringList&)),
                      // to:
                      pixelDescriptionWidget, SLOT(OnCurrentPhysicalUpdated(const QStringList&)));

  QObject::disconnect(vectorImageModel, SIGNAL(CurrentGeographicUpdated(const QStringList&)),
                      // to:
                      pixelDescriptionWidget, SLOT(OnCurrentGeographicUpdated(const QStringList&)));

  QObject::connect(vectorImageModel, SIGNAL(CurrentPixelValueUpdated(const VectorImageType::PixelType&, const QStringList&)),
                   // to:
                   pixelDescriptionWidget, SLOT(OnCurrentPixelValueUpdated(const VectorImageType::PixelType&, const QStringList&)));
}

#endif // USE_PIXEL_DESCRIPTION

/*****************************************************************************/
void MainWindow::InitializeDockWidgets()
{
#define ENABLE_QTOOLBAR_TEST 0
#if ENABLE_QTOOLBAR_TEST
  // XP: QToolBar test.
  QDockWidget* dock = AddWidgetToDock(m_UI->m_ToolBar, "TOOL_BAR", tr("Tool bar"), Qt::TopDockWidgetArea);

  m_UI->menu_View->addAction(dock->toggleViewAction());
#endif

  //
  // Left pane.

  //
  // Right pane.

  // Quicklook-view dock-widget
  assert(m_QuicklookViewDock == NULL);
  assert(m_ImageView != NULL);
  m_QuicklookViewDock = AddWidgetToDock(CreateQuicklookViewWidget(m_ImageView), "QUICKLOOK_VIEW", tr("Quicklook view"), Qt::RightDockWidgetArea);

  // Histogram-view.
  assert(m_HistogramDock == NULL);
  m_HistogramDock = AddDockWidget<HistogramWidget, HistogramController, QDockWidget>("HISTOGRAM", tr("Histogram"), Qt::RightDockWidgetArea);

  tabifyDockWidget(m_QuicklookViewDock, m_HistogramDock);

#if USE_PIXEL_DESCRIPTION

  // Pixel Description (no controller needed here / direct update of
  // the pixel description through signals from VectorImageModel)
  assert(m_PixelDescriptionDock == NULL);
  m_PixelDescriptionDock = AddDockWidget<PixelDescriptionWidget, QDockWidget>("CURRENT_PIXEL_DESCRIPTION", tr("Pixel Description"), Qt::RightDockWidgetArea);

  tabifyDockWidget(m_PixelDescriptionDock, m_HistogramDock);

#endif // USE_PIXEL_DESCRIPTION

  // Color-setup.
  assert(m_ColorSetupDock == NULL);
  m_ColorSetupDock = AddDockWidget<ColorSetupWidget, ColorSetupController, QDockWidget>("COLOR_SETUP", tr("Color setup"), Qt::RightDockWidgetArea);

  // Color-dynamics.
  assert(m_ColorDynamicsDock == NULL);
  m_ColorDynamicsDock = AddDockWidget<ColorDynamicsWidget, ColorDynamicsController, QDockWidget>(
      "COLOR_DYNAMICS", tr("Color dynamics"), Qt::RightDockWidgetArea, I18nMainWindow::DOCK_LAYOUT_SCROLLABLE);

  // Tabify dock-widgets.
  tabifyDockWidget(m_ColorSetupDock, m_ColorDynamicsDock);


  //
  // Bottom pane
  //

  // Layer-stack editor.
  assert(m_LayerStackDock == NULL);
  m_LayerStackDock = AddDockWidget<LayerStackWidget, LayerStackController, QDockWidget>("LAYER_STACK", tr("Layer stack"), Qt::BottomDockWidgetArea);
}

/*****************************************************************************/
void MainWindow::InitializeCentralWidget()
{
  // Initialize image-view.
  assert(m_ImageView == NULL);
  m_ImageView = CreateImageViewWidget();

  setCentralWidget(m_ImageView);
}

/*****************************************************************************/
void MainWindow::InitializeRenderToolBar()
{
  m_UI->m_RenderToolBar->addSeparator();

  m_UI->m_RenderToolBar->addWidget(new QLabel(tr("Proj")));

  QComboBox* comboBox = new QComboBox(m_UI->m_RenderToolBar);

  comboBox->setToolTip(tr("Select projection used as reference for the view."));

  assert(comboBox != NULL);

  comboBox->setObjectName(REFERENCE_LAYER_COMBOBOX_NAME);
  comboBox->setMinimumSize(QSize(
#ifdef OTB_DEBUG
      116,
#else
      128,
#endif
      0));

  m_UI->m_RenderToolBar->addWidget(comboBox);
  m_UI->m_RenderToolBar->addWidget(m_ProjectionBarWidget);
}

/*****************************************************************************/
void MainWindow::InitializeShaderToolBar()
{
  assert(m_ShaderWidget == NULL);

  {
    m_UI->m_ShaderToolBar->addWidget(new QLabel(tr("Layer FX")));

    m_ShaderWidget = new ShaderWidget(m_UI->m_ShaderToolBar);

    m_UI->m_ShaderToolBar->addWidget(m_ShaderWidget);
  }
}

/*****************************************************************************/
void MainWindow::InitializeProjectionBarWidget()
{
  assert(m_ProjectionBarWidget == NULL);
  m_ProjectionBarWidget = new ProjectionBarWidget(m_UI->m_ShaderToolBar);
}

/*****************************************************************************/
void MainWindow::InitializeStatusBarWidgets()
{
  // MANTIS-
  assert(m_StatusBarWidget == NULL);

  m_StatusBarWidget = new StatusBarWidget(statusBar());

  statusBar()->addPermanentWidget(m_StatusBarWidget, 1);

  m_StatusBarWidget->setEnabled(false);
}

/*****************************************************************************/
ImageViewWidget* MainWindow::CreateImageViewWidget(QGLWidget* sharedGlWidget)
{
  ImageViewRenderer* renderer = new ImageViewRenderer(this);

  ImageViewManipulator* manipulator = new ImageViewManipulator(
#if USE_VIEW_SETTINGS_SIDE_EFFECT
      renderer->GetViewSettings(),
#endif // USE_VIEW_SETTINGS_SIDE_EFFECT
      this);

  ImageViewWidget* imageView = new ImageViewWidget(manipulator, // (will be reparented.)
                                                   renderer,    // (will be reparented.)
                                                   this, sharedGlWidget);

  imageView->setMinimumWidth(256);

  return imageView;
}

/*****************************************************************************/
ImageViewWidget* MainWindow::CreateQuicklookViewWidget(QGLWidget* sharedGlWidget)
{
  QuicklookViewRenderer* renderer = new QuicklookViewRenderer(this);

  QuicklookViewManipulator* manipulator = new QuicklookViewManipulator(
#if USE_VIEW_SETTINGS_SIDE_EFFECT
      renderer->GetViewSettings(),
#endif // USE_VIEW_SETTINGS_SIDE_EFFECT
      this);

  ImageViewWidget* quicklookView = new ImageViewWidget(manipulator, // (will be reparented.)
                                                       renderer,    // (will be reparented.)
                                                       this, sharedGlWidget);

  quicklookView->SetPickingEnabled(false);
  quicklookView->SetPickingDefaultStatus(false);

  quicklookView->setMinimumSize(32, 32);
  quicklookView->setMaximumSize(1024, 1024);
  quicklookView->setSizePolicy(QSizePolicy::Maximum, QSizePolicy::Maximum);

  return quicklookView;
}

/*****************************************************************************/
CountType MainWindow::ImportImage(const QString& filename, StackedLayerModel::SizeType index)
{
  // qDebug() << this << "::ImportImage(" << filename << "," << index << ")";

  //
  // Get stacked-layer.
  assert(Application::Instance());
  assert(Application::Instance()->GetModel() == Application::Instance()->GetModel<StackedLayerModel>());

  StackedLayerModel* stackedLayerModel = Application::Instance()->GetModel<StackedLayerModel>();

  assert(stackedLayerModel != NULL);

  //
  // CDS import
  {
    ImportSubDatasetDialog* importDialog = new ImportSubDatasetDialog(filename, this);

    assert(importDialog != NULL);

    if (importDialog->HasSubDatasets())
    {
      if (importDialog->exec() == QDialog::Rejected)
      {
        delete importDialog;
        return 0;
      }

      IntVector::size_type count = 0;
      IntVector            indices;

      importDialog->GetSubDatasets(indices);

      for (IntVector::size_type i = 0; i < indices.size(); ++i)
        count += ImportImage(QString("%1%2&sdataidx=%3").arg(filename).arg(filename.count(QChar('?')) ? "" : "?").arg(indices[i]), index + count);

      delete importDialog;
      return count;
    }
    else
    {
      delete importDialog;
    }
  }
  // CDS import.
  //

  //
  // Count images regarding their spatial-reference type.
  size_t gcs = 0; // Geo/Carto/Sensor
  size_t unk = 0; // Unknown

  stackedLayerModel->CountSRT(unk, gcs, gcs, gcs);

  //
  //
  // Coverity-112757
  // {
  SpatialReferenceType srt = SRT_UNKNOWN;

  try
  {
    // qDebug()
    //   << this << "\n"
    //   << "\tQString:" << filename;

    // std::cout
    //   << "\tstd::string: " << QFile::encodeName( filename ).constData()
    //   << std::endl;

    srt = GetSpatialReferenceType(QFile::encodeName(filename).constData());
  }
  catch (const std::exception& exception)
  {
    QMessageBox::warning(this, "Warning!",
                         tr("Exception caught while checking Spatial Reference Type of image-file '%1':\n\n%2").arg(filename).arg(exception.what()));
  }
  // }
  // Coverity-112757.

  QMessageBox::StandardButton button = QMessageBox::NoButton;

  if (unk == 0 && gcs > 0 && srt == SRT_UNKNOWN)
  {
    button = QMessageBox::warning(
        this, tr("Warning!"), tr("No projection information (geographical or cartographical coordinate-system or sensor model) has been found for image. While "
                                 "already loaded images all have some, they are displayed in a geo-referenced view.\n\nLoading '%1' will cause the display to "
                                 "switch to a non geo-referenced view (where images are displayed relatively regarding their origin and spacing).")
                                  .arg(filename),
        QMessageBox::Ok | QMessageBox::Cancel);
  }

  if (button == QMessageBox::Cancel)
    return 0;

  /*
  switch( button )
    {
    case QMessageBox::Cancel:
      return;
      break;

    case QMessageBox::Ok:
      // Disable reference-layer combo-box.
      // Disable layer-stack projection-button.
      break;

    default:
      assert( false && "Unhandled QMessageBox::StandardButton value!" );
      break;
    }
  */

  //
  // Import image file.
  VectorImageModel* imageModel = ImportImage(filename, -1, -1);

  if (imageModel == NULL)
    return 0;

  //
  // Bypass rendering of image-views.
  assert(m_ImageView != NULL);
  bool bypassImageView = m_ImageView->SetBypassRenderingEnabled(true);

  ImageViewWidget* quicklookView = GetQuicklookView();
  assert(quicklookView != NULL);

  bool bypassQuicklookView = quicklookView->SetBypassRenderingEnabled(true);

  //
  // Block some signals.
  //
  // BUGFIX: MANTIS-1120
  // {
  assert(m_UI != NULL);
  assert(m_UI->m_RenderToolBar != NULL);

  QComboBox* referenceLayerComboBox = m_UI->m_RenderToolBar->findChild<QComboBox*>(REFERENCE_LAYER_COMBOBOX_NAME);

  assert(referenceLayerComboBox != NULL);

  bool blocked = referenceLayerComboBox->blockSignals(true);
  // }

  //
  // Store image-mode in layer-stack.
  stackedLayerModel->Insert(imageModel, index);

  imageModel->setParent(stackedLayerModel);

  stackedLayerModel->SetCurrent(imageModel);

  if (gcs == 0)
  {
    if (unk == 0)
    {
      if (srt != SRT_UNKNOWN)
        stackedLayerModel->SetReference(imageModel);

      UserZoomExtent();
    }
  }
  else if (unk == 0 && srt == SRT_UNKNOWN)
    stackedLayerModel->SetReference(StackedLayerModel::NIL_INDEX);

  //
  // Re-activate rendering of image-views.
  m_ImageView->SetBypassRenderingEnabled(bypassImageView);
  quicklookView->SetBypassRenderingEnabled(bypassQuicklookView);

  //
  // Un-block some signals.
  //
  // BUGFIX: MANTIS-1120
  // {
  referenceLayerComboBox->blockSignals(blocked);
  // }
  //

  return 1;
}

/*****************************************************************************/
void MainWindow::ImportImages(const QStringList& filenames, bool enableOverviews /*= true*/)
{
  if (filenames.isEmpty())
    return;

  assert(I18nCoreApplication::Instance() != NULL);

  {
    QVariant value(I18nApplication::Instance()->RetrieveSettingsKey(I18nCoreApplication::SETTINGS_KEY_OVERVIEWS_ENABLED));

    if (enableOverviews && (value.isValid() ? value.toBool() : OVERVIEWS_ENABLED_DEFAULT) && !BuildGDALOverviews(filenames))
      return;
  }

  if (filenames.count() == 1)
    ImportImage(filenames.front(), 0);

  else
  {
    StackedLayerModel::SizeType i = 0;

    for (QStringList::const_iterator it(filenames.constBegin()); it != filenames.end(); ++it)
    {
      ImportImage(*it, i++);
    }
  }

  assert(m_ImageView != NULL);
  m_ImageView->updateGL();

  ImageViewWidget* quicklookView = GetQuicklookView();
  assert(quicklookView != NULL);

  quicklookView->updateGL();
}

/*****************************************************************************/
void MainWindow::closeEvent(QCloseEvent* e)
{
  assert(e != NULL);

  {
    assert(I18nCoreApplication::Instance() != NULL);
    assert(I18nCoreApplication::Instance()->GetModel() == I18nCoreApplication::Instance()->GetModel<StackedLayerModel>());

    StackedLayerModel* stackedLayerModel = I18nCoreApplication::Instance()->GetModel<StackedLayerModel>();

    if (stackedLayerModel != NULL && !stackedLayerModel->IsEmpty())
    {
      QMessageBox::StandardButton button =
          QMessageBox::question(this, PROJECT_NAME, tr("Some files have been loaded. Are you sure you want to quit?"), QMessageBox::Yes | QMessageBox::No);

      if (button == QMessageBox::No)
      {
        e->ignore();

        return;
      }
    }
  }


  SaveLayout(Monteverdi_UI_VERSION);


  //
  // Otherwise, close.
  I18nMainWindow::closeEvent(e);
}

/*****************************************************************************/
void MainWindow::virtual_InitializeUI()
{
  assert(Application::Instance());

  Application::Instance()->SetModel(new StackedLayerModel());
}

/*****************************************************************************/
void MainWindow::ConnectReferenceLayerComboBox(StackedLayerModel* model)
{
  assert(model != NULL);

  QComboBox* comboBox = m_UI->m_RenderToolBar->findChild<QComboBox*>(REFERENCE_LAYER_COMBOBOX_NAME);

  assert(comboBox != NULL);

  QObject::connect(comboBox, SIGNAL(currentIndexChanged(int)),
                   // to:
                   this, SLOT(OnReferenceLayerCurrentIndexChanged(int)));

  QObject::connect(model, SIGNAL(ContentChanged()),
                   // to:
                   this, SLOT(RefreshReferenceLayerComboBox()));

  QObject::connect(model, SIGNAL(ContentReset()),
                   // to:
                   this, SLOT(RefreshReferenceLayerComboBox()));

  QObject::connect(model, SIGNAL(OrderChanged()),
                   // to:
                   this, SLOT(RefreshReferenceLayerComboBox()));

  QObject::connect(model, SIGNAL(ReferenceChanged(size_t)),
                   // to:
                   this, SLOT(OnReferenceLayerChanged(size_t)));

  QObject::connect(model, SIGNAL(LayerRenamed()),
                   // to:
                   this, SLOT(RefreshReferenceLayerComboBox()));
}

/*****************************************************************************/
void MainWindow::SetupReferenceLayerComboBox(StackedLayerModel* model)
{
  QComboBox* comboBox = m_UI->m_RenderToolBar->findChild<QComboBox*>(REFERENCE_LAYER_COMBOBOX_NAME);

  assert(comboBox != NULL);


  bool blocked = comboBox->blockSignals(true);
  {
    comboBox->clear();

    comboBox->addItem("None");
  }
  comboBox->blockSignals(blocked);


  if (model == NULL)
    return;


  for (StackedLayerModel::SizeType i = 0; i < model->GetCount(); ++i)
  {
    AbstractLayerModel* layer = model->At(i);
    assert(layer != NULL);

    comboBox->addItem(QString("%1 (%2)").arg(layer->GetAuthorityCode(true).c_str()).arg(layer->GetName()));
  }

  {
    size_t gcs = 0; // Geo/Carto/Sensor
    size_t unk = 0; // Unknown

    model->CountSRT(unk, gcs, gcs, gcs);

    comboBox->setEnabled(model->GetCount() > 0 && unk == 0);
  }

  comboBox->setCurrentIndex(model->GetReferenceIndex() >= model->GetCount() ? 0 // comboBox->count() - 1
                                                                            : model->GetReferenceIndex() + 1);
}

/*****************************************************************************/
void MainWindow::DisconnectReferenceLayerComboBox(StackedLayerModel* model)
{
  QComboBox* comboBox = m_UI->m_RenderToolBar->findChild<QComboBox*>(REFERENCE_LAYER_COMBOBOX_NAME);

  assert(comboBox != NULL);

  QObject::disconnect(comboBox, SIGNAL(currentIndexChanged(int)),
                      // to:
                      this, SLOT(OnReferenceLayerCurrentIndexChanged(int)));

  if (model != NULL)
  {
    QObject::disconnect(model, SIGNAL(ContentChanged()),
                        // to:
                        this, SLOT(RefreshReferenceLayerComboBox()));

    QObject::disconnect(model, SIGNAL(ContentReset()),
                        // to:
                        this, SLOT(RefreshReferenceLayerComboBox()));

    QObject::disconnect(model, SIGNAL(OrderChanged()),
                        // to:
                        this, SLOT(RefreshReferenceLayerComboBox()));

    QObject::disconnect(model, SIGNAL(ReferenceChanged(size_t)),
                        // to:
                        this, SLOT(OnReferenceLayerChanged(size_t)));

    QObject::connect(model, SIGNAL(LayerRenamed()),
                     // to:
                     this, SLOT(RefreshReferenceLayerComboBox()));
  }

  comboBox->clear();
  comboBox->setEnabled(false);
}

/****************************************************************************/
#if USE_OTB_APPS

void MainWindow::SetupOTBApplications()
{
  // qDebug() << this << "::SetupOTBApplications()";
  // qDebug() << "{";

  assert(m_OtbApplicationsBrowserDock == NULL);

  //
  // Load OTB-applications and create browser in dock-widget .
  m_OtbApplicationsBrowserDock = AddDockWidget<ApplicationsToolBox, ApplicationsToolBoxController, QDockWidget>(
      "APPLICATIONS_BROWSER", tr("OTB-Applications browser"), Qt::RightDockWidgetArea);

  tabifyDockWidget(m_HistogramDock, m_OtbApplicationsBrowserDock);

  SetControllerModel(m_OtbApplicationsBrowserDock, Application::Instance()->GetOTBApplicationsModel());

  //
  // Connect signals.
  //
  // need to get the ApplicationToolBox widget to setup connections.
  // a double click on the tree widget should trigger a signal connected
  // to this MainWindow slot. this slot will be in charge of getting the
  // widget of the application selected, and show it in the
  // MainWindow centralView.

  // # Step 1 : get the ApplicationToolBoxWidget
  ApplicationsToolBox* appWidget = qobject_cast<ApplicationsToolBox*>(m_OtbApplicationsBrowserDock->findChild<ApplicationsToolBox*>());
  assert(appWidget != NULL);

  // # Step 2 : setup connections
  QObject::connect(appWidget, &mvd::ApplicationsToolBox::ApplicationToLaunchSelected, this, &mvd::MainWindow::OnApplicationToLaunchSelected);

  // # Step 3 : connect close slots
  // TODO

  //
  // Update main-window UI.
  m_UI->action_LoadOTBApplications->setEnabled(false);
  m_UI->action_LoadOTBApplications->setVisible(false);

  m_UI->menu_View->addAction(m_OtbApplicationsBrowserDock->toggleViewAction());

  // qDebug() << "}";
}

#endif // USE_OTB_APPS

/*****************************************************************************/
/* SLOTS                                                                     */
/*****************************************************************************/
void MainWindow::on_action_GLSL_triggered(bool checked)
{
  // qDebug() << this << "::on_action_GLSL_triggered(" << checked << ")";

<<<<<<< HEAD
  SetGLSLEnabled( /* m_isGLSLAvailable && !m_ForceNoGLSL && */ checked );
=======
  SetGLSLEnabled(m_isGLSLAvailable && !m_ForceNoGLSL && checked);
>>>>>>> 94d1fc58
}

/*****************************************************************************/
void MainWindow::on_action_Keymap_triggered()
{
  assert(m_KeymapDialog != NULL);

  if (m_KeymapDialog->isVisible())
    return;

  m_KeymapDialog->show();
}

/****************************************************************************/
void MainWindow::on_action_LoadOTBApplications_triggered()
{
#if USE_OTB_APPS
  SetupOTBApplications();
#endif // USE_OTB_APPS
}

/*****************************************************************************/
void MainWindow::on_action_OpenImage_triggered()
{
  //
  // Select filename.
  QString caption(tr("Open file..."));
  ImportImages(otb::GetOpenFilenames(this, caption), true);
}

/*****************************************************************************/
void MainWindow::on_action_Preferences_triggered()
{
  PreferencesDialog prefDialog(this);

  prefDialog.exec();
}

/*****************************************************************************/
void MainWindow::on_action_SaveScreenshot_triggered()
{
  assert(m_ImageView != NULL);

  m_ImageView->SaveScreenshot(false);
}

/*****************************************************************************/
void MainWindow::on_action_ZoomIn_triggered()
{
  emit UserZoomIn();
}

/*****************************************************************************/
void MainWindow::on_action_ZoomOut_triggered()
{
  emit UserZoomOut();
}

/*****************************************************************************/
void MainWindow::on_action_ZoomExtent_triggered()
{
  emit UserZoomExtent();
}

/*****************************************************************************/
void MainWindow::on_action_ZoomFull_triggered()
{
  emit UserZoomFull();
}

/*****************************************************************************/
void MainWindow::on_action_ZoomLayer_triggered()
{
  emit UserZoomLayer();
}

/*****************************************************************************/
void MainWindow::OnAboutToChangeModel(const AbstractModel*)
{
  // qDebug() << this << "::OnAboutToChangeModel(" << model << ")";


  // Force to disconnect previously selected layer-model before
  // stacked-layer model is disconnected.
  //
  // If there was no previously set layer-model, this will cause GUI
  // views to be disabled.
  //
  // N.B.: This will cause UI controllers to disable widgets.
  OnAboutToChangeSelectedLayerModel(StackedLayerModel::KeyType());

  // Assign stacked-layer model controller.
  SetControllerModel(m_LayerStackDock, NULL);


  assert(Application::Instance());
  assert(Application::Instance()->GetModel() == Application::Instance()->GetModel<StackedLayerModel>());

  StackedLayerModel* stackedLayerModel = Application::Instance()->GetModel<StackedLayerModel>();

  DisconnectReferenceLayerComboBox(stackedLayerModel);

  // Exit, if there were no previously set database model.
  if (stackedLayerModel == NULL)
    return;

  // Disonnect stacked-layer model from main-window when selected
  // layer-model is about to change.
  QObject::disconnect(stackedLayerModel, SIGNAL(AboutToChangeSelectedLayerModel(const StackedLayerModel::KeyType&)),
                      // from:
                      this, SLOT(OnAboutToChangeSelectedLayerModel(const StackedLayerModel::KeyType&)));

  // Disconnect stacked-layer model to main-window when selected
  // layer-model has been changed.
  QObject::disconnect(stackedLayerModel, SIGNAL(SelectedLayerModelChanged(const StackedLayerModel::KeyType&)),
                      // from:
                      this, SLOT(OnSelectedLayerModelChanged(const StackedLayerModel
                                                             : KeyType&)));
}

/*****************************************************************************/
void MainWindow::OnModelChanged(AbstractModel* model)
{
  // qDebug() << this << "::OnModelChanged(" << model << ")";

  assert(model == qobject_cast<StackedLayerModel*>(model));

  StackedLayerModel* stackedLayerModel = qobject_cast<StackedLayerModel*>(model);

  SetupReferenceLayerComboBox(stackedLayerModel);
  ConnectReferenceLayerComboBox(stackedLayerModel);

  // Assign stacked-layer model controller.
  SetControllerModel(m_LayerStackDock, model);

#if !RENDER_IMAGE_VIEW_DISABLED
  m_ImageView->SetLayerStack(stackedLayerModel);
#endif

#if !RENDER_QUICKLOOK_VIEW_DISABLED
  assert(GetQuicklookView() != NULL);
  GetQuicklookView()->SetLayerStack(stackedLayerModel);
#endif

  if (stackedLayerModel == NULL)
    return;


  // Connect stacked-layer model to main-window when selected layer-model
  // is about to change.
  QObject::connect(stackedLayerModel, SIGNAL(AboutToChangeSelectedLayerModel(const StackedLayerModel::KeyType&)),
                   // to:
                   this, SLOT(OnAboutToChangeSelectedLayerModel(const StackedLayerModel::KeyType&)));

  // Connect stacked-layer -model to main-window when selected layer-model
  // has been changed.
  QObject::connect(stackedLayerModel, SIGNAL(SelectedLayerModelChanged(const StackedLayerModel::KeyType&)),
                   // to:
                   this, SLOT(OnSelectedLayerModelChanged(const StackedLayerModel::KeyType&)));

  // Force to connect selected layer-model after stacked-layer model
  // is connected.
  //
  // N.B.: This will cause UI controllers to disable widgets.
  OnSelectedLayerModelChanged(stackedLayerModel->GetCurrentKey());
}

/*****************************************************************************/
void MainWindow::OnAboutToChangeSelectedLayerModel(const StackedLayerModel::KeyType&)
{
  // qDebug()
  //   << this
  //   << "::OnAboutToChangeSelectedDatasetModel(" << FromStdString( key ) << ")";

  //
  // CONTROLLERS.
  //

  //
  // Unset model from controllers.
  //
  // N.B.: This step must be done *before* disconnecting signals &
  // slots between model(s) and view(s).
  //
  // See also, ::OnSelectedLayerModel() changed.

  // Unset image-model from color-dynamics controller.
  SetControllerModel(m_ColorDynamicsDock, NULL);

  // Unset image-model from color-setup controller.
  SetControllerModel(m_ColorSetupDock, NULL);

  // Unset histogram-model from histogram controller.
  SetControllerModel(m_HistogramDock, NULL);

  // Unset stacked-layer model from stacked-layer controller.
  // SetControllerModel( m_StackedLayerDock, NULL );

  //
  // VIEWS.
  //

  //
  // MODEL(s).
  //
  assert(Application::Instance());
  assert(Application::Instance()->GetModel() == Application::Instance()->GetModel<StackedLayerModel>());

  const StackedLayerModel* stackedLayerModel = Application::Instance()->GetModel<StackedLayerModel>();

  if (!stackedLayerModel)
    return;

  const AbstractLayerModel* layerModel = stackedLayerModel->GetCurrent();

  if (!layerModel)
    return;

  if (layerModel->inherits(VectorImageModel::staticMetaObject.className()))
  {
    m_ShaderWidget->SetSettings(NULL);

    // Disconnect previously selected image-model from view.
    QObject::disconnect(layerModel, SIGNAL(SettingsUpdated()),
                        // from:
                        this, SLOT(OnSettingsUpdated()));

    //
    // Disconnect shader-widget from model-updated slot.
    QObject::disconnect(m_ShaderWidget, SIGNAL(SettingsChanged()),
                        // from:
                        layerModel, SLOT(OnModelUpdated()));
  }

  else
  {
    assert(false && "Unhandled AbstractLayerModel derived-type.");
  }

#if USE_PIXEL_DESCRIPTION
  DisconnectPixelDescriptionWidget(layerModel);
#endif // USE_PIXEL_DESCRIPTION
}

/*****************************************************************************/
void MainWindow::OnSelectedLayerModelChanged(const StackedLayerModel::KeyType& key)
{
  // qDebug()
  //   << this << "::OnLayerModelChanged( " << FromStdString( key ) << ")";

  assert(Application::Instance());
  assert(Application::Instance()->GetModel() == Application::Instance()->GetModel<StackedLayerModel>());

  StackedLayerModel* stackedLayerModel = Application::Instance()->GetModel<StackedLayerModel>();

  assert(stackedLayerModel == Application::Instance()->GetModel());

  if (stackedLayerModel == NULL)
    return;

  //
  // VIEWS.
  //

  //
  // MODEL(s).
  //

  AbstractLayerModel* layerModel = stackedLayerModel->Get(key);

  assert(m_StatusBarWidget != NULL);

  if (!layerModel)
  {
    m_StatusBarWidget->setEnabled(false);

    return;
  }

  m_StatusBarWidget->setEnabled(true);

  if (layerModel->inherits(VectorImageModel::staticMetaObject.className()))
  {
    //
    // SAT: Using m_TabWidget->index( 0 ) or m_ImageView is equivalent
    // since Qt may use signal & slot names to connect (see MOC .cxx
    // files). Thus, using m_ImageView saves one indirection call.
    QObject::connect(layerModel, SIGNAL(SettingsUpdated()),
                     // to:
                     this, SLOT(OnSettingsUpdated()));

    //
    // Connect shader-widget to model-updated slot.
    QObject::connect(m_ShaderWidget, SIGNAL(SettingsChanged()),
                     // to:
                     layerModel, SLOT(OnModelUpdated()));

    VectorImageModel* imageModel = qobject_cast<VectorImageModel*>(layerModel);

    assert(imageModel != NULL);

    setWindowTitle(
#ifdef OTB_DEBUG
        QString(PROJECT_NAME " (Debug) - %1")
#else  // OTB_DEBUG
        QString(PROJECT_NAME " - %1")
#endif // OTB_DEBUG
            .arg(QFileInfo(imageModel->GetFilename()).fileName()));

    m_ShaderWidget->SetSettings(&imageModel->GetSettings());
  }
  else
  {
    assert(false && "Unhandled AbstractLayerModel derived-type.");
  }

#if USE_PIXEL_DESCRIPTION
  ConnectPixelDescriptionWidget(layerModel);
#endif // USE_PIXEL_DESCRIPTION

  //
  // CONTROLLERS.
  //

  //
  // Connect image-model controllers.
  //
  // N.B.: This step *must* be done after signals and slots between
  // model(s) and view(s) have been connected (because when model is
  // assigned to controller, widgets/view are reset and emit
  // refreshing signals).
  //
  // See also: OnAboutToChangeLayerModel().

  // Assign dataset-model to dataset-properties controller.

  // Assign image-model to color-dynamics controller.
  SetControllerModel(m_ColorDynamicsDock, layerModel);

  // Assign image-model to color-setup controller.
  SetControllerModel(m_ColorSetupDock, layerModel);

  // Assign histogram-model to histogram controller.
  SetControllerModel(m_HistogramDock, layerModel);

  //
  // TOOLBAR.
  //
  m_UI->action_ZoomIn->setEnabled(layerModel != NULL);
  m_UI->action_ZoomOut->setEnabled(layerModel != NULL);
  m_UI->action_ZoomExtent->setEnabled(layerModel != NULL);
  m_UI->action_ZoomFull->setEnabled(layerModel != NULL);
  m_UI->action_ZoomLayer->setEnabled(layerModel != NULL);
}

/*****************************************************************************/
#if defined(OTB_USE_QT) && USE_OTB_APPS

void MainWindow::OnApplicationToLaunchSelected(const QString& appName)
{
  assert(Application::ConstInstance() != NULL);
  assert(Application::ConstInstance()->GetOTBApplicationsModel() != NULL);
  assert(Application::ConstInstance()->GetOTBApplicationsModel()->GetLauncher() != NULL);

  otb::Wrapper::QtMainWindow* appWidget = Application::ConstInstance()->GetOTBApplicationsModel()->GetLauncher()->NewOtbApplicationWindow(appName, true, this);

  assert(appWidget != NULL);

  appWidget->show();

  auto gui = appWidget->Gui();
  QObject::connect(gui, &otb::Wrapper::QtWidgetView::OTBApplicationOutputImageChanged,
                   // to:
                   this, &MainWindow::OnOTBApplicationOutputImageChanged);

  QObject::connect(gui, &otb::Wrapper::QtWidgetView::ExecutionDone,
                   // to:
                   this, &MainWindow::OnExecutionDone);
}

#endif // defined( OTB_USE_QT ) && USE_OTB_APPS

/*****************************************************************************/
void MainWindow::OnOTBApplicationOutputImageChanged(const QString&, const QString& outfname)
{
  //
  // If this slot is called, it means that an application has finished
  // its process and has an output image parameter. The 'outfname' in
  // parameters is the output filename. This slot may launch or not,
  // depending on the app settings, the import of the 'outfname' to the
  // catalog database.

  // import the result image into the database
  ImportImage(outfname, false);
  m_ImageView->updateGL();
}

/*****************************************************************************/
void MainWindow::OnExecutionDone(int status)
{
  if (status < 0)
    return;
}

/*****************************************************************************/
void MainWindow::OnReferenceLayerChanged(size_t index)
{
  // qDebug() << this << "::OnReferenceLayerChanged(" << index << ")";

  //
  // Access widget.
  QComboBox* comboBox = m_UI->m_RenderToolBar->findChild<QComboBox*>(REFERENCE_LAYER_COMBOBOX_NAME);

  assert(comboBox != NULL);

  //
  // Access model.
  assert(I18nCoreApplication::Instance() != NULL);
  assert(I18nCoreApplication::Instance()->GetModel() == I18nCoreApplication::Instance()->GetModel<StackedLayerModel>());

  StackedLayerModel* model = I18nCoreApplication::Instance()->GetModel<StackedLayerModel>();

  // assert( model!=NULL );

  //
  // Update widget from model.
  // comboBox->setCurrentIndex(
  //   model->GetReferenceIndex()>=model->GetCount()
  //   ? 0 // comboBox->count() - 1
  //   : model->GetReferenceIndex() + 1
  // );
  comboBox->setCurrentIndex(index >= model->GetCount() ? 0 : index + 1);
}

/*****************************************************************************/
void MainWindow::OnReferenceLayerCurrentIndexChanged(int index)
{
  // qDebug() << this << "::OnReferenceLayerCurrentIndexChanged(" << index << ")";

  //
  // Access widget.
  QComboBox* comboBox = m_UI->m_RenderToolBar->findChild<QComboBox*>(REFERENCE_LAYER_COMBOBOX_NAME);

  assert(comboBox != NULL);

  //
  // Access model.
  assert(I18nCoreApplication::Instance() != NULL);
  assert(I18nCoreApplication::Instance()->GetModel() == I18nCoreApplication::Instance()->GetModel<StackedLayerModel>());

  StackedLayerModel* model = I18nCoreApplication::Instance()->GetModel<StackedLayerModel>();

  assert(model != NULL);


  //
  // Update model.
  model->SetReference(index <= 0 // index>=comboBox->count() - 1
                          ? StackedLayerModel::NIL_INDEX
                          : comboBox->currentIndex() - 1);
}

/*****************************************************************************/
void MainWindow::OnSettingsUpdated()
{
  assert(m_ShaderWidget != NULL);

  m_ShaderWidget->UpdateSettings();

  //
  {
    assert(m_ColorSetupDock != NULL);

    AbstractModelController* controller = GetController(m_ColorSetupDock);
    assert(controller != NULL);

    if (controller->GetModel() != NULL)
      controller->ResetWidget();
  }
  //
  {
    assert(m_ColorDynamicsDock != NULL);

    AbstractModelController* controller = GetController(m_ColorDynamicsDock);
    assert(controller != NULL);

    if (controller->GetModel() != NULL)
      controller->ResetWidget();
  }
  //

  assert(m_ImageView != NULL);

  m_ImageView->updateGL();

  //

  ImageViewWidget* quicklookView = GetQuicklookView();
  assert(quicklookView != NULL);

  quicklookView->updateGL();
}

/****************************************************************************/
void MainWindow::RefreshReferenceLayerComboBox()
{
  // qDebug() << this << "::RefreshReferenceLayerComboBox()";

  assert(I18nCoreApplication::Instance() != NULL);
  assert(I18nCoreApplication::Instance()->GetModel() == I18nCoreApplication::Instance()->GetModel<StackedLayerModel>());

  SetupReferenceLayerComboBox(I18nCoreApplication::Instance()->GetModel<StackedLayerModel>());
}

/****************************************************************************/
void MainWindow::OnPixelInfoChanged(const QPoint&, const PointType&, const PixelInfo::Vector& pixels)
{
  //
  // Get stacked-layer.
  assert(Application::Instance());
  assert(Application::Instance()->GetModel() == Application::Instance()->GetModel<StackedLayerModel>());

  const StackedLayerModel* stackedLayerModel = Application::Instance()->GetModel<StackedLayerModel>();

  assert(stackedLayerModel != NULL);

  if (!stackedLayerModel->HasCurrent())
  {
    m_StatusBarWidget->SetPixelIndex(IndexType(), false);
    m_StatusBarWidget->SetText(tr("Select layer..."));

    return;
  }

  StackedLayerModel::SizeType current = stackedLayerModel->GetCurrentIndex();
  assert(current != StackedLayerModel::NIL_INDEX);

  m_StatusBarWidget->SetPixelIndex(pixels[current].m_Index, pixels[current].m_HasIndex);

  QString text;

  if (pixels[current].m_HasPoint && stackedLayerModel->HasReference())
  {
    assert(stackedLayerModel->GetCurrent() != NULL);

    PointType wgs84;
    double    alt = std::numeric_limits<double>::quiet_NaN();

    stackedLayerModel->GetCurrent()->ToWgs84(pixels[current].m_Point, wgs84, alt);

    text = tr("(%1 %2 ; %3 %4 ; %5)").arg(wgs84[1] >= 0.0 ? "N" : "S").arg(fabs(wgs84[1])).arg(wgs84[0] >= 0.0 ? "E" : "W").arg(fabs(wgs84[0])).arg(alt);
  }

  if (pixels[current].m_HasPixel)
  {
    if (!text.isEmpty())
      text.append(" ");

    text.append(tr("[ R: %1 ; G: %2 ; B: %3 ]").arg(pixels[current].m_Pixel[0]).arg(pixels[current].m_Pixel[1]).arg(pixels[current].m_Pixel[2]));
  }

  m_StatusBarWidget->SetText(text);
}

} // end namespace 'mvd'<|MERGE_RESOLUTION|>--- conflicted
+++ resolved
@@ -134,7 +134,6 @@
 #if defined(OTB_USE_QT) && USE_OTB_APPS
     m_OtbApplicationsBrowserDock(NULL),
 #endif
-<<<<<<< HEAD
   m_ImageView( NULL ),
   m_QuicklookViewDock( NULL ),
   m_StatusBarWidget( NULL ),
@@ -145,18 +144,6 @@
   m_GLSL140( -2 ),
   // m_isGLSLAvailable( false ),
   m_ForceNoGLSL( false )
-=======
-    m_ImageView(NULL),
-    m_QuicklookViewDock(NULL),
-    m_StatusBarWidget(NULL),
-    m_ShaderWidget(NULL),
-    m_FilenameDragAndDropEventFilter(NULL),
-    m_KeymapDialog(NULL),
-    m_ProjectionBarWidget(NULL),
-    m_GLSL140(-2),
-    m_isGLSLAvailable(false),
-    m_ForceNoGLSL(false)
->>>>>>> 94d1fc58
 {
   m_UI->setupUi(this);
 
@@ -183,13 +170,8 @@
 /*****************************************************************************/
 bool MainWindow::CheckGLCapabilities(bool forceNoGLSL)
 {
-<<<<<<< HEAD
   assert( m_ImageView );
   assert( m_ImageView->GetRenderer() );
-=======
-  assert(m_ImageView != NULL);
-  assert(m_ImageView->GetRenderer() != NULL);
->>>>>>> 94d1fc58
 
   // Coverity-19845
   //
@@ -197,7 +179,6 @@
   //     m_ImageView->GetRenderer()==NULL )
   //   return false;
 
-<<<<<<< HEAD
   int glsl140 = 0;
 
   bool isGLSLAvailable =
@@ -209,9 +190,6 @@
 
   bool isGLSLAvailableQL =
     GetQuicklookView()->CheckGLCapabilities( &glsl140QL );
-=======
-  m_isGLSLAvailable = m_ImageView->GetRenderer()->CheckGLCapabilities(&m_GLSL140);
->>>>>>> 94d1fc58
 
 #if FORCE_NO_GLSL
   qWarning() << "No-GLSL is always forced in this build!";
@@ -233,26 +211,15 @@
 
     bool isBlocked = m_UI->action_GLSL->blockSignals(true);
 
-<<<<<<< HEAD
     m_UI->action_GLSL->setEnabled( isAvailable );
     m_UI->action_GLSL->setChecked( isEnabled );
-=======
-    m_UI->action_GLSL->setEnabled(m_isGLSLAvailable);
-    m_UI->action_GLSL->setChecked(isGLSL);
->>>>>>> 94d1fc58
 
     m_UI->action_GLSL->blockSignals(isBlocked);
   }
 
-<<<<<<< HEAD
   SetGLSLEnabled( isEnabled );
 
   return ( !isAvailable || m_ForceNoGLSL ) || isGLSLAvailable;
-=======
-  SetGLSLEnabled(isGLSL);
-
-  return (!m_isGLSLAvailable || m_ForceNoGLSL) || m_isGLSLAvailable;
->>>>>>> 94d1fc58
 }
 
 /*****************************************************************************/
@@ -264,7 +231,6 @@
 
   //
   // Image view
-<<<<<<< HEAD
   assert( m_ImageView );
 
   bool glslEnabled =
@@ -291,60 +257,6 @@
   assert( m_StatusBarWidget );
 
   m_StatusBarWidget->SetGLSLEnabled( glslEnabled );
-=======
-  {
-    assert(m_ImageView != NULL);
-
-    AbstractImageViewRenderer* renderer = m_ImageView->GetRenderer();
-
-    assert(renderer != NULL);
-
-    if (renderer->SetGLSLEnabled(enabled) != enabled)
-    {
-      renderer->ClearScene(true);
-      renderer->UpdateScene();
-
-      m_ImageView->updateGL();
-    }
-  }
-
-  {
-    ImageViewWidget* quicklookView = GetQuicklookView();
-    assert(quicklookView != NULL);
-
-    // MANTIS-1204
-    // {
-    //
-    // Forward GLSL state to quicklook view.
-    assert(GetQuicklookView()->GetRenderer() != NULL);
-
-    AbstractImageViewRenderer* renderer = quicklookView->GetRenderer();
-
-    assert(renderer != NULL);
-
-    if (renderer->SetGLSLEnabled(enabled) != enabled)
-    {
-      renderer->ClearScene(true);
-      renderer->UpdateScene();
-
-      quicklookView->updateGL();
-    }
-    // }
-  }
-
-  //
-  // Shader widget
-  assert(m_ShaderWidget != NULL);
-
-  m_ShaderWidget->SetGLSLEnabled(enabled);
-  m_ShaderWidget->SetGLSL140Enabled(m_GLSL140 >= 0);
-
-  //
-  // Status bar widget.
-  assert(m_StatusBarWidget != NULL);
-
-  m_StatusBarWidget->SetGLSLEnabled(enabled);
->>>>>>> 94d1fc58
 
   //
   // Paint
@@ -1292,11 +1204,7 @@
 {
   // qDebug() << this << "::on_action_GLSL_triggered(" << checked << ")";
 
-<<<<<<< HEAD
   SetGLSLEnabled( /* m_isGLSLAvailable && !m_ForceNoGLSL && */ checked );
-=======
-  SetGLSLEnabled(m_isGLSLAvailable && !m_ForceNoGLSL && checked);
->>>>>>> 94d1fc58
 }
 
 /*****************************************************************************/
