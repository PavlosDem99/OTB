--- conflicted
+++ resolved
@@ -62,11 +62,7 @@
 
   otb::Wrapper::Application::Pointer PrepareApplication(const QString& appName, bool isStandalone = false) const;
 
-<<<<<<< HEAD
-  QWidget* NewOtbApplicationWindow(const QString& appName, bool isStandalone = false, QWidget* p = nullptr) const;
-=======
-  otb::Wrapper::QtMainWindow* NewOtbApplicationWindow(const QString& appName, bool isStandalone = false, QWidget* p = nullptr, Qt::WindowFlags = 0) const;
->>>>>>> 82a28fb4
+  otb::Wrapper::QtMainWindow* NewOtbApplicationWindow(const QString& appName, bool isStandalone = false, QWidget* p = nullptr) const;
 };
 
 } // namespace mvd
