/*
 * Copyright (C) 2005-2022 Centre National d'Etudes Spatiales (CNES)
 *
 * This file is part of Orfeo Toolbox
 *
 *     https://www.orfeo-toolbox.org/
 *
 * Licensed under the Apache License, Version 2.0 (the "License");
 * you may not use this file except in compliance with the License.
 * You may obtain a copy of the License at
 *
 *     http://www.apache.org/licenses/LICENSE-2.0
 *
 * Unless required by applicable law or agreed to in writing, software
 * distributed under the License is distributed on an "AS IS" BASIS,
 * WITHOUT WARRANTIES OR CONDITIONS OF ANY KIND, either express or implied.
 * See the License for the specific language governing permissions and
 * limitations under the License.
 */


#ifndef mvdImageViewManipulator_h
#define mvdImageViewManipulator_h

//
// Configuration include.
//// Included at first position before any other ones.
#include "ConfigureMonteverdi.h"


/*****************************************************************************/
/* INCLUDE SECTION                                                           */

//
// Qt includes (sorted by alphabetic order)
//// Must be included before system/custom includes.

//
// System includes (sorted by alphabetic order)
#include <cmath>

//
// ITK includes (sorted by alphabetic order)

//
// OTB includes (sorted by alphabetic order)
#include "otbImageMetadata.h"
#include "otbViewSettings.h"
#include "OTBMonteverdiGUIExport.h"
//
// Monteverdi includes (sorted by alphabetic order)
#include "mvdCore.h"
#include "mvdAbstractImageViewManipulator.h"
#include "mvdImageViewRenderer.h"


/*****************************************************************************/
/* PRE-DECLARATION SECTION                                                   */

//
// External classes pre-declaration.
namespace
{
}

namespace mvd
{
//
// Internal classes pre-declaration.


/*****************************************************************************/
/* CLASS DEFINITION SECTION                                                  */

/**
 * \class ImageViewManipulator
 *
 * \ingroup OTBMonteverdiGUI
 *
 *  \brief TODO.
 */
class OTBMonteverdiGUI_EXPORT ImageViewManipulator : public AbstractImageViewManipulator
{

  /*-[ QOBJECT SECTION ]-----------------------------------------------------*/

  Q_OBJECT;

  /*-[ PUBLIC SECTION ]------------------------------------------------------*/

  //
  // Constants
public:
  /**
   */
  static const double DEFAULT_DELTA;
  /**
   */
  static const int DEFAULT_GRANULARITY;
  /**
   */
  static const int DEFAULT_ALPHA_GRANULARITY;
  /**
   */
  static const double DEFAULT_DYNAMICS_SHIFT_GRANULARITY;
  /**
   */
  static const int DEFAULT_SCROLL_GRANULARITY;
  /**
   */
  static const int DEFAULT_ZOOM_GRANULARITY;

  //
  // Public methods.
public:
/** \brief Constructor. */
#if USE_VIEW_SETTINGS_SIDE_EFFECT
  ImageViewManipulator(const otb::ViewSettings::Pointer& viewSettings, QObject* p = NULL);
#else  // USE_VIEW_SETTINGS_SIDE_EFFECT
  ImageViewManipulator(QObject* p = NULL);
#endif // USE_VIEW_SETTINGS_SIDE_EFFECT

  /** \brief Destructor. */
  ~ImageViewManipulator() override;

  //
  // AbstractImageViewManipulator overloads.
  //

  //
  // Accessors.

  void SetViewportSize(int width, int height) override;

  SizeType GetViewportSize() const override;

  void SetOrigin(const PointType& origin) override;

  PointType GetOrigin() const override;

  void SetSpacing(const SpacingType& spacing) override;

  SpacingType GetSpacing() const override;

  void SetNativeSpacing(const SpacingType&) override;

  void SetWkt(const std::string& wkt) override;

<<<<<<< HEAD
  /** Set the image keywordlist 
    \deprecated
   */
  void SetKeywordList(const DefaultImageType::ImageKeywordlistType& kwl) override;
=======
  void SetImd(const otb::ImageMetadata* imd) override;
>>>>>>> 26085b00

  PointType GetCenter() const override;

  ZoomType GetFixedZoomType() const override;

  //
  // Controls.


  void SetupRenderingContext(AbstractImageViewRenderer::RenderingContext* const) const override;

  void ZoomIn() override;

  void ZoomOut() override;

  const PointType& Transform(PointType&, const QPoint&) const override;

  void ResetViewport() override;

  //
  // Events.

  void MouseMoveEvent(QMouseEvent* event) override;

  void MousePressEvent(QMouseEvent* event) override;

  void MouseReleaseEvent(QMouseEvent* event) override;

  void MouseDoubleClickEvent(QMouseEvent*) override;

  void WheelEvent(QWheelEvent* event) override;

  void ResizeEvent(QResizeEvent* event) override;

  void KeyPressEvent(QKeyEvent* event) override;

  void KeyReleaseEvent(QKeyEvent* event) override;

  /*-[ PUBLIC SLOTS SECTION ]-----------------------------------------------**/

  //
  // Public SLOTS.
public Q_SLOTS:

  //
  // AbstractImageViewManipulator overloads.

  void CenterOn(const PointType& point) override;

  void ZoomTo(double scale) override;

  /*-[ SIGNALS SECTION ]-----------------------------------------------------*/

  //
  // Signals.
Q_SIGNALS:
  /**
   */
  void RaiseLayerRequested();
  /**
   */
  void LowerLayerRequested();
  /**
   */
  void LayerToTopRequested();
  /**
   */
  void LayerToBottomRequested();
  /**
   */
  void SelectNextLayerRequested();
  /**
   */
  void SelectPreviousLayerRequested();
  /**
   */
  void SelectFirstLayerRequested();
  /**
   */
  void SelectLastLayerRequested();
  /**
   */
  void DeleteAllRequested();
  /**
   */
  // TODO: Rename signal into DeleteLayerRequested().
  void DeleteSelectedRequested();
  /**
   */
  void ToggleLayerVisibilityRequested(bool);
  /**
   */
  void RotateLayersRequested(int);
  /**
   */
  void ZoomToFullResolutionRequested();
  /**
   */
  void ZoomToLayerExtentRequested();
  /**
   */
  void ZoomToFullExtentRequested();

  /**
   */
  void ShiftAlphaRequested(double);
  /**
   */
  void UpdateGammaRequested(double);
  /**
   */
  void ResizeShaderRequested(double);
  /**
   */
  void ReparamShaderRequested(double);
  /**
   */
  void ShiftDynamicsRequested(double);
  /**
   */
  void ScaleDynamicsRequested(double);
  /**
   */
  void ResetQuantilesRequested(bool);
  /**
   */
  void ShaderEffectRequested(Effect);
  /**
   */
  void ApplyAllRequested();
  /**
   */
  void SetReferenceRequested();
  /**
   */
  void TakeScreenshotRequested(bool isQuickMode);

  /*-[ PROTECTED SECTION ]---------------------------------------------------*/

  //
  // Protected methods.
protected:
  /**
   */
  static PointType Translate(const QPoint& vector, const PointType& origin, const SpacingType& spacing);

  //
  // Protected attributes.
protected:
  /**
   */
  QPoint m_MousePressPosition;
  /**
   */
  otb::ViewSettings::Pointer m_ViewSettings;

  /*-[ PRIVATE SLOTS SECTION ]-----------------------------------------------*/

  //
  // Private types.
private:
  //
  // Private methods.
private:
  /**
   */
  template <typename T1, typename T2, typename T3, typename T4>
  inline static double Factor(T1 wheel, T2 degrees, T3 delta, T4 granularity);
  /**
   */
  template <typename T1, typename T2>
  inline static double Factor(T1 wheel, T2 degrees);

  /**
   */
  void Translate(const QPoint& vector);
  /**
   */
  void Scale(const QPoint& center, int degrees, PointType* centerPoint = NULL);

  /**
   */
  // inline void SetRenderMode( const QInputEvent* event );
  /**
   */
  inline void SetFastRenderMode(bool isEnabled);

  //
  // Private attributes.
private:
  /**
   */
  QTimer* m_Timer;
  /**
   */
  SpacingType m_NativeSpacing;
  /**
   */
  otb::ViewSettings::PointType m_MousePressOrigin;
  /**
   */
  AbstractImageViewRenderer::RenderingContext::RenderMode m_RenderMode;
  /**
   */
  double m_ZoomFactor;
  /**
   */
  int m_AlphaGranularity;
  /**
   */
  double m_DynamicsShiftGranularity;
  /**
   */
  int m_ScrollGranularity;
  /**
   */
  int m_ZoomGranularity;
  /**
   */
  bool m_IsMouseDragging : 1;

  /*-[ PRIVATE SLOTS SECTION ]-----------------------------------------------*/

  //
  // Slots.
private Q_SLOTS:
  /**
   */
  void OnTimeout();
};

} // end namespace 'mvd'

/*****************************************************************************/
/* INLINE SECTION                                                            */

namespace mvd
{

/*****************************************************************************/
template <typename T1, typename T2, typename T3, typename T4>
inline double ImageViewManipulator::Factor(T1 wheel, T2 degrees, T3 delta, T4 granularity)
{
  // qDebug() << "wheel:" << wheel;
  // qDebug() << "degrees:" << degrees;
  // qDebug() << "delta:" << delta;
  // qDebug() << "granularity:" << granularity;

  if (abs(granularity) <= std::numeric_limits<T1>::min())
    granularity = 1;

  return pow((1.0 + static_cast<double>(delta)), static_cast<double>(wheel) / (static_cast<double>(granularity) * static_cast<double>(degrees)));
}

/*****************************************************************************/
template <typename T1, typename T2>
inline double ImageViewManipulator::Factor(T1 wheel, T2 degrees)
{
  return ImageViewManipulator::Factor(wheel, degrees, ImageViewManipulator::DEFAULT_DELTA, ImageViewManipulator::DEFAULT_GRANULARITY);
}

/*****************************************************************************/
/*
inline
void
ImageViewManipulator
::SetRenderMode( const QInputEvent* event )
{
  m_RenderMode =
    ( event!=NULL &&
      ( event->modifiers() & Qt::ControlModifier )==Qt::ControlModifier
    )
    ? AbstractImageViewRenderer::RenderingContext::RENDER_MODE_LIGHT
    : AbstractImageViewRenderer::RenderingContext::RENDER_MODE_FULL;

  qDebug() << "Render-mode:" << m_RenderMode;
}
*/

/*****************************************************************************/
inline void ImageViewManipulator::SetFastRenderMode(bool isEnabled)
{
  m_RenderMode = isEnabled ? AbstractImageViewRenderer::RenderingContext::RENDER_MODE_LIGHT : AbstractImageViewRenderer::RenderingContext::RENDER_MODE_FULL;

  // qDebug() << "Render-mode:" << m_RenderMode;
}

} // end namespace 'mvd'

#endif // mvdImageViewManipulator_h<|MERGE_RESOLUTION|>--- conflicted
+++ resolved
@@ -146,14 +146,7 @@
 
   void SetWkt(const std::string& wkt) override;
 
-<<<<<<< HEAD
-  /** Set the image keywordlist 
-    \deprecated
-   */
-  void SetKeywordList(const DefaultImageType::ImageKeywordlistType& kwl) override;
-=======
   void SetImd(const otb::ImageMetadata* imd) override;
->>>>>>> 26085b00
 
   PointType GetCenter() const override;
 
