/*
 * Copyright (C) 2005-2019 Centre National d'Etudes Spatiales (CNES)
 *
 * This file is part of Orfeo Toolbox
 *
 *     https://www.orfeo-toolbox.org/
 *
 * Licensed under the Apache License, Version 2.0 (the "License");
 * you may not use this file except in compliance with the License.
 * You may obtain a copy of the License at
 *
 *     http://www.apache.org/licenses/LICENSE-2.0
 *
 * Unless required by applicable law or agreed to in writing, software
 * distributed under the License is distributed on an "AS IS" BASIS,
 * WITHOUT WARRANTIES OR CONDITIONS OF ANY KIND, either express or implied.
 * See the License for the specific language governing permissions and
 * limitations under the License.
 */


#include "mvdImageViewWidget.h"


/*****************************************************************************/
/* INCLUDE SECTION                                                           */

//
// Qt includes (sorted by alphabetic order)
//// Must be included before system/custom includes.
#include <QGLFormat>

//
// System includes (sorted by alphabetic order)
#include <exception>

//
// ITK includes (sorted by alphabetic order)

//
// OTB includes (sorted by alphabetic order)

//
// Monteverdi includes (sorted by alphabetic order)
#include "mvdStackedLayerModel.h"
#include "mvdVectorImageModel.h"
#include "mvdAbstractImageViewManipulator.h"
// See ::OnUpdateProjectionRequired()
#include "mvdImageViewRenderer.h"

namespace mvd
{
/*
  TRANSLATOR mvd::ImageViewWidget

  Necessary for lupdate to be aware of C++ namespaces.

  Context comment for translator.
*/


/*****************************************************************************/
/* CONSTANTS                                                                 */


/*****************************************************************************/
/* STATIC IMPLEMENTATION SECTION                                             */
/*****************************************************************************/


/*****************************************************************************/
/* CLASS IMPLEMENTATION SECTION                                              */
/*******************************************************************************/
ImageViewWidget::ImageViewWidget(AbstractImageViewManipulator* manipulator, AbstractImageViewRenderer* renderer, QWidget* p, const QGLWidget* shareWidget,
                                 Qt::WindowFlags flags)
  : QGLWidget(p, shareWidget, flags),
    m_IsPickingEnabled(true),
    m_PickingDefaultStatus(true),
    m_Manipulator(NULL),
    m_Renderer(NULL)
#if USE_XP_REGION_OPTIM
    ,
    m_Position()
#endif // USE_XP_REGION_OPTION
{
  Initialize(manipulator, renderer);
}

/*******************************************************************************/
ImageViewWidget::ImageViewWidget(AbstractImageViewManipulator* manipulator, AbstractImageViewRenderer* renderer, QGLContext* glcontext, QWidget* p,
                                 const QGLWidget* shareWidget, Qt::WindowFlags flags)
  : QGLWidget(glcontext, p, shareWidget, flags),
    m_Manipulator(NULL),
    m_Renderer(NULL)
#if USE_XP_REGION_OPTION
    ,
    m_Position()
#endif // USE_XP_REGION_OPTION
{
  Initialize(manipulator, renderer);
}

/*******************************************************************************/
ImageViewWidget::ImageViewWidget(AbstractImageViewManipulator* manipulator, AbstractImageViewRenderer* renderer, const QGLFormat& glformat, QWidget* p,
                                 const QGLWidget* shareWidget, Qt::WindowFlags flags)
  : QGLWidget(glformat, p, shareWidget, flags),
    m_Manipulator(NULL),
    m_Renderer(NULL)
#if USE_XP_REGION_OPTION
    ,
    m_Position()
#endif // USE_XP_REGION_OPTION
{
  Initialize(manipulator, renderer);
}

/*******************************************************************************/
ImageViewWidget::~ImageViewWidget()
{
  // m_Manipulator (deleted as a child of a QObjet parent).
  // m_Renderer (deleted as a child of a QObjet parent).
}

/*******************************************************************************/
void ImageViewWidget::CenterOn(const PointType& center, double scale)
{
  Center(center, scale, scale);
}

/*******************************************************************************/
void ImageViewWidget::SetLayerStack(StackedLayerModel* stackedLayerModel)
{
  assert(m_Renderer != NULL);

  {
    StackedLayerModel* model = m_Renderer->GetLayerStack();

    if (model != NULL)
    {
      for (StackedLayerModel::ConstIterator it(model->Begin()); it != model->End(); ++it)
        Disconnect(it->second);

      //
      // Disconnect stacked-layer model from this image-view.
      QObject::disconnect(model, SIGNAL(LayerAdded(size_t)),
                          // from:
                          this, SLOT(OnLayerAdded(size_t)));

      QObject::disconnect(model, SIGNAL(LayerAboutToBeDeleted(size_t)),
                          // from:
                          this, SLOT(LayerAboutToBeDeleted(size_t)));

      QObject::disconnect(model, SIGNAL(ReferenceChanged(size_t)),
                          // from:
                          this, SLOT(OnReferenceChanged(size_t)));

      QObject::disconnect(model, SIGNAL(ContentChanged()),
                          // from:
                          this, SLOT(OnContentChanged()));

      QObject::disconnect(model, SIGNAL(ContentReset()),
                          // from:
                          this, SLOT(OnContentReset()));

      QObject::disconnect(model, SIGNAL(OrderChanged()),
                          // from:
                          this, SLOT(updateGL()));

      //
      // Disconnect layer-stack model from this widget manipulator.
      QObject::disconnect(GetManipulator(), SIGNAL(RotateLayersRequested(int)),
                          // from:
                          model, SLOT(RotateLayers(int)));

      QObject::disconnect(m_Manipulator, SIGNAL(LayerToTopRequested()),
                          // from:
                          model, SLOT(MoveCurrentToTop()));

      QObject::disconnect(m_Manipulator, SIGNAL(LayerToBottomRequested()),
                          // from:
                          model, SLOT(MoveCurrentToBottom()));
    }
  }

  // Set projection parameters of manipulator from layer data.
  OnSetProjectionRequired();

  makeCurrent();

  // Insert image-models into image-view renderer.
  m_Renderer->SetLayerStack(stackedLayerModel);

  // Coverity-19846.
  if (stackedLayerModel == NULL)
    return;

  //
  // Connect layer-stack model to this widget manipulator.
  QObject::connect(GetManipulator(), SIGNAL(RotateLayersRequested(int)),
                   // to:
                   stackedLayerModel, SLOT(RotateLayers(int)));

  QObject::connect(m_Manipulator, SIGNAL(LayerToTopRequested()),
                   // to:
                   stackedLayerModel, SLOT(MoveCurrentToTop()));

  QObject::connect(m_Manipulator, SIGNAL(LayerToBottomRequested()),
                   // to:
                   stackedLayerModel, SLOT(MoveCurrentToBottom()));

  //
  // Connect stacked layer-model to image-view manipulator.

  QObject::connect(stackedLayerModel, SIGNAL(LayerAdded(size_t)),
                   // to:
                   this, SLOT(OnLayerAdded(size_t)));

  //
  // Connect stacked layer-model to this image-view
  QObject::connect(stackedLayerModel, SIGNAL(LayerAboutToBeDeleted(size_t)),
                   // to:
                   this, SLOT(OnLayerAboutToBeDeleted(size_t)));

  QObject::connect(stackedLayerModel, SIGNAL(OrderChanged()),
                   // to:
                   this, SLOT(updateGL()));

  QObject::connect(stackedLayerModel, SIGNAL(ContentChanged()),
                   // to:
                   this, SLOT(OnContentChanged()));

  QObject::connect(stackedLayerModel, SIGNAL(ContentReset()),
                   // to:
                   this, SLOT(OnContentReset()));

  QObject::connect(stackedLayerModel, SIGNAL(ReferenceChanged(size_t)),
                   // to
                   this, SLOT(OnReferenceChanged(size_t)));

  for (StackedLayerModel::ConstIterator it(stackedLayerModel->Begin()); it != stackedLayerModel->End(); ++it)
    Connect(it->second);
}

/*******************************************************************************/
void ImageViewWidget::Initialize(AbstractImageViewManipulator* manipulator, AbstractImageViewRenderer* renderer)
{
#if OTB_DEBUG
  // Test OpenGL.
  ListGlVersions();
#endif

  // Accept drops
  setAcceptDrops(true);
  // Set focus policy so that the widget gets the focus if it is clicked
  setMouseTracking(true);
  setFocusPolicy(Qt::WheelFocus);


  assert(manipulator != NULL);

  m_Manipulator = manipulator;
  m_Manipulator->setParent(this);
  m_Manipulator->SetViewportSize(width(), height());


  assert(renderer != NULL);

  m_Renderer = renderer;
  m_Renderer->setParent(this);


#if USE_XP_REGION_OPTION
  m_Position[0] = m_Position[1] = 0;
#endif // USE_XP_REGION_OPTION


  //
  // Manipulator -> this
  //

  QObject::connect(m_Manipulator, SIGNAL(RefreshViewRequested()),
                   // to:
                   this, SLOT(OnRefreshViewRequested()));

  QObject::connect(m_Manipulator, SIGNAL(CenterRoiRequested(const PointType&)),
                   // to:
                   this, SIGNAL(CenterRoiRequested(const PointType&)));

  QObject::connect(m_Manipulator, SIGNAL(RoiChanged(const PointType&, const SizeType&, const SpacingType&, const PointType&)),
                   // to:
                   this, SIGNAL(RoiChanged(const PointType&, const SizeType&, const SpacingType&, const PointType&)));

  QObject::connect(m_Manipulator, SIGNAL(RoiChanged(const PointType&, const SizeType&, const SpacingType&, const PointType&)),
                   // to:
                   this, SLOT(OnRoiChanged(const PointType&, const SizeType&, const SpacingType&, const PointType&)));

  QObject::connect(m_Manipulator, SIGNAL(ZoomToExtentRequested()),
                   // to:
                   this, SLOT(ZoomToExtent()));

  QObject::connect(m_Manipulator, SIGNAL(ZoomToFullResolutionRequested()),
                   // to:
                   this, SLOT(ZoomToFullResolution()));


  QObject::connect(m_Manipulator, SIGNAL(LowerLayerRequested()),
                   // to:
                   this, SLOT(OnLowerLayerRequested()));

  QObject::connect(m_Manipulator, SIGNAL(RaiseLayerRequested()),
                   // to:
                   this, SLOT(OnRaiseLayerRequested()));

  QObject::connect(m_Manipulator, SIGNAL(SelectPreviousLayerRequested()),
                   // to:
                   this, SLOT(OnSelectPreviousLayerRequested()));

  QObject::connect(m_Manipulator, SIGNAL(SelectNextLayerRequested()),
                   // to:
                   this, SLOT(OnSelectNextLayerRequested()));

  QObject::connect(m_Manipulator, SIGNAL(SelectFirstLayerRequested()),
                   // to:
                   this, SLOT(OnSelectFirstLayerRequested()));

  QObject::connect(m_Manipulator, SIGNAL(SelectLastLayerRequested()),
                   // to:
                   this, SLOT(OnSelectLastLayerRequested()));

  QObject::connect(m_Manipulator, SIGNAL(DeleteAllRequested()),
                   // to:
                   this, SLOT(OnDeleteAllRequested()));

  QObject::connect(m_Manipulator, SIGNAL(DeleteSelectedRequested()),
                   // to:
                   this, SLOT(OnDeleteSelectedRequested()));

  QObject::connect(m_Manipulator, SIGNAL(ToggleLayerVisibilityRequested(bool)),
                   // to:
                   this, SLOT(OnToggleLayerVisibilityRequested(bool)));

  QObject::connect(m_Manipulator, SIGNAL(ZoomToFullResolutionRequested()),
                   // to:
                   this, SLOT(ZoomToFullResolution()));

  QObject::connect(m_Manipulator, SIGNAL(ZoomToLayerExtentRequested()),
                   // to:
                   this, SLOT(ZoomToLayerExtent()));

  QObject::connect(m_Manipulator, SIGNAL(ZoomToExtentRequested()),
                   // to:
                   this, SLOT(ZoomToExtent()));

  QObject::connect(m_Manipulator, SIGNAL(ResizeShaderRequested(double)),
                   // to:
                   this, SLOT(OnResizeShaderRequested(double)));

  QObject::connect(m_Manipulator, SIGNAL(ReparamShaderRequested(double)),
                   // to:
                   this, SLOT(OnReparamShaderRequested(double)));

  QObject::connect(m_Manipulator, SIGNAL(ShiftAlphaRequested(double)),
                   // to:
                   this, SLOT(OnShiftAlphaRequested(double)));

  QObject::connect(m_Manipulator, SIGNAL(UpdateGammaRequested(double)),
                   // to:
                   this, SLOT(OnUpdateGammaRequested(double)));

  QObject::connect(m_Manipulator, SIGNAL(ShiftDynamicsRequested(double)),
                   // to:
                   this, SLOT(OnShiftDynamicsRequested(double)));

  QObject::connect(m_Manipulator, SIGNAL(ScaleDynamicsRequested(double)),
                   // to:
                   this, SLOT(OnScaleDynamicsRequested(double)));

  QObject::connect(m_Manipulator, SIGNAL(ResetQuantilesRequested(bool)),
                   // to:
                   this, SLOT(OnResetQuantilesRequested(bool)));

  QObject::connect(m_Manipulator, SIGNAL(ShaderEffectRequested(Effect)),
                   // to:
                   this, SLOT(OnShaderEffectRequested(Effect)));

  QObject::connect(m_Manipulator, SIGNAL(ApplyAllRequested()),
                   // to:
                   this, SLOT(OnApplyAllRequested()));

  QObject::connect(m_Manipulator, SIGNAL(SetReferenceRequested()),
                   // to:
                   this, SLOT(OnSetReferenceRequested()));

  QObject::connect(m_Manipulator, SIGNAL(TakeScreenshotRequested(bool)),
                   // to:
                   this, SLOT(SaveScreenshot(bool)));


  //
  // Renderer -> this
  //

  QObject::connect(m_Renderer, SIGNAL(ClearProjectionRequired()),
                   // to:
                   this, SLOT(OnClearProjectionRequired()));

  QObject::connect(m_Renderer, SIGNAL(SetProjectionRequired()),
                   // to:
                   this, SLOT(OnSetProjectionRequired()));

  QObject::connect(m_Renderer, SIGNAL(UpdateProjectionRequired()),
                   // to:
                   this, SLOT(OnUpdateProjectionRequired()));

  QObject::connect(m_Renderer, SIGNAL(ResetViewport()),
                   // to:
                   this, SLOT(OnResetViewport()));
}

/*******************************************************************************/
void ImageViewWidget::initializeGL()
{
}

/*******************************************************************************/
void ImageViewWidget::resizeGL(int w, int h)
{
  QGLWidget::resizeGL(w, h);

  assert(m_Renderer != NULL);

  m_Renderer->ResizeGL(w, h);
}

/*******************************************************************************/
void ImageViewWidget::paintGL()
{
  QGLWidget::paintGL();

  // qDebug() << this << "::paintGL()";

  //
  // Get new rendering-context.
  assert(m_Renderer != NULL);

  AbstractImageViewRenderer::RenderingContext* c = m_Renderer->NewRenderingContext();

  assert(c != NULL);

  //
  // Setup new rendering-context.
  assert(m_Manipulator != NULL);

  m_Manipulator->SetupRenderingContext(c);

  //
  // OpenGL paint using new rendering-context.
  m_Renderer->PaintGL(c);

  //
  // Post-rendering tasks.
  if (!m_Renderer->IsBypassRenderingEnabled() && m_IsPickingEnabled)
  {
    StackedLayerModel* layerStack = GetLayerStack();

    // assert( layerStack!=NULL );
    if (layerStack != NULL)
    {
      layerStack->BeginEditResolutions();

      m_Renderer->GetResolutions(layerStack->PixelInfos());

      layerStack->EndEditResolutions();
    }
  }

  //
  // Release rendering-context.
  delete c;
  c = NULL;
}

/*******************************************************************************/
void ImageViewWidget::mousePressEvent(QMouseEvent* e)
{
  assert(e != NULL);

  QGLWidget::mousePressEvent(e);

  m_Manipulator->MousePressEvent(e);

  // Deactivate pixel picking during drag
  m_IsPickingEnabled = false;
}

/*******************************************************************************/
void ImageViewWidget::mouseMoveEvent(QMouseEvent* e)
{
  assert(e != NULL);

  // qDebug() << this << "::mouseMove(" << event << ")";

  // Superclass default behaviour.
  QGLWidget::mouseMoveEvent(e);

  //
  // Get layer-stack.
  StackedLayerModel* stackedLayerModel = GetLayerStack();
  assert(stackedLayerModel != NULL);

  //
  // Update view depending on shader status special behaviour.
  //
  bool isAnyEffectActive = false;

  if (m_Renderer->IsEffectsEnabled())
  {
    for (StackedLayerModel::ConstIterator it(stackedLayerModel->Begin()); it != stackedLayerModel->End(); ++it)
    {
      assert(it->second != NULL);

      if (it->second->inherits(AbstractImageModel::staticMetaObject.className()))
      {
        VectorImageModel* imageModel = qobject_cast<VectorImageModel*>(it->second);
        assert(imageModel != NULL);

        if (imageModel->GetSettings().GetEffect() != EFFECT_NONE && imageModel->GetSettings().GetEffect() != EFFECT_NORMAL)
        {
#if USE_XP_REGION_OPTIM
          PointType origin;
          PointType extent;

          m_Renderer->GetLayerExtent(it->first, origin, extent);

          if ((origin[0] <= ptView[0] && ptView[0] <= extent[0] && origin[1] <= ptView[1] && ptView[1] <= extent[1]) ||
              (origin[0] <= m_Position[0] && m_Position[0] <= extent[0] && origin[1] <= m_Position[1] && m_Position[1] <= extent[1]))
          {
            qDebug() << FromStdString(it->first);

// qDebug()
//   << "x:" << origin[ 0 ] << ptView[ 0 ] << m_Position[ 0 ] << extent[ 0 ];

// qDebug()
//   << "y:" << origin[ 1 ] << ptView[ 1 ] << m_Position[ 1 ] << extent[ 1 ];

// qDebug()
//   << "x:" << ptView[ 0 ] << m_Position[ 0 ];

// qDebug()
//   << "y:" << ptView[ 1 ] << m_Position[ 1 ];

#endif // USE_XP_REGION_OPTIM

            // qDebug() << "updateGL(" << in[ 0 ] << "," << in[ 1 ] << ")";

            isAnyEffectActive = true;

            break;
          }
#if USE_XP_REGION_OPTIM
        }
#endif // USE_XP_REGION_OPTIM
      }
    }

#if USE_XP_REGION_OPTIM
    m_Position = ptView;
#endif // USE_XP_REGION_OPTION
  }

  // Delegate behaviour.
  if (isAnyEffectActive)
  {
    bool bypass = m_Renderer->SetBypassRenderingEnabled(true);

    m_Manipulator->MouseMoveEvent(e);

    m_Renderer->SetBypassRenderingEnabled(bypass);
  }

  else
    m_Manipulator->MouseMoveEvent(e);


  //
  // Pixel-picking special behaviour.
  //
  if (m_IsPickingEnabled)
  {
    // Transform coordinates from widget space to viewport space.
    assert(m_Manipulator != NULL);

    PointType ptView;

    m_Manipulator->Transform(ptView, e->pos());

    //
    // Pick pixel of point in viewport space and return point in image
    // space.
    assert(m_Renderer != NULL);

    stackedLayerModel->BeginEditPixelInfo();

    PixelInfo::Vector& pixels = stackedLayerModel->PixelInfos();

    m_Renderer->Pick(ptView, pixels);

    m_Renderer->UpdatePixelInfo(e->pos(), ptView, pixels);

    stackedLayerModel->EndEditPixelInfo(e->pos(), ptView);

    //
    // Emit reference-layer pixel data.
    emit PixelInfoChanged(e->pos(), ptView, stackedLayerModel->PixelInfos());

    if (stackedLayerModel->HasCurrent())
      emit PhysicalCursorPositionChanged(e->pos(), ptView, pixels[stackedLayerModel->GetCurrentIndex()].m_Point,
                                         pixels[stackedLayerModel->GetCurrentIndex()].m_Pixel);
    else
      emit PhysicalCursorPositionChanged(e->pos(), ptView, PointType(), DefaultImageType::PixelType());
  }
  else if (isAnyEffectActive)
  {
    // Transform coordinates from widget space to viewport space.
    assert(m_Manipulator != NULL);

    PointType ptView;

    m_Manipulator->Transform(ptView, e->pos());

    //
    // Pick pixel of point in viewport space and return point in image
    // space.
    assert(m_Renderer != NULL);

    const PixelInfo::Vector& pixels = stackedLayerModel->PixelInfos();

    m_Renderer->UpdatePixelInfo(e->pos(), ptView, pixels);
  }

  if (isAnyEffectActive)
    updateGL();
}

/*******************************************************************************/
void ImageViewWidget::mouseReleaseEvent(QMouseEvent* e)
{
  assert(e != NULL);

  QGLWidget::mouseReleaseEvent(e);

  m_Manipulator->MouseReleaseEvent(e);

  // Reactivate picking after drag
  m_IsPickingEnabled = m_PickingDefaultStatus;
}

/*******************************************************************************/
void ImageViewWidget::mouseDoubleClickEvent(QMouseEvent* e)
{
  assert(e != NULL);

  QGLWidget::mouseDoubleClickEvent(e);

  m_Manipulator->MouseDoubleClickEvent(e);
}

/*******************************************************************************/
void ImageViewWidget::wheelEvent(QWheelEvent* e)
{
  assert(e != NULL);

  QGLWidget::wheelEvent(e);

  m_Manipulator->WheelEvent(e);
}

/*******************************************************************************/
void ImageViewWidget::resizeEvent(QResizeEvent* e)
{
  assert(e != NULL);

  // qDebug() << this << "::resizeEvent(" << e << ")";

  // First, call superclass implementation
  QGLWidget::resizeEvent(e);

  m_Manipulator->ResizeEvent(e);
}

/*******************************************************************************/
void ImageViewWidget::keyPressEvent(QKeyEvent* e)
{
  assert(e != NULL);

  QGLWidget::keyPressEvent(e);

  m_Manipulator->KeyPressEvent(e);
}

/*******************************************************************************/
void ImageViewWidget::keyReleaseEvent(QKeyEvent* e)
{
  assert(e != NULL);

  QGLWidget::keyReleaseEvent(e);

  m_Manipulator->KeyReleaseEvent(e);
}

/*******************************************************************************/
void ImageViewWidget::ListGlVersions() const
{
#if QT_VERSION < QT_VERSION_CHECK(4, 7, 0)
  qWarning() << tr("Unable to list supported OpenGL versions using QGLFormat. "
                   "Qt version is %1. Please upgrade to Qt 4.7.0 or newer.")
                    .arg(qVersion())
                    .toLatin1()
                    .constData();

#else
<<<<<<< HEAD
  qWarning() <<
    tr( "Runtime version of OpenGL used by Qt %1: %2.%3." )
    .arg( qVersion() )
    .arg( format().majorVersion() )
    .arg( format().minorVersion() )
    .toLatin1()
    .constData();

  switch( format().profile() )
  {
  case QGLFormat::NoProfile:
    qWarning() << "QGLFormat::NoProfile";
    break;

  case QGLFormat::CoreProfile:
    qWarning() << "QGLFormat::CoreProfile";
    break;

  case QGLFormat::CompatibilityProfile:
    qWarning() << "QGLFormat::CompatibilityProfile";
    break;

  default:
    assert( false && "Unexpected QGLFormat::profile()." );
    break;
  }

  QGLFormat::OpenGLVersionFlags glVersionFlags(
    QGLFormat::openGLVersionFlags()
  );
=======
  qWarning()
      << tr("Runtime version of OpenGL used by Qt %1: %2.%3.").arg(qVersion()).arg(format().majorVersion()).arg(format().minorVersion()).toLatin1().constData();

  QGLFormat::OpenGLVersionFlags glVersionFlags(QGLFormat::openGLVersionFlags());
>>>>>>> 94d1fc58

  qWarning() << tr("Version(s) of OpenGL supported by Qt %1:").arg(qVersion()).toLatin1().constData();

  if (glVersionFlags & QGLFormat::OpenGL_Version_4_0)
    qWarning() << "QGLFormat::OpenGL_Version_4_0";
<<<<<<< HEAD
  //
  if( glVersionFlags & QGLFormat::OpenGL_Version_3_3 )
=======

  if (glVersionFlags & QGLFormat::OpenGL_Version_3_3)
>>>>>>> 94d1fc58
    qWarning() << "- QGLFormat::OpenGL_Version_3_3";
  if (glVersionFlags & QGLFormat::OpenGL_Version_3_2)
    qWarning() << "- QGLFormat::OpenGL_Version_3_2";
  if (glVersionFlags & QGLFormat::OpenGL_Version_3_1)
    qWarning() << "- QGLFormat::OpenGL_Version_3_1";
  if (glVersionFlags & QGLFormat::OpenGL_Version_3_0)
    qWarning() << "- QGLFormat::OpenGL_Version_3_0";
<<<<<<< HEAD
  //
  if( glVersionFlags & QGLFormat::OpenGL_Version_2_1 )
=======

  if (glVersionFlags & QGLFormat::OpenGL_Version_2_1)
>>>>>>> 94d1fc58
    qWarning() << "- QGLFormat::OpenGL_Version_2_1";
  if (glVersionFlags & QGLFormat::OpenGL_Version_2_0)
    qWarning() << "- QGLFormat::OpenGL_Version_2_0";
<<<<<<< HEAD
  //
  if( glVersionFlags & QGLFormat::OpenGL_Version_1_5 )
=======

  if (glVersionFlags & QGLFormat::OpenGL_Version_1_5)
>>>>>>> 94d1fc58
    qWarning() << "- QGLFormat::OpenGL_Version_1_5";
  if (glVersionFlags & QGLFormat::OpenGL_Version_1_4)
    qWarning() << "- QGLFormat::OpenGL_Version_1_4";
  if (glVersionFlags & QGLFormat::OpenGL_Version_1_3)
    qWarning() << "- QGLFormat::OpenGL_Version_1_3";
  if (glVersionFlags & QGLFormat::OpenGL_Version_1_2)
    qWarning() << "- QGLFormat::OpenGL_Version_1_2";
  if (glVersionFlags & QGLFormat::OpenGL_Version_1_1)
    qWarning() << "- QGLFormat::OpenGL_Version_1_1";

  if (glVersionFlags & QGLFormat::OpenGL_Version_None)
    qWarning() << "- QGLFormat::OpenGL_Version_None";
#endif
}

/*****************************************************************************/
void ImageViewWidget::Center(const PointType& center, double sx, double sy)
{
  /*
  qDebug()
    << this << "::Center("
    << center[ 0 ] << "," << center[ 1 ] << "," << sx << "," << sy
    << ")";
  */

  assert(m_Renderer != NULL);
  assert(m_Manipulator != NULL);

  //
  // Get reference image-model.
  AbstractImageModel* imageModel = m_Renderer->GetReferenceModel<AbstractImageModel>();
  assert(imageModel != NULL);

  // Scale spacing.
  SpacingType spacing(imageModel->GetSpacing());

  spacing[0] /= sx;
  spacing[1] /= sy;

  m_Manipulator->SetSpacing(spacing);

  // Center view.
  m_Manipulator->CenterOn(center);
}

/*****************************************************************************/
void ImageViewWidget::Center(ZoomType zoom)
{
  // if( zoom==ZOOM_TYPE_EXTENT )
  //   qDebug() << this << "::Center( ZOOM_TYPE_EXTENT );";

  assert(zoom == ZOOM_TYPE_EXTENT || zoom == ZOOM_TYPE_FULL || zoom == ZOOM_TYPE_LAYER);

  assert(m_Renderer != NULL);
  assert(m_Manipulator != NULL);

  PointType   center;
  SpacingType spacing;

  center[0] = center[1] = 0.0;
  spacing[0] = spacing[1] = 1.0;

  bool result = false;

  switch (zoom)
  {
  case ZOOM_TYPE_EXTENT:
    result = m_Renderer->ZoomToExtent(center, spacing);
    break;

  case ZOOM_TYPE_FULL:
    assert(GetLayerStack() != NULL);
    result = m_Renderer->ZoomToFull(GetLayerStack()->GetCurrentKey(), center, spacing);
    break;

  case ZOOM_TYPE_LAYER:
    assert(GetLayerStack() != NULL);
    result = m_Renderer->ZoomToLayer(GetLayerStack()->GetCurrentKey(), center, spacing);
    break;

  default:
    assert(false && "Unhandled ImageViewWidget::ZoomType value!");
    break;
  }

  //
  // Center on middle point.
  if (result)
  {
    m_Manipulator->SetSpacing(spacing);
    m_Manipulator->CenterOn(center);
  }
}

/*******************************************************************************/
void ImageViewWidget::Connect(AbstractLayerModel* layer)
{
  assert(layer != NULL);

  QObject::connect(layer, SIGNAL(VisibilityChanged()),
                   // to:
                   this, SLOT(updateGL()));

  QObject::connect(this, SIGNAL(ModelUpdated()),
                   // to:
                   layer, SLOT(OnModelUpdated()));
}

/*******************************************************************************/
void ImageViewWidget::Disconnect(AbstractLayerModel* layer)
{
  assert(layer != NULL);

  QObject::disconnect(layer, SIGNAL(VisibilityChanged()),
                      // from:
                      this, SLOT(updateGL()));

  QObject::disconnect(this, SIGNAL(ModelUpdated()),
                      // from:
                      layer, SLOT(OnModelUpdated()));
}

/*****************************************************************************/
bool ImageViewWidget::IsBypassRenderingEnabled() const
{
  assert(m_Renderer != NULL);

  return m_Renderer->IsBypassRenderingEnabled();
}

/*****************************************************************************/
bool ImageViewWidget::SetBypassRenderingEnabled(bool enabled)
{
  assert(m_Renderer != NULL);

  return m_Renderer->SetBypassRenderingEnabled(enabled);
}

/*****************************************************************************/
bool ImageViewWidget::IsPickingEnabled() const
{
  return m_IsPickingEnabled;
}

/*****************************************************************************/
void ImageViewWidget::SetPickingEnabled(bool enabled)
{
  m_IsPickingEnabled = enabled;
}

/*****************************************************************************/
void ImageViewWidget::SetPickingDefaultStatus(bool defaultStatus)
{
  m_PickingDefaultStatus = defaultStatus;
}

/*******************************************************************************/
bool ImageViewWidget::ApplyFixedZoomType()
{
  assert(m_Manipulator != NULL);

  ZoomType zoom = m_Manipulator->GetFixedZoomType();

  if (zoom == ZOOM_TYPE_NONE || zoom >= ZOOM_TYPE_COUNT)
    return false;

  Center(zoom);

  return true;
}

/*******************************************************************************/
/* SLOTS                                                                       */
/******************************************************************************/
void ImageViewWidget::CenterOnSelected(const IndexType& index)
{
  /*
  assert( m_Renderer!=NULL );

  AbstractImageModel* imageModel = m_Render->GetReferenceImageModel();

  if( imageModel==NULL )
    return;

  ImageBaseType::Pointer image( imageModel->ToImageBase() );
  assert( !image.IsNull() );

  PointType point;

  image->TransformIndexToPhysicalPoint( index, point );

  m_Renderer->GetReferenceActor();

  assert( m_Manipulator!=NULL );

  m_Manipulator->CenterOn( point );
  */

  assert(m_Renderer != NULL);

  const StackedLayerModel* layerStack = m_Renderer->GetLayerStack();
  assert(layerStack != NULL);

  if (!layerStack->HasCurrent())
    return;

  PointType point;

  if (!m_Renderer->TransformToView(point, layerStack->GetCurrentKey(), index, false))
    return;

  assert(m_Manipulator != NULL);

  m_Manipulator->CenterOn(point);
}

/******************************************************************************/
void ImageViewWidget::OnApplyAllRequested()
{
  // qDebug() << this << "::OnApplyAllRequested()";

  assert(m_Renderer != NULL);

  StackedLayerModel* layerStack = m_Renderer->GetLayerStack();
  assert(layerStack != NULL);

  AbstractLayerModel* layer = layerStack->GetCurrent();
  if (layer == NULL)
    return;

  if (layer->inherits(VectorImageModel::staticMetaObject.className()))
  {
    assert(layer == qobject_cast<const VectorImageModel*>(layer));

    VectorImageModel* imageModel = qobject_cast<VectorImageModel*>(layer);

    assert(imageModel != NULL);

    const VectorImageSettings& settings   = imageModel->GetSettings();
    const ImageProperties*     properties = imageModel->GetProperties();

    for (StackedLayerModel::ConstIterator it(layerStack->Begin()); it != layerStack->End(); ++it)
      if (it->second != layer)
      {
        if (it->second->inherits(VectorImageModel::staticMetaObject.className()))
        {
          VectorImageModel* vim = qobject_cast<VectorImageModel*>(it->second);

          //
          // Properties.
          {
            bool needsRefresh = *vim->GetProperties() != *properties;

            vim->SetProperties(*properties);

            if (needsRefresh)
            {
              // qDebug() << "Refreshing histogram...";

              vim->RefreshHistogram();
            }
          }
          //
          // Settings
          {
            // Find RGB-channels max component.
            VectorImageSettings::ChannelVector::value_type rgbChannel = 0;
            {
              const VectorImageSettings::ChannelVector& rgb(settings.GetRgbChannels());

              for (VectorImageSettings::ChannelVector::const_iterator vis(rgb.begin()); vis != rgb.end(); ++vis)
                if (*vis > rgbChannel)
                  rgbChannel = *vis;
            }

            CountType nbComponents = vim->GetNbComponents();

            // qDebug()
            //   << vim->GetFilename()
            //   << nbComponents
            //   << rgbChannel
            //   << settings.GetGrayChannel()
            //   << ( settings.GetGrayChannel()<nbComponents &&
            // 	   rgbChannel<nbComponents
            // 	   ? "true"
            // 	   : "false" );

            if (rgbChannel < nbComponents && settings.GetGrayChannel() < nbComponents)
              vim->SetSettings(settings);
          }
        }
      }

    emit ModelUpdated();
  }
}

<<<<<<< HEAD
/******************************************************************************/
void
ImageViewWidget
::OnResetEffectsRequested()
{
  StackedLayerModel * layerStack = m_Renderer->GetLayerStack();

  for( StackedLayerModel::ConstIterator it( layerStack->Begin() );
       it!=layerStack->End();
       ++it )
  {
    if( it->second->inherits( VectorImageModel::staticMetaObject.className() ) )
    {
      VectorImageModel * imageModel =
	qobject_cast< VectorImageModel * >( it->second );

      VectorImageSettings & settings = imageModel->GetSettings();
      settings.SetEffect( EFFECT_NORMAL );
=======
void ImageViewWidget::OnResetEffectsRequested()
{
  StackedLayerModel* layerStack = m_Renderer->GetLayerStack();

  for (StackedLayerModel::ConstIterator it(layerStack->Begin()); it != layerStack->End(); ++it)
  {
    if (it->second->inherits(VectorImageModel::staticMetaObject.className()))
    {
      VectorImageModel* imageModel = qobject_cast<VectorImageModel*>(it->second);

      VectorImageSettings& settings = imageModel->GetSettings();
      settings.SetEffect(EFFECT_NORMAL);
>>>>>>> 94d1fc58
    }
  }

  emit ModelUpdated();
}

/******************************************************************************/
void ImageViewWidget::OnClearProjectionRequired()
{
  // qDebug() << this << "::OnClearProjectionRequested()";

<<<<<<< HEAD
  assert( m_Manipulator!=NULL );

  m_Manipulator->SetWkt( std::string() );
  m_Manipulator->SetKeywordList( otb::ViewSettings::KeywordListType() );
=======
  assert(m_Manipulator != NULL);

  m_Manipulator->SetWkt(std::string());
  m_Manipulator->SetKeywordList(otb::ViewSettings::KeywordListType());
>>>>>>> 94d1fc58

  // m_Manipulator->SetOrigin( imageModel->GetOrigin() );
  // m_Manipulator->SetSpacing( imageModel->GetSpacing() );
  // m_Manipulator->SetNativeSpacing( imageModel->GetNativeSpacing() );

  assert(m_Renderer != NULL);

  if (m_Renderer->IsBypassRenderingEnabled())
    return;

  ZoomToExtent();

  // Done in ::ZoomToExtent().
  // updateGL();
}

/******************************************************************************/
void ImageViewWidget::OnContentChanged()
{
  // qDebug() << this << "::OnContentChanged()";

  makeCurrent();

  UpdateScene();

  if (!ApplyFixedZoomType())
    updateGL();
}

/******************************************************************************/
void ImageViewWidget::OnContentReset()
{
  // qDebug() << this << "::OnContentReset()";

  makeCurrent();

  UpdateScene();

  if (!ApplyFixedZoomType())
    updateGL();
}

/******************************************************************************/
void ImageViewWidget::OnDeleteAllRequested()
{
  // qDebug() << this << "::OnDeleteAllRequested()";

  assert(m_Renderer != NULL);

  StackedLayerModel* stackedLayerModel = m_Renderer->GetLayerStack();
  assert(stackedLayerModel != NULL);

  stackedLayerModel->Clear();
}

/******************************************************************************/
void ImageViewWidget::OnDeleteSelectedRequested()
{
  // qDebug() << this << "::OnDeleteSelectedRequested()";

  assert(m_Renderer != NULL);

  StackedLayerModel* stackedLayerModel = m_Renderer->GetLayerStack();
  assert(stackedLayerModel != NULL);

  stackedLayerModel->DeleteCurrent();
}

/******************************************************************************/
void ImageViewWidget::OnLayerAboutToBeDeleted(size_t index)
{
  assert(GetLayerStack() != NULL);

  Disconnect(GetLayerStack()->At(index));
}

/******************************************************************************/
void ImageViewWidget::OnLayerAdded(size_t index)
{
  assert(GetLayerStack() != NULL);

  Connect(GetLayerStack()->At(index));
}

/******************************************************************************/
void ImageViewWidget::OnLowerLayerRequested()
{
  // qDebug() << this << "::OnLowerLayerRequested()";

  assert(m_Renderer != NULL);

  StackedLayerModel* stackedLayerModel = m_Renderer->GetLayerStack();
  assert(stackedLayerModel != NULL);

  stackedLayerModel->LowerCurrent();
}

/******************************************************************************/
void ImageViewWidget::OnRaiseLayerRequested()
{
  // qDebug() << this << "::OnRaiseLayerRequested()";

  assert(m_Renderer != NULL);

  StackedLayerModel* stackedLayerModel = m_Renderer->GetLayerStack();
  assert(stackedLayerModel != NULL);

  stackedLayerModel->RaiseCurrent();
}

/******************************************************************************/
void ImageViewWidget::OnReferenceChanged(size_t)
{
  // qDebug() << this << "::OnReferenceChanged(" << index << ")";

  assert(m_Renderer != NULL);

  m_Renderer->RefreshScene();

  updateGL();
}

/******************************************************************************/
void ImageViewWidget::OnRefreshViewRequested()
{
  // qDebug() << this << "::OnRefreshViewRequested()";

  updateGL();
}

/******************************************************************************/
void ImageViewWidget::OnResetQuantilesRequested(bool isGlobal)
{
  // qDebug() << this << "::OnResetQuantilesRequested(" << isGlobal << ")";

  //
  // Get layer-stack.
  StackedLayerModel* layerStack = m_Renderer->GetLayerStack();
  assert(layerStack != NULL);

  if (!layerStack->HasCurrent())
    return;

  // qDebug() << "current:" << FromStdString( layerStack->GetCurrentKey() );

  //
  // Get dynamics of current layer.
  assert(m_Renderer != NULL);

  ParametersType params(6);

  if (!m_Renderer->GetLayerDynamics(layerStack->GetCurrentKey(), params, isGlobal))
    return;

  // qDebug() << "R: [" << params[ 0 ] << "," << params[ 1 ] << "]";
  // qDebug() << "G: [" << params[ 2 ] << "," << params[ 3 ] << "]";
  // qDebug() << "B: [" << params[ 4 ] << "," << params[ 5 ] << "]";

  //
  // Apply dynamics to current layer.
  AbstractLayerModel* layer = layerStack->GetCurrent();
  if (layer == NULL)
    return;

  if (layer->inherits(VectorImageModel::staticMetaObject.className()))
  {
    assert(layer == qobject_cast<const VectorImageModel*>(layer));

    VectorImageModel* imageModel = qobject_cast<VectorImageModel*>(layer);

    VectorImageSettings& settings = imageModel->GetSettings();

    if (settings.IsGrayscaleActivated())
      settings.SetGrayDynamicsParams(params);

    else
      settings.SetRgbDynamicsParams(params);

    /*
    HistogramModel * histogram = imageModel->GetHistogramModel();
    assert( histogram!=NULL );

    // Get min/max pixels.
    DefaultImageType::PixelType minPx( histogram->GetMinPixel() );
    DefaultImageType::PixelType maxPx( histogram->GetMaxPixel() );

    // Iterator bounds.
    CountType begin = -1;
    CountType end = -1;

    // Shift intensity for each channel.
    if( RgbwBounds( begin,
        end,
        settings.IsGrayscaleActivated() ? RGBW_CHANNEL_WHITE : RGBW_CHANNEL_RGB ) )
      for( CountType i=begin; i<end; ++i )
  {
  // Channel.
  RgbwChannel c = static_cast< RgbwChannel >( i );

  // Band.
  VectorImageSettings::ChannelVector::value_type b = settings.GetSmartChannel( c );

  // Compute step.
  DefaultImageType::PixelType::ValueType step =
    static_cast< DefaultImageType::PixelType::ValueType >(
      delta * ( maxPx[ b ] - minPx[ b ] )
  );

  // Apply step shift.
  settings.SetLowIntensity( c, settings.GetLowIntensity( c ) + step );
  settings.SetHighIntensity( c, settings.GetHighIntensity( c ) + step );
  }
    */

    emit ModelUpdated();
  }
}

/******************************************************************************/
void ImageViewWidget::OnResizeShaderRequested(double factor)
{
  // qDebug() << this << "::OnResizeShaderRequested(" << factor << ")";

  assert(m_Renderer != NULL);

  StackedLayerModel* stackedLayerModel = m_Renderer->GetLayerStack();
  assert(stackedLayerModel != NULL);

  AbstractLayerModel* layer = stackedLayerModel->GetCurrent();
  assert(layer != NULL);

  if (layer->inherits(VectorImageModel::staticMetaObject.className()))
  {
    assert(layer == qobject_cast<const VectorImageModel*>(layer));

    VectorImageModel* imageModel = qobject_cast<VectorImageModel*>(layer);

    assert(imageModel != NULL);

    imageModel->GetSettings().SetSize(static_cast<double>(imageModel->GetSettings().GetSize()) * factor);

    emit ModelUpdated();
  }
}

/******************************************************************************/
void ImageViewWidget::OnReparamShaderRequested(double factor)
{
  // qDebug() << this << "::OnReparamShaderRequested(" << factor << ")";

  assert(m_Renderer != NULL);

  StackedLayerModel* stackedLayerModel = m_Renderer->GetLayerStack();
  assert(stackedLayerModel != NULL);

  AbstractLayerModel* layer = stackedLayerModel->GetCurrent();
  if (layer == NULL)
    return;

  if (layer->inherits(VectorImageModel::staticMetaObject.className()))
  {
    assert(layer == qobject_cast<const VectorImageModel*>(layer));

    VectorImageModel* imageModel = qobject_cast<VectorImageModel*>(layer);

    assert(imageModel != NULL);

    imageModel->GetSettings().SetValue(static_cast<double>(imageModel->GetSettings().GetValue()) * factor);

    emit ModelUpdated();
  }
}

/******************************************************************************/
void ImageViewWidget::OnRoiChanged(const PointType&, const SizeType&, const SpacingType& spacing, const PointType& center)
{
  assert(m_Renderer != NULL);

  // qDebug()
  //   << this << "::OnRoiChanged("
  //   << "[" << point[ 0 ] << "," << point[ 1 ] << "]"
  //   << "[" << center[ 0 ] << "," << center[ 1 ] << "]";

  emit CenterChanged(center);

  AbstractImageModel* imageModel = m_Renderer->GetReferenceModel<AbstractImageModel>();

  SpacingType nativeSpacing;

  // MANTIS-970: Fixed crash when no dataset is selected.
  // {
  if (imageModel == NULL)
  {
    nativeSpacing[0] = 1.0;
    nativeSpacing[1] = 1.0;
  }
  else
    nativeSpacing = imageModel->GetNativeSpacing();
  // }

  double rsx = nativeSpacing[0] / spacing[0];
  double rsy = nativeSpacing[1] / spacing[1];

#if 0
  double sx = ( spacing[ 0 ]>0.0 ? 1.0 : -1.0 ) / spacing[ 0 ];
  double sy = ( spacing[ 1 ]>0.0 ? 1.0 : -1.0 ) / spacing[ 1 ];
#endif


  // qDebug() << "sx:" << sx << "; sy:" << sy;
  // qDebug() << "rsx:" << rsx << "; rsy:" << rsy;

  // qDebug() << this << "::updateGL()";

  // Refresh view.
  updateGL();

  // Emit absolute scale.
  emit ScaleChanged(rsx, rsy);

  // Emit zooming scale-factor.
  emit RoiChanged(center, rsx, rsy);
}

/******************************************************************************/
void ImageViewWidget::OnScaleDynamicsRequested(double factor)
{
  // qDebug() << this << "::OnScaleDynamicsRequested(" << factor << ")";

  assert(m_Renderer != NULL);

  StackedLayerModel* stackedLayerModel = m_Renderer->GetLayerStack();
  assert(stackedLayerModel != NULL);

  AbstractLayerModel* layer = stackedLayerModel->GetCurrent();
  if (layer == NULL)
    return;

  if (layer->inherits(VectorImageModel::staticMetaObject.className()))
  {
    assert(layer == qobject_cast<const VectorImageModel*>(layer));

    VectorImageModel* imageModel = qobject_cast<VectorImageModel*>(layer);

    VectorImageSettings& settings = imageModel->GetSettings();

    CountType begin = -1;
    CountType end   = -1;

    // Shift intensity for each channel.
    if (RgbwBounds(begin, end, settings.IsGrayscaleActivated() ? RGBW_CHANNEL_WHITE : RGBW_CHANNEL_RGB))
      for (CountType i = begin; i < end; ++i)
      {
        RgbwChannel c = static_cast<RgbwChannel>(i);

        ParametersType::ValueType lo = settings.GetLowIntensity(c);
        ParametersType::ValueType hi = settings.GetHighIntensity(c);
        ParametersType::ValueType o  = (lo + hi) / 2;

        settings.SetLowIntensity(c, factor * (lo - o) + o);
        settings.SetHighIntensity(c, factor * (hi - o) + o);
      }

    /*
    // Grayscale
    if( settings.IsGrayscaleActivated() )
      {
      // Get color-dynamics.
      ParametersType params( settings.GetGrayDynamicsParams() );

      // Compute center value.
      ParametersType::ValueType center = ( params[ 0 ] + params[ 1 ] ) / 2;

      // Scale color-dynamics around center value.
      params[ 0 ] = factor * ( params[ 0 ] - center ) + center;
      params[ 1 ] = factor * ( params[ 1 ] - center ) + center;

      // Set color-dynamics.
      settings.SetLowIntensity( RGBW_CHANNEL_WHITE, params[ 0 ] );
      settings.SetHighIntensity( RGBW_CHANNEL_WHITE, params[ 1 ] );
      }
    // RGB
    else
      {
      // Get color-setup.
      VectorImageSettings::ChannelVector channels( settings.GetRgbChannels() );

      // Get color-dynamics.
      ParametersType params(
  settings.GetRgbDynamicsParams()
      );

      CountType begin = -1;
      CountType end = -1;

      // Shift intensity for each channel.
      if( RgbBounds( begin, end, RGBW_CHANNEL_RGB ) )
  for( CountType i=begin; i<end; ++i )
    {
    // Compute center value.
    ParametersType::ValueType center = ( params[ 2 * i ] + params[ 2 * i + 1 ] ) / 2;

    // Scale color-dynamics around center value.
    params[ 2 * i ] = factor * ( params[ 2 * i ] - center ) + center;
    params[ 2 * i + 1 ] = factor * ( params[ 2 * i + 1 ] - center ) + center;
    }

      // Set shifted intensities.
      settings.SetRgbDynamicsParams( params );
      }
    */

    emit ModelUpdated();
  }
}

/******************************************************************************/
void ImageViewWidget::OnSelectFirstLayerRequested()
{
  // qDebug() << this << "::OnSelectFirstLayerRequested()";

  assert(m_Renderer != NULL);

  StackedLayerModel* stackedLayerModel = m_Renderer->GetLayerStack();
  assert(stackedLayerModel != NULL);

  stackedLayerModel->SelectFirst();

  updateGL();
}

/******************************************************************************/
void ImageViewWidget::OnSelectLastLayerRequested()
{
  // qDebug() << this << "::OnSelectLastLayerRequested()";

  assert(m_Renderer != NULL);

  StackedLayerModel* stackedLayerModel = m_Renderer->GetLayerStack();
  assert(stackedLayerModel != NULL);

  stackedLayerModel->SelectLast();

  updateGL();
}

/******************************************************************************/
void ImageViewWidget::OnSelectPreviousLayerRequested()
{
  // qDebug() << this << "::OnSelectPreviousLayerRequested()";

  assert(m_Renderer != NULL);

  StackedLayerModel* stackedLayerModel = m_Renderer->GetLayerStack();
  assert(stackedLayerModel != NULL);

  stackedLayerModel->SelectPrevious();

  updateGL();
}

/******************************************************************************/
void ImageViewWidget::OnSelectNextLayerRequested()
{
  // qDebug() << this << "::OnSelectNextLayerRequested()";

  assert(m_Renderer != NULL);

  StackedLayerModel* stackedLayerModel = m_Renderer->GetLayerStack();
  assert(stackedLayerModel != NULL);

  stackedLayerModel->SelectNext();

  updateGL();
}

/******************************************************************************/
void ImageViewWidget::OnSetProjectionRequired()
{
  // qDebug() << this << "::OnSetProjection()";

  StackedLayerModel* stackedLayerModel = GetLayerStack();

  if (stackedLayerModel == NULL)
    return;


  const AbstractLayerModel* layer = stackedLayerModel->GetReference();
  assert(layer != NULL);

  if (layer->inherits(VectorImageModel::staticMetaObject.className()))
  {
    assert(layer == qobject_cast<const VectorImageModel*>(layer));

    const VectorImageModel* imageModel = qobject_cast<const VectorImageModel*>(layer);

    assert(imageModel != NULL);

    DefaultImageType::ConstPointer image(imageModel->ToImage());
    assert(!image.IsNull());

    assert(m_Manipulator != NULL);

    m_Manipulator->SetWkt(image->GetProjectionRef());
    m_Manipulator->SetKeywordList(image->GetImageKeywordlist());

    m_Manipulator->SetOrigin(imageModel->GetOrigin());
    m_Manipulator->SetSpacing(imageModel->GetSpacing());
    m_Manipulator->SetNativeSpacing(imageModel->GetNativeSpacing());
  }
  else
  {
    assert(false && "Unhandled AbstractLayerModel derived type.");
  }

  ApplyFixedZoomType();
}

/******************************************************************************/
void ImageViewWidget::OnSetReferenceRequested()
{
  // qDebug() << this << "::OnSetReferenceRequested()";

  StackedLayerModel* stackedLayerModel = GetLayerStack();

  if (stackedLayerModel == NULL)
    return;

  if (!stackedLayerModel->HasCurrent())
    return;

  size_t unk = 0;
  size_t gcs = 0;

  stackedLayerModel->CountSRT(unk, gcs, gcs, gcs);

  if (unk == 0)
    stackedLayerModel->SetReference(stackedLayerModel->GetCurrentKey());
}

/******************************************************************************/
void ImageViewWidget::OnShaderEffectRequested(Effect effect)
{
  // qDebug()
  //   << this
  //   << "::OnShaderEffectRequested(" << QString( EFFECT_NAME[ effect ] ) << ")";

  assert(m_Renderer != NULL);

  StackedLayerModel* stackedLayerModel = m_Renderer->GetLayerStack();
  assert(stackedLayerModel != NULL);

  if (!stackedLayerModel->HasCurrent())
    return;

  AbstractLayerModel* layer = stackedLayerModel->GetCurrent();
  assert(layer != NULL);

  if (layer->inherits(VectorImageModel::staticMetaObject.className()))
  {
    assert(layer == qobject_cast<const VectorImageModel*>(layer));

    VectorImageModel* imageModel = qobject_cast<VectorImageModel*>(layer);

    assert(imageModel != NULL);

    imageModel->GetSettings().SetEffect(effect);

    emit ModelUpdated();
  }
}

/******************************************************************************/
void ImageViewWidget::OnShiftAlphaRequested(double delta)
{
  // qDebug() << this << "::OnShiftAlphaRequested(" << delta << ")";

  assert(m_Renderer != NULL);

  StackedLayerModel* stackedLayerModel = m_Renderer->GetLayerStack();
  assert(stackedLayerModel != NULL);

  AbstractLayerModel* layer = stackedLayerModel->GetCurrent();
  assert(layer != NULL);

  if (layer->inherits(VectorImageModel::staticMetaObject.className()))
  {
    assert(layer == qobject_cast<const VectorImageModel*>(layer));

    VectorImageModel* imageModel = qobject_cast<VectorImageModel*>(layer);

    imageModel->GetSettings().SetAlpha(imageModel->GetSettings().GetAlpha() + delta);

    emit ModelUpdated();
  }
}

/******************************************************************************/
void ImageViewWidget::OnShiftDynamicsRequested(double delta)
{
  // qDebug() << this << "::OnShiftDynamicsRequested(" << delta << ")";

  assert(m_Renderer != NULL);

  StackedLayerModel* stackedLayerModel = m_Renderer->GetLayerStack();
  assert(stackedLayerModel != NULL);

  AbstractLayerModel* layer = stackedLayerModel->GetCurrent();
  if (layer == NULL)
    return;

  if (layer->inherits(VectorImageModel::staticMetaObject.className()))
  {
    assert(layer == qobject_cast<const VectorImageModel*>(layer));

    VectorImageModel* imageModel = qobject_cast<VectorImageModel*>(layer);

    VectorImageSettings& settings = imageModel->GetSettings();

    HistogramModel* histogram = imageModel->GetHistogramModel();
    assert(histogram != NULL);

    // Get min/max pixels.
    DefaultImageType::PixelType minPx(histogram->GetMinPixel());
    DefaultImageType::PixelType maxPx(histogram->GetMaxPixel());

    // Iterator bounds.
    CountType begin = -1;
    CountType end   = -1;

    // Shift intensity for each channel.
    if (RgbwBounds(begin, end, settings.IsGrayscaleActivated() ? RGBW_CHANNEL_WHITE : RGBW_CHANNEL_RGB))
      for (CountType i = begin; i < end; ++i)
      {
        // Channel.
        RgbwChannel c = static_cast<RgbwChannel>(i);

        // Band.
        VectorImageSettings::ChannelVector::value_type b = settings.GetSmartChannel(c);

        // Compute step.
        DefaultImageType::PixelType::ValueType step = static_cast<DefaultImageType::PixelType::ValueType>(delta * (maxPx[b] - minPx[b]));

        // Apply step shift.
        settings.SetLowIntensity(c, settings.GetLowIntensity(c) + step);
        settings.SetHighIntensity(c, settings.GetHighIntensity(c) + step);
      }

    /*
    // Grayscale
    if( settings.IsGrayscaleActivated() )
      {
      // Get color-setup.
      unsigned int channel = settings.GetGrayChannel();

      // Get color-dynamics.
      ParametersType params( settings.GetGrayDynamicsParams() );

      // Compute step.
      DefaultImageType::PixelType::ValueType step =
  static_cast< DefaultImageType::PixelType::ValueType >(
    delta * ( maxPx[ channel ] - minPx[ channel ]
    )
  );

      // Shift min & max intensities of channel.
      params[ 0 ] += step;
      params[ 1 ] += step;

      // Set color-dynamics.
      settings.SetLowIntensity( RGBW_CHANNEL_WHITE, params[ 0 ] );
      settings.SetHighIntensity( RGBW_CHANNEL_WHITE, params[ 1 ] );
      }
    // RGB
    else
      {
      // Get color-setup.
      VectorImageSettings::ChannelVector channels( settings.GetRgbChannels() );

      // Get color-dynamics.
      ParametersType params(
  settings.GetRgbDynamicsParams()
      );

      // Shift intensity for each channel.
      for( VectorImageSettings::ChannelVector::const_iterator it( channels.begin() );
     it!=channels.end();
     ++it )
  params[ *it ] +=
    static_cast< DefaultImageType::PixelType::ValueType >(
      delta * ( maxPx[ *it ] - minPx[ *it ]
      )
    );

      // Set shifted intensities.
      settings.SetRgbDynamicsParams( params );
      }
    */

    emit ModelUpdated();
  }
}

/******************************************************************************/
void ImageViewWidget::SaveScreenshot(bool isQuickMode)
{
  QString filename(QString("monteverdi-%1-%2.png").arg(Monteverdi_VERSION_STRING).arg(QDateTime::currentDateTime().toString("yyyyMMdd-hhmm-ss-zzz")));

  QString selectedFilter;

  if (isQuickMode)
    filename = QDir::home().filePath(filename);
  else
    filename = QFileDialog::getSaveFileName(this, tr("Save screenshot..."), QDir::current().filePath(filename),
                                            tr("PNG File (*.png);;JPEG File (*.jpg);;TIFF file (*tif)"), &selectedFilter);

  if (filename.isEmpty())
    return;

  // If no correct extension is found
  if (!filename.endsWith(".png", Qt::CaseInsensitive) && !filename.endsWith(".jpg", Qt::CaseInsensitive) && !filename.endsWith(".tif", Qt::CaseInsensitive))
  {
    if (selectedFilter.startsWith("PNG"))
    {
      filename += ".png";
    }
<<<<<<< HEAD

  makeCurrent();

  assert( m_Renderer!=NULL );

  try
=======
    else if (selectedFilter.startsWith("JPEG"))
>>>>>>> 94d1fc58
    {
      filename += ".jpg";
    }
    else if (selectedFilter.startsWith("TIFF"))
    {
      filename += ".tif";
    }
  }


  assert(m_Renderer != NULL);

  try
  {
    m_Renderer->SaveScreenshot(filename);
  }
  catch (const std::exception& exception)
  {
    QMessageBox::warning(this, "Warning!", tr("Exception caught while saving screenshot into file '%1':\n\n%2").arg(filename).arg(exception.what()));
  }
}

/******************************************************************************/
void ImageViewWidget::OnResetViewport()
{
  // qDebug() << this << "::OnResetViewport()";

  assert(m_Manipulator != NULL);

  m_Manipulator->ResetViewport();
}

/******************************************************************************/
void ImageViewWidget::OnToggleLayerVisibilityRequested(bool)
{
  assert(m_Renderer != NULL);

  StackedLayerModel* stackedLayerModel = m_Renderer->GetLayerStack();
  assert(stackedLayerModel != NULL);

  AbstractLayerModel* layer = stackedLayerModel->GetCurrent();

  if (layer == NULL)
    return;

  layer->SetVisible(!layer->IsVisible());
}

/******************************************************************************/
void ImageViewWidget::OnUpdateGammaRequested(double factor)
{
  // qDebug() << this << "::OnUpdateGammaRequested(" << factor << ")";

  assert(m_Renderer != NULL);

<<<<<<< HEAD

  StackedLayerModel * stackedLayerModel = m_Renderer->GetLayerStack();
  assert( stackedLayerModel!=NULL );
=======
>>>>>>> 94d1fc58

  StackedLayerModel* stackedLayerModel = m_Renderer->GetLayerStack();
  assert(stackedLayerModel != NULL);

  AbstractLayerModel* layer = stackedLayerModel->GetCurrent();
  if (layer == NULL)
    return;

  if (layer->inherits(VectorImageModel::staticMetaObject.className()))
  {
    assert(layer == qobject_cast<const VectorImageModel*>(layer));

    VectorImageModel* imageModel = qobject_cast<VectorImageModel*>(layer);

    imageModel->GetSettings().SetGamma(imageModel->GetSettings().GetGamma() * factor);

    emit ModelUpdated();
  }
}

/******************************************************************************/
void ImageViewWidget::OnUpdateProjectionRequired()
{
  // qDebug() << this << "::OnUpdateProjectionRequired()";

  // Reminder: specific #include "mvdImageViewRenderer.h"
  assert(m_Manipulator != NULL);

  assert(m_Renderer == qobject_cast<const ImageViewRenderer*>(m_Renderer));

  //
  // ImageViewRenderer specific code (as opposing to
  // AbstractImageViewRenderer).
  //
  // Could be moved in derived class if necessary.
  // {
  const ImageViewRenderer* renderer = qobject_cast<const ImageViewRenderer*>(m_Renderer);

  assert(m_Renderer != NULL);


  PointType   center;
  SpacingType spacing;

  renderer->Reproject(center, spacing, m_Manipulator->GetCenter(), m_Manipulator->GetSpacing());
  // }


  // Projection WKT and KWL must preferably be set before changing center/spacing
  const AbstractLayerModel* layer = GetLayerStack()->GetReference();
  assert(layer != NULL);

  if (layer->inherits(VectorImageModel::staticMetaObject.className()))
  {
    assert(layer == qobject_cast<const VectorImageModel*>(layer));

    const VectorImageModel* imageModel = qobject_cast<const VectorImageModel*>(layer);

    assert(imageModel != NULL);

    DefaultImageType::ConstPointer image(imageModel->ToImage());
    assert(!image.IsNull());

    assert(m_Manipulator != NULL);

    // Update the Manipulator reference projection.
    // Then all view manipulation will use this projection reference.
    m_Manipulator->SetWkt(image->GetProjectionRef());
    m_Manipulator->SetKeywordList(image->GetImageKeywordlist());
    m_Manipulator->SetNativeSpacing(imageModel->GetNativeSpacing());
  }
  else
  {
    assert(false && "Unhandled AbstractLayerModel derived type.");
  }

  // Spacing must be set before centering.
  m_Manipulator->SetSpacing(spacing);

  // Centering must be done at the last step.
  m_Manipulator->CenterOn(center);
}

/******************************************************************************/
<<<<<<< HEAD
bool
ImageViewWidget
::CheckGLCapabilities( int * glsl140 )
{
  assert( m_Renderer );

  makeCurrent();

  return m_Renderer->CheckGLCapabilities( glsl140 );
}

/******************************************************************************/
bool
ImageViewWidget
::SetGLSLEnabled( bool isEnabled ) noexcept
{
  assert( m_Renderer );

  bool glslEnabled = m_Renderer->IsGLSLAvailable() && isEnabled;

  if( m_Renderer->IsGLSLEnabled()==glslEnabled )
    return m_Renderer->IsGLSLEnabled();

  makeCurrent();

  ClearScene( true );

#if OTB_DEBUG
  std::cout
    << "ImageViewRenderer( 0x" << std::hex << m_Renderer << std::dec
    << " )::SetGLSLEnabled( " << glslEnabled << " )"
    << std::endl;
#endif

  m_Renderer->SetGLSLEnabled( glslEnabled );

  UpdateScene();

  updateGL();

  return glslEnabled;
}

/******************************************************************************/
void
ImageViewWidget
::ClearScene( bool keepViewport )
{
  assert( m_Renderer!=NULL );

  m_Renderer->ClearScene( keepViewport );
}

/******************************************************************************/
void
ImageViewWidget
::UpdateScene()
=======
void ImageViewWidget::UpdateScene()
>>>>>>> 94d1fc58
{
  assert(m_Renderer != NULL);

  m_Renderer->UpdateScene();
}

/******************************************************************************/
void ImageViewWidget::ZoomToExtent()
{
  assert(m_Renderer != NULL);

  // if( m_Renderer->GetReferenceModel< AbstractImageModel >()==NULL )
  //   return;

  // Scale and center.
  Center(ZOOM_TYPE_EXTENT);

  // Refresh view.
  updateGL();
}

/******************************************************************************/
void ImageViewWidget::ZoomToLayerExtent()
{
  assert(m_Renderer != NULL);

  // Scale and center.
  Center(ZOOM_TYPE_LAYER);

  // Refresh view.
  updateGL();
}

/******************************************************************************/
void ImageViewWidget::ZoomToFullResolution()
{
  assert(m_Renderer != NULL);

  // if( m_Renderer->GetReferenceModel< AbstractImageModel >()==NULL )
  //   return;

  // Scale and center.
  Center(ZOOM_TYPE_FULL);

  // Refresh view.
  updateGL();
}

/******************************************************************************/
void ImageViewWidget::ZoomIn()
{
  assert(m_Manipulator != NULL);

  m_Manipulator->ZoomIn();

  // Refresh view.
  updateGL();
}

/******************************************************************************/
void ImageViewWidget::ZoomOut()
{
  assert(m_Manipulator != NULL);

  m_Manipulator->ZoomOut();

  // Refresh view.
  updateGL();
}
}<|MERGE_RESOLUTION|>--- conflicted
+++ resolved
@@ -719,7 +719,6 @@
                     .constData();
 
 #else
-<<<<<<< HEAD
   qWarning() <<
     tr( "Runtime version of OpenGL used by Qt %1: %2.%3." )
     .arg( qVersion() )
@@ -750,24 +749,13 @@
   QGLFormat::OpenGLVersionFlags glVersionFlags(
     QGLFormat::openGLVersionFlags()
   );
-=======
-  qWarning()
-      << tr("Runtime version of OpenGL used by Qt %1: %2.%3.").arg(qVersion()).arg(format().majorVersion()).arg(format().minorVersion()).toLatin1().constData();
-
-  QGLFormat::OpenGLVersionFlags glVersionFlags(QGLFormat::openGLVersionFlags());
->>>>>>> 94d1fc58
 
   qWarning() << tr("Version(s) of OpenGL supported by Qt %1:").arg(qVersion()).toLatin1().constData();
 
   if (glVersionFlags & QGLFormat::OpenGL_Version_4_0)
     qWarning() << "QGLFormat::OpenGL_Version_4_0";
-<<<<<<< HEAD
   //
   if( glVersionFlags & QGLFormat::OpenGL_Version_3_3 )
-=======
-
-  if (glVersionFlags & QGLFormat::OpenGL_Version_3_3)
->>>>>>> 94d1fc58
     qWarning() << "- QGLFormat::OpenGL_Version_3_3";
   if (glVersionFlags & QGLFormat::OpenGL_Version_3_2)
     qWarning() << "- QGLFormat::OpenGL_Version_3_2";
@@ -775,23 +763,13 @@
     qWarning() << "- QGLFormat::OpenGL_Version_3_1";
   if (glVersionFlags & QGLFormat::OpenGL_Version_3_0)
     qWarning() << "- QGLFormat::OpenGL_Version_3_0";
-<<<<<<< HEAD
   //
   if( glVersionFlags & QGLFormat::OpenGL_Version_2_1 )
-=======
-
-  if (glVersionFlags & QGLFormat::OpenGL_Version_2_1)
->>>>>>> 94d1fc58
     qWarning() << "- QGLFormat::OpenGL_Version_2_1";
   if (glVersionFlags & QGLFormat::OpenGL_Version_2_0)
     qWarning() << "- QGLFormat::OpenGL_Version_2_0";
-<<<<<<< HEAD
   //
   if( glVersionFlags & QGLFormat::OpenGL_Version_1_5 )
-=======
-
-  if (glVersionFlags & QGLFormat::OpenGL_Version_1_5)
->>>>>>> 94d1fc58
     qWarning() << "- QGLFormat::OpenGL_Version_1_5";
   if (glVersionFlags & QGLFormat::OpenGL_Version_1_4)
     qWarning() << "- QGLFormat::OpenGL_Version_1_4";
@@ -1089,7 +1067,6 @@
   }
 }
 
-<<<<<<< HEAD
 /******************************************************************************/
 void
 ImageViewWidget
@@ -1108,20 +1085,6 @@
 
       VectorImageSettings & settings = imageModel->GetSettings();
       settings.SetEffect( EFFECT_NORMAL );
-=======
-void ImageViewWidget::OnResetEffectsRequested()
-{
-  StackedLayerModel* layerStack = m_Renderer->GetLayerStack();
-
-  for (StackedLayerModel::ConstIterator it(layerStack->Begin()); it != layerStack->End(); ++it)
-  {
-    if (it->second->inherits(VectorImageModel::staticMetaObject.className()))
-    {
-      VectorImageModel* imageModel = qobject_cast<VectorImageModel*>(it->second);
-
-      VectorImageSettings& settings = imageModel->GetSettings();
-      settings.SetEffect(EFFECT_NORMAL);
->>>>>>> 94d1fc58
     }
   }
 
@@ -1133,17 +1096,10 @@
 {
   // qDebug() << this << "::OnClearProjectionRequested()";
 
-<<<<<<< HEAD
   assert( m_Manipulator!=NULL );
 
   m_Manipulator->SetWkt( std::string() );
   m_Manipulator->SetKeywordList( otb::ViewSettings::KeywordListType() );
-=======
-  assert(m_Manipulator != NULL);
-
-  m_Manipulator->SetWkt(std::string());
-  m_Manipulator->SetKeywordList(otb::ViewSettings::KeywordListType());
->>>>>>> 94d1fc58
 
   // m_Manipulator->SetOrigin( imageModel->GetOrigin() );
   // m_Manipulator->SetSpacing( imageModel->GetSpacing() );
@@ -1870,16 +1826,7 @@
     {
       filename += ".png";
     }
-<<<<<<< HEAD
-
-  makeCurrent();
-
-  assert( m_Renderer!=NULL );
-
-  try
-=======
     else if (selectedFilter.startsWith("JPEG"))
->>>>>>> 94d1fc58
     {
       filename += ".jpg";
     }
@@ -1889,8 +1836,9 @@
     }
   }
 
-
-  assert(m_Renderer != NULL);
+  makeCurrent();
+
+  assert( m_Renderer!=NULL );
 
   try
   {
@@ -1935,12 +1883,8 @@
 
   assert(m_Renderer != NULL);
 
-<<<<<<< HEAD
-
   StackedLayerModel * stackedLayerModel = m_Renderer->GetLayerStack();
   assert( stackedLayerModel!=NULL );
-=======
->>>>>>> 94d1fc58
 
   StackedLayerModel* stackedLayerModel = m_Renderer->GetLayerStack();
   assert(stackedLayerModel != NULL);
@@ -2025,7 +1969,6 @@
 }
 
 /******************************************************************************/
-<<<<<<< HEAD
 bool
 ImageViewWidget
 ::CheckGLCapabilities( int * glsl140 )
@@ -2083,9 +2026,6 @@
 void
 ImageViewWidget
 ::UpdateScene()
-=======
-void ImageViewWidget::UpdateScene()
->>>>>>> 94d1fc58
 {
   assert(m_Renderer != NULL);
 
