--- conflicted
+++ resolved
@@ -347,12 +347,8 @@
   SetupWidget( widget, InputFilenameInitializer() );
   //SetupWidget( widget, InputFilenameListInitializer() );
   SetupWidget( widget, InputImageInitializer() );
-<<<<<<< HEAD
   //SetupWidget( widget, InputImageListInitializer() );
-=======
-  SetupWidget( widget, InputImageListInitializer( this ) );
   SetupWidget( widget, ComplexInputImageInitializer() );
->>>>>>> 14935049
   SetupWidget( widget, InputProcessXMLInitializer() );
   SetupWidget( widget, InputVectorDataInitializer() );
   //SetupWidget( widget, InputVectorDataListInitializer() );
