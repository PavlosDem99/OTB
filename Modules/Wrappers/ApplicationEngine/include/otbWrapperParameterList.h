--- conflicted
+++ resolved
@@ -119,16 +119,12 @@
   /** */
   void Swap( std::size_t, std::size_t ) override;
 
-<<<<<<< HEAD
   typename T::Pointer GetNthElement(std::size_t);
-//
-// Protected methods.
-=======
+
   std::vector<std::string> ToStringList() const override;
   void FromStringList(const std::vector<std::string>& value) override;
   std::string ToString() const override;
 
->>>>>>> 2f15f2e6
 protected:
   /** Constructor */
   ParameterList();
