
#
# Copyright (C) 2005-2019 Centre National d'Etudes Spatiales (CNES)
#
# This file is part of Orfeo Toolbox
#
#     https://www.orfeo-toolbox.org/
#
# Licensed under the Apache License, Version 2.0 (the "License");
# you may not use this file except in compliance with the License.
# You may obtain a copy of the License at
#
#     http://www.apache.org/licenses/LICENSE-2.0
#
# Unless required by applicable law or agreed to in writing, software
# distributed under the License is distributed on an "AS IS" BASIS,
# WITHOUT WARRANTIES OR CONDITIONS OF ANY KIND, either express or implied.
# See the License for the specific language governing permissions and
# limitations under the License.
#

set( OTBApplicationEngine_SRC
  otbWrapperComplexOutputImageParameter.cxx
  otbWrapperInputVectorDataListParameter.cxx
  otbWrapperListViewParameter.cxx
  otbWrapperComplexInputImageParameter.cxx
  otbWrapperParameterGroup.cxx
  otbWrapperOutputProcessXMLParameter.cxx
  otbWrapperInputImageListParameter.cxx
  otbWrapperElevationParametersHandler.cxx
  otbWrapperInputFilenameListParameter.cxx
  otbWrapperOutputImageParameter.cxx
  otbWrapperInputImageParameter.cxx
  otbWrapperInputImageParameterUInt8.cxx
  otbWrapperInputImageParameterUInt16.cxx
  otbWrapperInputImageParameterUInt32.cxx
  otbWrapperInputImageParameterInt16.cxx
  otbWrapperInputImageParameterInt32.cxx
  otbWrapperInputImageParameterCInt16.cxx
  otbWrapperInputImageParameterCInt32.cxx
  otbWrapperInputImageParameterCFloat.cxx
  otbWrapperInputImageParameterCDouble.cxx
  otbWrapperInputImageParameterFloat.cxx
  otbWrapperInputImageParameterDouble.cxx
  otbWrapperParameterKey.cxx
  otbWrapperDocExampleStructure.cxx
  otbWrapperInputVectorDataParameter.cxx
  otbWrapperOutputVectorDataParameter.cxx
  otbWrapperInputProcessXMLParameter.cxx
  otbWrapperMapProjectionParametersHandler.cxx
  otbWrapperApplication.cxx
  otbWrapperChoiceParameter.cxx
  otbWrapperApplicationRegistry.cxx
  otbWrapperApplicationFactoryBase.cxx
  otbWrapperCompositeApplication.cxx
  otbWrapperStringListInterface.cxx
  otbWrapperStringListParameter.cxx
  otbWrapperAbstractParameterList.cxx
  otbWrapperParameterList.cxx
  otbWrapperBoolParameter.cxx
  otbWrapperMetaDataHelper.cxx
  otbWrapperParameter.cxx
<<<<<<< HEAD
  otbWrapperCastImage.cxx
=======
  otbWrapperTypes.cxx
>>>>>>> a59d870f
  )

add_library(OTBApplicationEngine ${OTBApplicationEngine_SRC})
target_link_libraries(OTBApplicationEngine
  ${OTBVectorDataBase_LIBRARIES}
  ${OTBImageManipulation_LIBRARIES}
  ${OTBImageIO_LIBRARIES}
  ${OTBProjection_LIBRARIES}
  ${OTBTinyXML_LIBRARIES}
  ${OTBVectorDataIO_LIBRARIES}
  ${OTBTransform_LIBRARIES}
  ${OTBCommon_LIBRARIES}
  ${OTBImageBase_LIBRARIES}
  ${OTBBoost_LIBRARIES}
  ${OTBOSSIMAdapters_LIBRARIES}
  ${OTBMPI_LIBRARIES}
  ${OTBMPIConfig_LIBRARIES}
  ${OTBMPITiffWriter_LIBRARIES}
  ${OTBMPIVrtWriter_LIBRARIES}
  )

# target_compile_options(
#   OTBApplicationEngine
#   # PRIVATE $<$<COMPILE_LANGUAGE:CXX>:-Q>
#   PRIVATE $<$<COMPILE_LANGUAGE:CXX>:-ftime-report>
#   # PRIVATE $<$<COMPILE_LANGUAGE:CXX>:-E>
#   )

otb_module_target(OTBApplicationEngine)<|MERGE_RESOLUTION|>--- conflicted
+++ resolved
@@ -60,11 +60,8 @@
   otbWrapperBoolParameter.cxx
   otbWrapperMetaDataHelper.cxx
   otbWrapperParameter.cxx
-<<<<<<< HEAD
   otbWrapperCastImage.cxx
-=======
   otbWrapperTypes.cxx
->>>>>>> a59d870f
   )
 
 add_library(OTBApplicationEngine ${OTBApplicationEngine_SRC})
