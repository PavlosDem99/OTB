--- conflicted
+++ resolved
@@ -337,15 +337,8 @@
     m_DocSeeAlso(""),
     m_DocTags(),
     m_Doclink(""),
-<<<<<<< HEAD
-    m_HaveInXML(true),
-    m_HaveOutXML(true),
-    m_IsInXMLParsed(false),
     m_IsInPrivateDo(false),
     m_ExecuteDone(false)
-=======
-    m_IsInPrivateDo(false)
->>>>>>> 2f15f2e6
 {
   // Don't call Init from the constructor, since it calls a virtual method !
   m_Logger->SetName("Application.logger");
@@ -826,12 +819,8 @@
   m_IsInPrivateDo = true;
   this->DoExecute();
   m_IsInPrivateDo = false;
-<<<<<<< HEAD
   m_ExecuteDone = true;
-  
-=======
-
->>>>>>> 2f15f2e6
+
   // Ensure that all output image parameter have called UpdateOutputInformation()
   for (auto it = paramList.begin(); it != paramList.end(); ++it)
     {
@@ -899,7 +888,6 @@
           {
           outputParam->SetRAMValue(ram);
           }
-<<<<<<< HEAD
         outputParam->InitializeWriters();
         std::ostringstream progressId;
         progressId << "Writing " << outputParam->GetFileName() << "...";
@@ -949,8 +937,6 @@
       if(outXMLParam!=nullptr)
         {
         outXMLParam->Write(this);
-=======
->>>>>>> 2f15f2e6
         }
       }
     }
