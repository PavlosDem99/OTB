--- conflicted
+++ resolved
@@ -895,11 +895,7 @@
     paramListView->SetSingleSelection(status);
     }
   else
-<<<<<<< HEAD
     itkExceptionMacro(<<parameter << " parameter can't be casted to ListView");
-=======
-    itkExceptionMacro(<<parameter << "parameter can't be casted to ListView");
->>>>>>> 4609c856
 
 }
 
