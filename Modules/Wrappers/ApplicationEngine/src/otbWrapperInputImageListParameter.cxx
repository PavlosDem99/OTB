/*
 * Copyright (C) 2005-2017 Centre National d'Etudes Spatiales (CNES)
 *
 * This file is part of Orfeo Toolbox
 *
 *     https://www.orfeo-toolbox.org/
 *
 * Licensed under the Apache License, Version 2.0 (the "License");
 * you may not use this file except in compliance with the License.
 * You may obtain a copy of the License at
 *
 *     http://www.apache.org/licenses/LICENSE-2.0
 *
 * Unless required by applicable law or agreed to in writing, software
 * distributed under the License is distributed on an "AS IS" BASIS,
 * WITHOUT WARRANTIES OR CONDITIONS OF ANY KIND, either express or implied.
 * See the License for the specific language governing permissions and
 * limitations under the License.
 */

#include "otbWrapperInputImageListParameter.h"


#include "otbCast.h"


namespace otb
{

namespace Wrapper
{


const std::string
IMAGES_FILTER(
  "All files (*);;"
  "TIFF file (*tif);;"
  "PNG File (*.png);;"
  "JPEG File (*.jpg)"
);


/*****************************************************************************/
InputImageParameter::Pointer
InputImageListParameter
::FromImage( ImageBaseType * image )
{
  assert( image!=nullptr );

  InputImageParameter::Pointer p;

  return FromImage( p, image );
}

/*****************************************************************************/
InputImageParameter::Pointer &
InputImageListParameter
::FromImage( InputImageParameter::Pointer & parameter,
	     ImageBaseType * image )
{
  return
    FromData(
      parameter,
      image,
      []( auto p, auto i ) -> void
      {
        assert( p );

	p->SetImage( i );
      },
      "Image filename"
    );
}


/*****************************************************************************/
InputImageListParameter
::InputImageListParameter() :
  m_ImageList( FloatVectorImageListType::New() )
{
  SetName( "Input Image List" );
  SetKey( "inList" );
}


/*****************************************************************************/
InputImageListParameter
::~InputImageListParameter()
{
}

<<<<<<< HEAD
=======
  for(InputImageParameterVectorType::const_iterator it = m_InputImageParameterVector.begin();
      it!=m_InputImageParameterVector.end();++it)
    {
    if(it->IsNull())
      {
      itkExceptionMacro(<< "Empty image in InputImageListParameter.");
      }
    filenames.push_back( (*it)->GetFileName() );
    }
>>>>>>> 14935049

/*****************************************************************************/
const FloatVectorImageListType *
InputImageListParameter
::GetImageList() const
{
  return const_cast< InputImageListParameter * >( this )->GetImageList();
}


/*****************************************************************************/
FloatVectorImageListType *
InputImageListParameter
::GetImageList()
{
  return
    GetObjectList(
      m_ImageList,
      []( auto param ) -> auto
      {
<<<<<<< HEAD
        assert( param );

        return param->GetFloatVectorImage();
      }
    );
=======
      itkExceptionMacro(<< "No image "<<i<<". Only "<<m_InputImageParameterVector.size()<<" images available.");
      }
    if(m_InputImageParameterVector[i].IsNull())
      {
      itkExceptionMacro(<< "Requested image "<<i<<" has no filename");
      }
    return m_InputImageParameterVector[i]->GetFileName();
>>>>>>> 14935049
}


/*****************************************************************************/
const FloatVectorImageType *
InputImageListParameter
::GetNthImage( std::size_t i ) const
{
<<<<<<< HEAD
  return const_cast< InputImageListParameter * >( this )->GetNthImage( i );
=======
  m_ImageList->Clear();
  for (unsigned int i=0 ; i < this->Size() ; ++i)
    {
    if(m_InputImageParameterVector[i].IsNull())
      {
      itkExceptionMacro(<< "Image "<<i<<" is empty.");
      }
    m_ImageList->PushBack(m_InputImageParameterVector[i]->GetFloatVectorImage());
    }
  return m_ImageList;
>>>>>>> 14935049
}


/*****************************************************************************/
FloatVectorImageType *
InputImageListParameter::GetNthImage( std::size_t i )
{
<<<<<<< HEAD
  assert( i<Size() );
  assert( !m_Parameters[ i ].IsNull() );
  assert( m_Parameters[ i ]->GetFloatVectorImage()!=nullptr );

  return m_Parameters[ i ]->GetFloatVectorImage();
=======
  if(this->Size()<=i)
    {
    itkExceptionMacro(<< "No image "<<i<<". Only "<<this->Size()<<" images available.");
    }
  if(m_InputImageParameterVector[i].IsNull())
    {
    itkExceptionMacro(<< "Image "<<i<<" is empty.");
    }
  return m_InputImageParameterVector[i]->GetFloatVectorImage();
>>>>>>> 14935049
}

/*****************************************************************************/
void
InputImageListParameter
::SetImageList( FloatVectorImageListType * imList )
{
  assert( imList!=nullptr );
  assert( !m_ImageList.IsNull() );

  SetObjectList(
    *m_ImageList,
    *imList,
    [ this ]( auto p, auto image ) -> auto
    {
      this->FromImage( p, image );
    },
    //
    []( auto p ) -> auto
    {
      assert( p );

      return p->GetFloatVectorImage();
    }
  );
}


/*****************************************************************************/
void
InputImageListParameter
::SetNthImage( std::size_t i, ImageBaseType * image )
{
  assert( i<Size() );
  assert( image!=nullptr );

  // Check input availability
  image->UpdateOutputInformation();

  // Build parameter.
  FromImage( m_Parameters[ i ], image );
}


/*****************************************************************************/
void
InputImageListParameter
::AddImage( ImageBaseType * image )
{
  AddData(
    image,
    [ this ]( auto i ) -> auto
    {
      return this->FromImage( i );
    }
  );
}


/*****************************************************************************/
void
InputImageListParameter
::ClearValue()
{
  Superclass::ClearValue();

  assert( m_ImageList );

  m_ImageList->Clear();
}


/*****************************************************************************/
Role
InputImageListParameter
::GetDirection() const
{
  return Role_Input;
}


/*****************************************************************************/
const std::string &
InputImageListParameter
::GetFilenameFilter() const
{
  return IMAGES_FILTER;
}


/*****************************************************************************/
const std::string &
InputImageListParameter
::ToString( const ParameterType::Pointer & p ) const
{
  assert( !p.IsNull() );

  return p->GetFileName();
}

/*****************************************************************************/
const InputImageListParameter::ParameterType::Pointer &
InputImageListParameter
::FromString( const ParameterType::Pointer & p,
	      const std::string & s ) const
{
  assert( !p.IsNull() );

  p->SetFromFileName( s );

  return p;
}


}

}<|MERGE_RESOLUTION|>--- conflicted
+++ resolved
@@ -89,19 +89,6 @@
 {
 }
 
-<<<<<<< HEAD
-=======
-  for(InputImageParameterVectorType::const_iterator it = m_InputImageParameterVector.begin();
-      it!=m_InputImageParameterVector.end();++it)
-    {
-    if(it->IsNull())
-      {
-      itkExceptionMacro(<< "Empty image in InputImageListParameter.");
-      }
-    filenames.push_back( (*it)->GetFileName() );
-    }
->>>>>>> 14935049
-
 /*****************************************************************************/
 const FloatVectorImageListType *
 InputImageListParameter
@@ -121,21 +108,11 @@
       m_ImageList,
       []( auto param ) -> auto
       {
-<<<<<<< HEAD
         assert( param );
 
         return param->GetFloatVectorImage();
       }
     );
-=======
-      itkExceptionMacro(<< "No image "<<i<<". Only "<<m_InputImageParameterVector.size()<<" images available.");
-      }
-    if(m_InputImageParameterVector[i].IsNull())
-      {
-      itkExceptionMacro(<< "Requested image "<<i<<" has no filename");
-      }
-    return m_InputImageParameterVector[i]->GetFileName();
->>>>>>> 14935049
 }
 
 
@@ -144,20 +121,7 @@
 InputImageListParameter
 ::GetNthImage( std::size_t i ) const
 {
-<<<<<<< HEAD
   return const_cast< InputImageListParameter * >( this )->GetNthImage( i );
-=======
-  m_ImageList->Clear();
-  for (unsigned int i=0 ; i < this->Size() ; ++i)
-    {
-    if(m_InputImageParameterVector[i].IsNull())
-      {
-      itkExceptionMacro(<< "Image "<<i<<" is empty.");
-      }
-    m_ImageList->PushBack(m_InputImageParameterVector[i]->GetFloatVectorImage());
-    }
-  return m_ImageList;
->>>>>>> 14935049
 }
 
 
@@ -165,23 +129,11 @@
 FloatVectorImageType *
 InputImageListParameter::GetNthImage( std::size_t i )
 {
-<<<<<<< HEAD
   assert( i<Size() );
   assert( !m_Parameters[ i ].IsNull() );
   assert( m_Parameters[ i ]->GetFloatVectorImage()!=nullptr );
 
   return m_Parameters[ i ]->GetFloatVectorImage();
-=======
-  if(this->Size()<=i)
-    {
-    itkExceptionMacro(<< "No image "<<i<<". Only "<<this->Size()<<" images available.");
-    }
-  if(m_InputImageParameterVector[i].IsNull())
-    {
-    itkExceptionMacro(<< "Image "<<i<<" is empty.");
-    }
-  return m_InputImageParameterVector[i]->GetFloatVectorImage();
->>>>>>> 14935049
 }
 
 /*****************************************************************************/
