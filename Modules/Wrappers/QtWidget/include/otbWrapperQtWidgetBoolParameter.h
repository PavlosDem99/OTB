--- conflicted
+++ resolved
@@ -40,13 +40,8 @@
   Q_OBJECT
 
 public:
-<<<<<<< HEAD
   QtWidgetBoolParameter(BoolParameter*, QtWidgetModel*, QWidget*);
-  ~QtWidgetBoolParameter() ITK_OVERRIDE;
-=======
-  QtWidgetBoolParameter(BoolParameter*, QtWidgetModel*);
   ~QtWidgetBoolParameter() override;
->>>>>>> 9bdec1f7
 
 public slots:
   void SetValue( bool value );
