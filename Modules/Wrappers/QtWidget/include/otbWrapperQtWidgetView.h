--- conflicted
+++ resolved
@@ -21,13 +21,7 @@
 #ifndef otbWrapperQtWidgetView_h
 #define otbWrapperQtWidgetView_h
 
-<<<<<<< HEAD
 #include <QtWidgets>
-#include <QObject>
-=======
-#include <QtGui>
->>>>>>> 01181350
-#include <QShortcut>
 
 //
 // OTB includes (sorted by alphabetic order)
