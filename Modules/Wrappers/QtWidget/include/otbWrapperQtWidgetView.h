--- conflicted
+++ resolved
@@ -74,13 +74,10 @@
 
 signals:
   void QuitSignal();
-<<<<<<< HEAD
-=======
   void ExecuteAndWriteOutput();
   void Stop();
   void OTBApplicationOutputImageChanged( const QString &, const QString &);
   void ExecutionDone( int nbOutputs );
->>>>>>> 82a28fb4
 
 protected:
 
@@ -93,13 +90,8 @@
 
 protected slots:
 
-<<<<<<< HEAD
-  void OnExceptionRaised( QString what );
-=======
-  virtual void OnExecButtonClicked();
-
+  virtual void OnExecButtonClicked() {}
   virtual void OnExceptionRaised( QString what );
->>>>>>> 82a28fb4
 
 private:
 
