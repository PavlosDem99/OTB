/*
 * Copyright (C) 2005-2017 Centre National d'Etudes Spatiales (CNES)
 *
 * This file is part of Orfeo Toolbox
 *
 *     https://www.orfeo-toolbox.org/
 *
 * Licensed under the Apache License, Version 2.0 (the "License");
 * you may not use this file except in compliance with the License.
 * You may obtain a copy of the License at
 *
 *     http://www.apache.org/licenses/LICENSE-2.0
 *
 * Unless required by applicable law or agreed to in writing, software
 * distributed under the License is distributed on an "AS IS" BASIS,
 * WITHOUT WARRANTIES OR CONDITIONS OF ANY KIND, either express or implied.
 * See the License for the specific language governing permissions and
 * limitations under the License.
 */

#include "otbWrapperQtWidgetInputImageParameter.h"


#include <stdexcept>


#include <otbQtAdapters.h>


namespace otb
{
namespace Wrapper
{

QtWidgetInputImageParameter::QtWidgetInputImageParameter(InputImageParameter* param, QtWidgetModel* m)
: QtWidgetParameterBase(param, m),
  m_InputImageParam(param),
  m_HLayout( ITK_NULLPTR ),
  m_Input( ITK_NULLPTR ),
  m_Button( ITK_NULLPTR )
{
}

QtWidgetInputImageParameter::~QtWidgetInputImageParameter()
{
}

void QtWidgetInputImageParameter::DoUpdateGUI()
{
  //update lineedit if HasUserValue flag is set(from xml)
  if(m_InputImageParam->HasUserValue())
    {
    QString text(
      QFile::decodeName(
	m_InputImageParam->GetFileName().c_str()
      )
    );

    if (text != m_Input->text())
      m_Input->setText(text);
    }
}

void QtWidgetInputImageParameter::DoCreateWidget()
{
  // Set up input text edit
  m_HLayout = new QHBoxLayout;
  m_HLayout->setSpacing(0);
  m_HLayout->setContentsMargins(0, 0, 0, 0);
  m_Input = new QLineEdit;
<<<<<<< HEAD
  m_Input->setToolTip(
    QString::fromStdString( m_InputImageParam->GetDescription() )
  );
  connect( m_Input, SIGNAL(textChanged(const QString&)), this, SLOT(SetFileName(const QString&)) );
  connect( m_Input, SIGNAL(textChanged(const QString&)), GetModel(), SLOT(NotifyUpdate()) );
=======
  m_Input->setToolTip( m_InputImageParam->GetDescription() );
  connect( m_Input, SIGNAL(editingFinished()), this, SLOT(SetFileName()) );
  connect( this, SIGNAL(FileNameIsSet()), GetModel(), SLOT(NotifyUpdate()) );
>>>>>>> 858f549f

  m_HLayout->addWidget(m_Input);

  // Set up input text edit
  m_Button = new QPushButton;
  m_Button->setText("...");
  m_Button->setToolTip("Select file...");
  m_Button->setMaximumWidth(m_Button->width());
  connect( m_Button, SIGNAL(clicked()), this, SLOT(SelectFile()) );
  m_HLayout->addWidget(m_Button);

  this->setLayout(m_HLayout);
}

void
QtWidgetInputImageParameter
::SelectFile()
{
  assert( m_Input!=NULL );

  QString filename(
    GetOpenFileName(
      this,
      QString(),
      m_Input->text(),
      tr( "Raster files (*)" ),
      NULL,
      QFileDialog::ReadOnly
    )
  );

  if( filename.isEmpty() )
    return;

  m_Input->setText( filename  );

  if( !SetFileName() )
    {
    std::ostringstream oss;

    oss << "Invalid filename: '"
	<< QFile::encodeName( filename ).constData()
	<< "'";

    assert( GetModel()!=NULL );

    GetModel()->SendLogWARNING( oss.str() );

    return;
    }
}

bool QtWidgetInputImageParameter::SetFileName()
{
  bool res = true;
  // save value
  if( m_InputImageParam->SetFromFileName(
	QFile::encodeName( m_Input->text() ).constData() ) == true )
    {
    // notify of value change
    QString key( m_InputImageParam->GetKey() );

    emit ParameterChanged(key);
    emit FileNameIsSet();
    }
  else
    res = false;

  return res;
}

}
}<|MERGE_RESOLUTION|>--- conflicted
+++ resolved
@@ -68,17 +68,19 @@
   m_HLayout->setSpacing(0);
   m_HLayout->setContentsMargins(0, 0, 0, 0);
   m_Input = new QLineEdit;
-<<<<<<< HEAD
   m_Input->setToolTip(
     QString::fromStdString( m_InputImageParam->GetDescription() )
   );
-  connect( m_Input, SIGNAL(textChanged(const QString&)), this, SLOT(SetFileName(const QString&)) );
-  connect( m_Input, SIGNAL(textChanged(const QString&)), GetModel(), SLOT(NotifyUpdate()) );
-=======
-  m_Input->setToolTip( m_InputImageParam->GetDescription() );
-  connect( m_Input, SIGNAL(editingFinished()), this, SLOT(SetFileName()) );
-  connect( this, SIGNAL(FileNameIsSet()), GetModel(), SLOT(NotifyUpdate()) );
->>>>>>> 858f549f
+
+  connect(
+    m_Input, SIGNAL( editingFinished() ),
+    this, SLOT( SetFileName() )
+  );
+
+  connect(
+    this, SIGNAL( FileNameIsSet() ),
+    GetModel(), SLOT( NotifyUpdate() )
+  );
 
   m_HLayout->addWidget(m_Input);
 
