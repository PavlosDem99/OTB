/*
 * Copyright (C) 2005-2017 Centre National d'Etudes Spatiales (CNES)
 *
 * This file is part of Orfeo Toolbox
 *
 *     https://www.orfeo-toolbox.org/
 *
 * Licensed under the Apache License, Version 2.0 (the "License");
 * you may not use this file except in compliance with the License.
 * You may obtain a copy of the License at
 *
 *     http://www.apache.org/licenses/LICENSE-2.0
 *
 * Unless required by applicable law or agreed to in writing, software
 * distributed under the License is distributed on an "AS IS" BASIS,
 * WITHOUT WARRANTIES OR CONDITIONS OF ANY KIND, either express or implied.
 * See the License for the specific language governing permissions and
 * limitations under the License.
 */

#include "otbWrapperQtWidgetInputImageParameter.h"


#include <stdexcept>


#include <otbQtAdapters.h>


namespace otb
{
namespace Wrapper
{

QtWidgetInputImageParameter::QtWidgetInputImageParameter(InputImageParameter* param, QtWidgetModel* m)
: QtWidgetParameterBase(param, m),
  m_InputImageParam(param),
  m_HLayout( ITK_NULLPTR ),
  m_Input( ITK_NULLPTR ),
  m_Button( ITK_NULLPTR )
{
}

QtWidgetInputImageParameter::~QtWidgetInputImageParameter()
{
}

void QtWidgetInputImageParameter::DoUpdateGUI()
{
  //update lineedit if HasUserValue flag is set(from xml)
  if(m_InputImageParam->HasUserValue())
    {
    QString text(
      QFile::decodeName(
	m_InputImageParam->GetFileName().c_str()
      )
    );

    if (text != m_Input->text())
      m_Input->setText(text);
    }
}

void QtWidgetInputImageParameter::DoCreateWidget()
{
  // Set up input text edit
  m_HLayout = new QHBoxLayout;
  m_HLayout->setSpacing(0);
  m_HLayout->setContentsMargins(0, 0, 0, 0);
  m_Input = new QLineEdit;
<<<<<<< HEAD
  m_Input->setToolTip(
    QString::fromStdString( m_InputImageParam->GetDescription() )
  );

  connect(
    m_Input, SIGNAL( editingFinished() ),
    this, SLOT( SetFileName() )
  );

  connect(
    this, SIGNAL( FileNameIsSet() ),
    GetModel(), SLOT( NotifyUpdate() )
  );
=======
  m_Input->setToolTip( m_InputImageParam->GetDescription() );
  connect( m_Input, SIGNAL(editingFinished()), this, SLOT(OnEditingFinished()) );
  connect( this, SIGNAL(FileNameIsSet()), GetModel(), SLOT(NotifyUpdate()) );
>>>>>>> 14935049

  m_HLayout->addWidget(m_Input);

  // Set up input text edit
  m_Button = new QPushButton;
  m_Button->setText("...");
  m_Button->setToolTip("Select file...");
  m_Button->setMaximumWidth(m_Button->width());
  connect( m_Button, SIGNAL(clicked()), this, SLOT(SelectFile()) );
  m_HLayout->addWidget(m_Button);

  this->setLayout(m_HLayout);
}

void
QtWidgetInputImageParameter
::SelectFile()
{
  assert( m_Input!=NULL );

  QString filename(
    GetOpenFileName(
      this,
      QString(),
      m_Input->text(),
      tr( "Raster files (*)" ),
      NULL,
      QFileDialog::ReadOnly
    )
  );

  if( filename.isEmpty() )
    return;

  if( !SetFileName(filename) )
    {
    std::ostringstream oss;

    oss << "Invalid filename: '"
	<< QFile::encodeName( filename ).constData()
	<< "'";

    assert( GetModel()!=NULL );

    GetModel()->SendLogWARNING( oss.str() );

    return;
    }
}

bool QtWidgetInputImageParameter::SetFileName(const QString& value)
{
  bool res = true;
  // save value
  if( m_InputImageParam->SetFromFileName(
	QFile::encodeName( value ).constData() ) == true )
    {
    m_Input->setText( value  );
    // notify of value change
    QString key( m_InputImageParam->GetKey() );

    emit ParameterChanged(key);
    emit FileNameIsSet();
    }
  else
    res = false;

  return res;
}

void QtWidgetInputImageParameter::OnEditingFinished()
{
  SetFileName( m_Input->text() );
}

}
}<|MERGE_RESOLUTION|>--- conflicted
+++ resolved
@@ -68,25 +68,13 @@
   m_HLayout->setSpacing(0);
   m_HLayout->setContentsMargins(0, 0, 0, 0);
   m_Input = new QLineEdit;
-<<<<<<< HEAD
+
   m_Input->setToolTip(
     QString::fromStdString( m_InputImageParam->GetDescription() )
   );
 
-  connect(
-    m_Input, SIGNAL( editingFinished() ),
-    this, SLOT( SetFileName() )
-  );
-
-  connect(
-    this, SIGNAL( FileNameIsSet() ),
-    GetModel(), SLOT( NotifyUpdate() )
-  );
-=======
-  m_Input->setToolTip( m_InputImageParam->GetDescription() );
   connect( m_Input, SIGNAL(editingFinished()), this, SLOT(OnEditingFinished()) );
   connect( this, SIGNAL(FileNameIsSet()), GetModel(), SLOT(NotifyUpdate()) );
->>>>>>> 14935049
 
   m_HLayout->addWidget(m_Input);
 
