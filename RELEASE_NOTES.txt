<<<<<<< HEAD
=======
OTB-v 8.0.0 - Changes since version 7.4.0 (March 22th, 2022)
---------------------------------------------------------------------

Features added:

   * !890: Improve ComputeImageStatistics by Rémi Cresson
   * !862: Add INFO message about metadata source by Julien Osman
   * !795: Improve opticalibration pleiades by Thibaut Romain
   * !793: Add a high level OTB_WRAP_QGIS cmake option and Fix BUILD_DEFAULT_MODULE bug when listing module dependencies by Thibaut Romain
   * !769: Missing kernels parameters in libsvm by Rémi Cresson
   * !767: Improve QGIS interface for ExtractROI application by Julien Cabieces
   * !697: Use Boost.SmallVec in BCO interpolator by Laurențiu Nicola

Bugs fixed:

   * !886: Fix FindNumpy.cmake by Cédric Traizet"
   * !857: Resolve "OTB stand alone package not support the virtual filesystem" by Mickael Savinaud
   * !842: Superbuild: compatibility between QT5 and MySQL by Cédric Traizet
   * !826: Treat Parameter_RAM as an integer parameter in SetParameterValue (Swig Wrapper) by Cédric Traizet
   * !810: Fix K parameter in KNearestNeighborsMachineLearningModel by Cédric Traizet
   * !788: Fix build issue when libSVM is OFF or libsiftfast is OFF and Testing ON by Thibaut romain
   * !775: Fix CosmoSkyMed ImageMetadataInterface by Cédric Traizet
   * !764: Deactivate PROJ's test building in the Superbuild by Julien Osman
   * !752: Fix output image from orthorectification having no projection by Cédric Traizet
   * !751: Disable noisy std output message by Brad Hards

Refactoring:

   * !881: Add a ClearElevationParameters method to the DEMHandler by Cédric Traizet
   * !873: WorldToEcef and EcefToWorld free functions by Cédric Traizet
   * !872: Implement a GetSize() function for the ImageMetadata class by Julien Osman
   * !868: Use std::chrono and the date library instead of boost date time by Cédric Traizet
   * !867: Remove DownloadSRTMTiles by Cédric Traizet
   * !865: Update geospatial libraries versions in Superbuild by Cédric Traizet and Thibaut Romain
   * !863: Use ImageMetadata to manage NoData and TileHint by Cédric Traizet
   * !858: Optimize coordinate transformations in SARSensorModel by Cédric Traizet"
   * !851: Remove Ossim by Cédric Traizet and Julien Osman
   * !845: Refactor GeocentricTransform and remove EllipsoidAdapter by Cédric Traizet
   * !844: Refactor the superimpose PHR mode by Cédric Traizet
   * !830: Implement otb::SarTransformBase, otb::SarForwardTransform and otb::SarInverseTransform by Julien Osman
   * !823: Implement Deburst algorithms by Cédric Traizet
   * !815: Update expat version in Superbuild by Cédric Traizet
   * !808: Implement SARSensorModel forward and inverse transforms by Cédric Traizet
   * !807: Use SAR metadata in SarRadiometricCalibrationToImageFilter by Julien Osman
   * !806: Implement a factory for sensor transforms by Thibaut Romain
   * !803: Implement SAR metadata parsing from geom files by Julien Osman
   * !796: Import capability for OTB metadata by Cédric Traizet
   * !778: Remove OSSIM dependency from SensorModel tests by Julien Osman
   * !776: Improve tests prTvTestCreateInverseForwardSensorModel by Julien Osman
   * !773: Refactor the OpticalCalibration application by Cédric Traizet
   * !770: Parse optical metadata from geom by Cédric Traizet
   * !768: Improve qgis parameter integration by Julien Cabieces
   * !765: Refactor optical image metadata interface by Cédric Traizet
   * !763: Compare image metadata in --compare-metadata by Cédric Traizet
   * !761: SAR metadata interfaces by Julie Brossard
   * !759: Reading the metadata from the geom files without OSSIM by Julien Osman
   * !744: Implementing an interface for sensor models and the RPC model by Julien Osman and Cédric Traizet
   * !729: DEM handler based on GDAL by Cédric Traizet
   * !707: Metadata refactoring by Guillaume Pasero, Julien Osman and Cédric Traizet

CI:

   * !884: ENH: Update vs2019 to latest build tools version by Thibaut Romain
   * !875: Update CI to use the latest centos7 version by Thibaut Romain
   * !869: Update macos version name in CI files by Cédric Traizet
   * !866: Add new cookbook page about supported formats by Julien Osman
   * !856: Update Python to 3.8 on CI builds by Thibaut Romain
   * !832: Simplification of the CI : remove jobs CentOS, Debian and Windows8 by Julien Osman
   * !824: Set new URL for FFTW download by Julien Osman
   * !822: Update openCV version to 4.5.1 for the SuperBuild, update the baseline for GEOS by Julien Osman
   * !798: Fix CI launches tests when a build fails by Thibaut Romain
   * !794: Superbuild archive CI job by Cédric Traizet
   * !740: Develop package names by Julie Brossard

Documentation:

   * !883: Improve the installation documentation by Cédric Traizet and Thibaut Romain
   * !882: Add a section on the QGIS plugin activation for QGIS > 3.22 by Cédric Traizet
   * !878: Fix the Python examples of string list parameters by Cédric Traizet
   * !877: Document a workaround for a Remote Module bug by Julien Osman
   * !867: Remove DownloadSRTMTiles by Cédric Traizet
   * !866: Add new cookbook page about supported formats by Julien Osman
   * !862: Add INFO message about metadata source by Julien Osman
   * !860: Fix warning message related to metadata reading by Julien Osman
   * !802: Deprecate the qgis plugin by Julien Osman
   * !800: Add legend for output colored images of Hoover Compare Segmentation by Julien Osman
   * !781: Update the documentation about Remote Modules by Thibaut romain
   * !780: Updating the documentation in preparation for OTB 8.0.0-alpha1 by Julien Osman
   

>>>>>>> 26085b00
OTB-v 7.4.0 - Changes since version 7.3.0 (September 3rd, 2021)
----------------------------------------------------------------

Bugs fixed:

 * !850: Fix onlyvalidsamples in SARDeburst and allpixels in SARBurstExtraction by Cédric Traizet
 * !849: FIX: mosaic output image size fit best inputs extents by Rémi Cresson
 * !831: bug fixes in Sentinel 1 calibration by Cédric Traizet
 * !837: Fix Superbuild compilation with gcc-8 by Guillaume Pasero
 * !838: ExtractROI: Test inverted extent on indices instead of physical coordinates by Julien Osman

Refactoring:

 * !788: Fix build issue when libSVM is OFF or libsiftfast is OFF and Testing ON by Thibaut Romain
 * !821: update expat version in the Superbuild to 2.4.1 by Julien Osman
 * !822: Update openCV version to 4.5.1 in the SuperBuild by Julien Osman
 * !828: refactoring of the TSX (and PAZ) sar sensor model by Gaëlle Usseglio
 * !835: Update geotiff version in the Superbuild to 1.7.0 by Cédric Traizet
 * !836: Use Horner method for polynomial evaluation in SAR calibration by Luc Hermitte
 * !839: Rename the noise parameter into removenoise in SARCalibration by Cédric Traizet
 * !840: Remove the "working around a kernel bug" warning during OTB binary package installation by Cédric Traizet

Documentation:

 * !833: Add deprecated tags in preparation for release 8.0.0 by Julien Osman and Cédric Traizet


OTB-v 7.3.0 - Changes since version 7.2.0 (May 7th, 2021)
----------------------------------------------------------------

Bugs fixed:

   * !804: Remove thermal noise in S1 calibration by Cédric Traizet
   * !810: Fix KNearestNeighborsMachineLearningModel by Cédric Traizet

Refactoring:

   * !772: Refactor ResetMargin app (add an ROI and Margin mode) by Guillaume Pasero and Thibaut Romain
   * !809: Update DiapOTB version to 1.0.1 by Julien Osman
   * !815: Update Expat version in Superbuild to 2.3 by Cédric Traizet and Thibaut Romain
   * !813: Update superbuild dependencies for FFTW to 3.3.9 by Mickaël Savinaud and Thibaut Romain
   * !814: Update superbuild dependencies for GEOS to 3.6.5 by Mickaël Savinaud and Thibaut Romain
   * !812: Update OpenJPEG to the last patch version of 2.3 (2.3.1) by Mickaël Savinaud and Thibaut Romain
   * !811: Upgrade Superbuild GDAL to 3.2.2 by Laurențiu Nicola
   * Commit on branch release-7.3 : Update Zlib version to 1.2.11 by Thibaut Romain
   * Commit on branch release-7.3 : Update OpenCV version to 4.1.2 by Thibaut Romain
   * Commit on branch release-7.3 : Update NetCDF version to 4.7.4 by Thibaut Romain
   * Commit on branch release-7.3 : Update LibJPEG-turbo to 1.4.2 by Thibaut Romain
   * Commit on branch release-7.3 : Update MuparserX to 4.0.8 by Thibaut Romain
   * Commit on branch release-7.3 : Update OpenSSL version to 1.1.1k by Thibaut Romain
   * Commit on branch release-7.3 : Update OpenThreads version to 3.4.1 by Thibaut Romain
   * Commit on branch release-7.3 : Update SWIG version to 3.0.12 by Thibaut Romain
   * Commit on branch release-7.3 : Update QWT to 6.1.6 by Thibaut Romain
   * Commit on branch release-7.3 : Update LibPNG to 1.6.37 by Thibaut Romain

CI:

   * !815: Update VC version in Windows CI builds to VS2019 by Thibaut Romain

OTB-v 7.2.0 - Changes since version 7.1.0 (October 02nd, 2020)
----------------------------------------------------------------

Features added:

   * !736: Integrate S1Tiling support apps as official remote module by Luc Hermitte
   * !709: Add \"epsg\" filename extension by Julien Osman
   * !708: Spectral angle classification by Cédric Traizet
   * !704: Pantex texture extraction application by Cédric Traizet

Bugs fixed:

   * !726: "Release the Python Global Interpreter Lock (GIL) during execution" by Luc Hermitte, Julien Osman and Cédric Traizet
   * !730: Freetype and libPNG detection in QT5 by Cédric Traizet
   * !727: FIX: StreamingMosaicFilter children can have a different number of components per pixel at output by Rémi Cresson
   * !725: Fix superbuild with OpenCV4 by Cédric Traizet
   * !720: Fix spatial reference equality tests by Cédric Traizet
   * !714: BUG: #2046 Add an epsilon margin to compute the m_ReachableOutputRegion by Julien Osman
   * !705: Initialize seed with std::time if not user-supplied by Guillaume Pernot
   * !696: Fix warnings by Cédric Traizet

Refactoring:

   * !731: Update MuParser in Superbuild by Cédric Traizet and Julie Brossard
   * !715: Update GDAL version in superbuild (3.1.0) by Cédric Traizet
   * !711: Updates QT5, ITK and pcre by Cédric Traizet
   * !698: ENH: Use std::move instead of boost::move by Laurențiu Nicola
   * !694: Update ul_lon/lat, ur_lon/lat, lr_lon/lat and ll_lon/lat for CosmoSkymed Sensor by Gaëlle USSEGLIO
   * !683: Refactor compare image by Cédric Traizet

CI:

   * !721: Deploy Doxygen documentation in CI by Cédric Traizet
   * !719: Fix Centos CI build by Cédric Traizet

Documentation:

   * !754: Fix spelling errors by Bas Couwenberg
   * !738: Update PSC information by Julien Osman
   * !735: Correct menu instructions to open application-browser in Monteverdi by Julien Osman
   * !728: DOC: Deprecate methods that will be removed in OTB 8.0.0 by Julien Osman
   * !722: Clean QGIS interface documentation according migration into QGIS documentation by Mickael Savinaud
   * !716: Error in the documentation of the QGIS plugin by Cédric Traizet
   * !713: Update documentation for QGIS, Python and multiwriter by Cédric Traizet
   * !702: DOC: correct filthy typo by Rémi Cresson
   * !695: DOC: Fixed typos by guillaume pernot


OTB-v 7.1.0 - Changes since version 7.0.0 (March 16th, 2020)
----------------------------------------------------------------

Features added:


   * !681: ENH: allow HTTP GDAL datasets by Laurențiu Nicola
   * !673: Smoothing application enhancement by Cédric Traizet
   * !655: BUG: migrate to QOpenGLWidget by Victor Poughon
   * !644: Fast nlmeans filter by Carole Amiot
   * !642: Resolve ExtractROI: keep GCPs by Guillaume Pasero
   * !628: Added 'double' application parameter type. by guillaume pernot
   * !618: Integration of the multiImageFileWriter in the application engine by Cédric Traizet

Bugs fixed:

   * !701: Error when opening ENVI datasets by Cédric Traizet
   * !699: Fix listview parameter in TrainImagesClassifier
   * !679: COMP: Remove RemoteSensingRegion assignment operator by Laurențiu Nicola
   * !678: BUG: Fix warnings and possible UB in `VariadicInputsImageFilter::SetInputsImpl` by Laurențiu Nicola
   * !677: Fix debian build by Cédric Traizet
   * !674: BUG: Fix nodata handling in StreamingStatisticsMapFromLabelImageFilter by Laurențiu Nicola
   * !667: Short Integer overflow in tests by Cédric Traizet
   * !662: Update netcdf version in Superbuild to 4.7.3 by Cédric Traizet
   * !660: COMP: Fix Variadic Input Image Filters for g++8.2.0 by Luc Hermitte
   * !658: Allow UserValue modification from within application's DoExecute by guillaume pernot
   * !656: input centroid should not be mandatory in TrainVectorClassifier and TrainImagesClassifier by Cédric Traizet
   * !655: BUG: migrate to QOpenGLWidget by Victor Poughon
   * !654: Missing RAM parameter in StereoRectificationGridGenerator application by Julien Michel
   * !653: Warning cleaning by Guillaume Pasero
   * !649: Resolve \Mosaic do not work anymore with rgb mode\ by Rémi Cresson
   * !647: Fixed lookup table stacking order by guillaume pernot
   * !646: removed duplicate Scene.png by guillaume pernot
   * !641: FIX PCA transformation matrix computation by Cédric Traizet
   * !640: Fixed lost reference of \buffer\ in VectorPrediction update mode by guillaume pernot
   * !637: BUG: better check for TIXML_USE_STL by Victor Poughon
   * !636: Fix gcc8 compilation by guillaume pernot
   * !634: COMP: Added gcc9 support for ITK by guillaume pernot
   * !633: Added otb_opencv_api.h in packages by guillaume pernot
   * !626: FIX: check that input image is not null by Rémi Cresson
   * !624: Fix GEOS errors from self intersecting polygons in and fix OPENCV path in debian CI build by Cédric Traizet
   * !617: TEST: Force ITK_GLOBAL_DEFAULT_NUMBER_OF_THREADS=4 by guillaume pernot
   * !616: TEST: rename ToulousePoints-examples.shp to toulousepoints_examples.shp by guillaume pernot
   * !613: Additional tests for the ExtractROI application by Cédric Traizet
   * !606: Check band index on each pixel by guillaume pernot

Refactoring:

   * !673: Smoothing application enhancement by Cédric Traizet
   * !671: Update diapotb git tag by Cédric Traizet
   * !667: Short Integer overflow in tests by Cédric Traizet
   * !662: Update netcdf version in Superbuild to 4.7.3 by Cédric Traizet
   * !657: Drop OpenCV 2 support by Cédric Traizet
   * !652: Update openjpeg version in superbuild by David Youssefi
   * !651: Resolve \Move FilterFunctionValues and MetadataKey to OTBMetadata\ by Guillaume Pasero
   * !631: Upgrade PROJ GEOTIFF and GDAL in Superbuild by Cédric Traizet
   * !619: Some work on BandMathX tests by guillaume pernot
   * !614: Stop in cmake configure when the compiler is not supported by Cédric Traizet
   * !613: Additional tests for the ExtractROI application by Cédric Traizet
   * !607: CMake Code Cleaning (part 1) by Victor Poughon

CI:

   * !680: CI: Split conda-build and conda-deploy by guillaume pernot
   * !676: Fixed conda-build by guillaume pernot
   * !675: CI: Fixed debian-build and conda-build 'needs' by guillaume pernot
   * !672: Fix CookBook deployment by Cédric Traizet
   * !669: CI: Prelimenary conda build by guillaume pernot
   * !666: Out-of-order jobs execution by Sébastien Dinot
   * !665: Identify Arthur Vincent as contributor in .mailmap by Sébastien Dinot
   * !664: test MacOS mojave on CI by Cédric Traizet
   * !663: ENH: Update .mailmap file for Luc Hermitte by Luc Hermitte
   * !638: Use proper cmake file for debian-testing CI by guillaume pernot
   * !635: CI: debian-build uses debian/testing by guillaume pernot
   * !630: CI: Added CI_ALLOW_FAILURE for cdash_handler.py by guillaume pernot
   * !629: CI: Allow failure of debian/unstable build by guillaume pernot
   * !615: CI: allow sonarqube to run on forked tree by guillaume pernot
   * !610: CI: Fixed error computation in otbBandMathXImageFilter by guillaume pernot
   * !574: Deploy cookbook by Antoine Regimbeau

Documentation:

   * !639: Update QGISInterface.rst to clarify plugin setup with QGIS > 3.8 by guillaume pernot
   * !611: Update the  CompilingOTBFromSource Cookbook section by Cédric Traizet
   * !604: Document matrix variable definition limitation in BandMathX by Cédric Traizet


OTB-v.7.0.0 - Changes since version 6.6.0 (October 29th, 2019)
----------------------------------------------------------------

Features added:

   * !596: Move Mosaic in OTB by Rémi Cresson
   * !586: Add a new metadata (azimuthAnxTime) to Sentinel 1 Model by Gaëlle USSEGLIO
   * !566: Package Python wrappers sources by Guillaume Pasero
   * !565: Application VectorRegression by Cédric Traizet
   * !508: New mode (SpotLight) for Cosmo sensor model by Gaëlle USSEGLIO
   * !487: Refactor XML parameters by Victor Poughon
   * !470: KMeans input centroids by Cédric Traizet
   * !468: Design improvements of applications Qt Wrapper by Victor Poughon
   * !454: Filter mouse wheel event in QComboBox of app parameters by Victor Poughon
   * !452: ENH: Improve errors messages when loading app fail by Luc Hermitte
   * !426: ENH: add GeoJSON driver and simplify driver selection by Jordi Inglada
   * !414: Qgis parameter by Antoine Regimbeau
   * !405: Logging in python wrapper by Cédric Traizet
   * !396: Fix issue on reduced OTB-data by Stéphane Albert
   * !386: New SAR sensor Model (CosmoSkymed) by Gaëlle USSEGLIO
   * !371: Specify the overlap area for two S1_IW Bursts by Gaëlle USSEGLIO
   * !370: Add a solar distance parameter in the optical calibration module by Aurélie Emilien
   * !355: Enhance SARConcatenateBursts by Gaëlle USSEGLIO
   * !353: Local Rx detector by Cédric Traizet
   * !344: Number of endmember estimation application by Cédric Traizet
   * !331: Constexpr in otbMath.h by Manuel Grizonnet
   * !327: Switch for  application connections by Guillaume Pasero
   * !315: Enhance SARDeburst by Gaëlle USSEGLIO
   * !310: Add DefaultConstructibleFunctorImageFilter in OTBFunctor module by Julien Michel
   * !299: Add Functor module with FunctorImageFilter by Julien Michel
   * !298: ENH : Add metadata to Sentinel 1 Model by Gaëlle USSEGLIO
   * !290: Named inputs in FunctorImageFilter by Julien Michel
   * !289: enhance SarSensorModelAdapter by Gaëlle USSEGLIO
   * !286: Add class probability output for RF classifiers by Jordi Inglada
   * !241: Implementation of the raster output for Zonalstatistics by Jordi Inglada
   * !240: ENH: add support for GDAL's ALL_TOUCHED mode by Laurențiu Nicola
   * !227: REFAC: allow vector/xml/raster output regardless of the input type by Jordi Inglada
   * !226: ENH: Add option to allow to always trigger otb build step from superbuild tree by Manuel Grizonnet
   * !223: StreamingStatisticsMapFromLabelImageFilter no data support by Laurențiu Nicola
   * !222: Zonalstatistics by Rémi Cresson
   * !191: Parameter Refactoring : String Parameter by Antoine Regimbeau
   * !184: Resolve "Move otbExternalModuleTemplate repository from GitHub to gitlab.orfeo-toolbox.org" by Manuel Grizonnet
   * !179: Resolve "Display Pixel type of Image in ReadImageInfo application" by David Youssefi
   * !176: Resolve "Output time of otbcli applications in minutes, seconds instead of scientific notation" by Emmanuelle Sarrazin
   * !158: ENH: Add box kernel to morphological operations apps by Laurențiu Nicola
   * !154: ENH: Allow to compute modulus and phase from 2 bands scalar image by Manuel Grizonnet
   * !77: Nodata extended filename by @CSSI_OTB

Bugs fixed:

   * !612: Ice OpenGL refactoring by Guillaume Pasero & Stéphane Albert
   * !605: Resolve "ZonalStatistics app inbv parameter is not taken into account in stats filter" by Julien Michel
   * !603: BUG: disable non relevant output parameters in zonal statistics depending on the output type chosen by Cédric Traizet
   * !601: Fix OTB_ADDITIONAL_CACHE by Cédric Traizet
   * !597: Fix the diapotb remote module by Cédric Traizet
   * !592: Fix StreamingWarpImageFilter issue with empty region by Julien Michel
   * !585: Fix PCA in Dimensionality reduction by Cédric Traizet
   * !583: Revert Merge branch 'bugfix-streamingwarpfilter-empty-region' into 'develop'" by Julien Michel
   * !576: BUG: fix potential TopologyException in GDAL by Guillaume Pasero
   * !575: Fix build with Ossim >= 2.8 by Guillaume Pasero
   * !573: Remove cookbook pdf target by Victor Poughon
   * !572: Remove CVFold parameter from decision tree classifier in OpenCV 3 by Cédric Traizet
   * !571: BUG: fix parameter expansion in otbenv by Guillaume Pasero
   * !570: Packaging tweaks by Guillaume Pasero
   * !569: Better cleaning of logger objects in the Python Swig wrapper by Cédric Traizet
   * !568: BUG: files missing to use ENABLE_SHARED in remote modules by Guillaume Pasero
   * !567: Crash bandmathx by Antoine Regimbeau
   * !562: Undefined variable in cmake by Antoine Regimbeau
   * !561: Resolve "PROJ linking to GDAL in Superbuild" by Rashad Kanavath
   * !557: Do not return empty requested region in case StreamingWarpImageFilter by Julien Michel
   * !552: Remove false NCLS by Antoine Regimbeau
   * !549: COMP: master branch of diapotb breaks on windows by Guillaume Pasero
   * !545: BUG: fix URL in OSMDataToVectorDataGenerator by Victor Poughon
   * !537: Bug in ExtractROI (radius and extent modes) by Cédric Traizet
   * !534: DOC: fix missing import & clarify python doc example by Victor Poughon
   * !530: Resolve "UpdateParameters has to be called manually from the python API" by Victor Poughon
   * !527: BUG dltest not available on macOS by Guillaume Pasero
   * !525: BUG #1920: fix Qt 5.10.1 broken link by Guillaume Pasero
   * !515: Type assertion in OGRFieldWrapper GetValue() by Cédric Traizet
   * !512: Fix error : Invalid index -1 by Cédric Traizet
   * !497: Resolve "pipeline containing a BandMath failed" by Victor Poughon
   * !494: Add virtual descructor to RadiometricIndex abstract base class by Victor Poughon
   * !490: Missing include in otbStackIndiceFunctor.h by Cédric Traizet
   * !482: Fix assert in new radiometric indices by Victor Poughon
   * !480: BUG: remove .Fixup() for GDAL 2.5 compatibility (develop fix) by Victor Poughon
   * !478: Resolve "Assertion error on Sentinel1 product in debug build" by Victor Poughon
   * !469: Fix spinbox locale issue (force C locale) by Victor Poughon
   * !457: COMP: fix parenthesis warning in debug mode by Victor Poughon
   * !455: Fix name of USE_SYSTEM_QT5 cmake var by Victor Poughon
   * !453: BUG: sort Shark labels before encoding so that we know the order for the probability image by Jordi Inglada
   * !450: Patch for S1 localization problems by Gaëlle USSEGLIO
   * !448: Update mosaic git tag to include the functorImageFilter fix by Cédric Traizet
   * !444: Fix OTBApplicationOutputImageChanged and ExecutionDone slots not being called by Victor Poughon
   * !437: Fix assert in DotProductImageFilter by Cédric Traizet
   * !433: Fix missing braces warning on clang by Victor Poughon
   * !428: Fix CookBook build inside a virtualenv & add "Compiling documentation" subsection by Victor Poughon
   * !422: Fix doxygen test by Antoine Regimbeau
   * !420: Warning on GetJacobian with GitlabCI by Guillaume Pasero
   * !419: Bugs in Virtual Dimensionality by Cédric Traizet
   * !417: COMP: fix build error (missing include) by Victor Poughon
   * !412: Refactor application parameters dynamic_cast pattern by Victor Poughon
   * !409: Test using numpy by Antoine Regimbeau
   * !407: Fix typo in python error message by Victor Poughon
   * !406: BUG: #1825: use GetParameterName to get real names on composite apps by Guillaume Pasero
   * !404: Fix bug in extract roi by Antoine Regimbeau
   * !403: FIX: correct a minor bug in Superimpose application by Rémi Cresson
   * !400: Fix ImageFileReader error message & add back otb::Logger::BuildFormattedEntry by Victor Poughon
   * !391: COMP: allow Qt5 to compile on old kernels by Guillaume Pasero
   * !388: 1808: Fix error in solar distance test by Aurélie Emilien
   * !382: Fix warnings on Windows for the Local Rx Filter by Cédric Traizet
   * !381: Fix FastICA by Cédric Traizet
   * !379: Logger bug by Antoine Regimbeau
   * !378: Resolve "otb::TestHelper::RegressionTestOgrFile() always says Yes" by Guillaume Pasero
   * !376: Resolve "Building cookbook fails with ninja" by Guillaume Pasero
   * !364: No progress to file by Guillaume Pasero
   * !358: Lower threshold even more for SIFTFast to make the test pass on raoul by Julien Michel
   * !340: Revert Merge branch '1769_drop_support_gdal_1' into 'develop'" by Cédric Traizet
   * !339: COMP: Set boost configure specific options when building with clang on unix systems by Julien Michel
   * !335: Add Haralick features formulas in software guide by Manuel Grizonnet
   * !333: Remove Version installation in build_dir by Antoine Regimbeau
   * !313: BUG : clean fftw threads only if fftw is used by Cédric Traizet
   * !308: BUG: fix verbosity of libsvm by Guillaume Pasero
   * !305: BUG: compat of QgisDescriptor with old params by Guillaume Pasero
   * !304: BUG:  Quick fix for Mellin test by Antoine Regimbeau
   * !303: BUG: missing ComplexImage params in QGis wrapper by Guillaume Pasero
   * !302: TEST: use different test output names by Guillaume Pasero
   * !297: COMP: fix compilation of examples with clang 7 by Guillaume Pasero
   * !294: PKG: declare libomp as system lib in macOS package by Guillaume Pasero
   * !293: COMP: fix OverlapSave filter on Windows by Guillaume Pasero
   * !292: FFTW upgrade by Guillaume Pasero
   * !288: BUG: #1761: make sure OpenMP runtime is loaded by the main executable by Guillaume Pasero
   * !285: SuperBuild: the Ossim issue 2354 now affects all platforms by Guillaume Pasero
   * !284: COMP: fix ossim to build with clang7 by Guillaume Pasero
   * !283: OpenMP fixes by Guillaume Pasero
   * !279: BUG: #1623: fix doxygen search bar by Guillaume Pasero
   * !278: BUG #1757 fix installation of Siftfast by Guillaume Pasero
   * !277: Resolve "Orthorectification regression in v6.6" by Julien Michel
   * !274: BUG: #1734: warn users when producing an ENVI dataset with positive Y spacing by Guillaume Pasero
   * !272: BUG: #1753: adding options OTB_USE_MPI and OTB_USE_SPTW for superbuild by Guillaume Pasero
   * !271: Monteverdi: fix band numbering in color setup widget by Victor Poughon
   * !266: BUG: #1734: replace envi format with TIF by Guillaume Pasero
   * !265: Resolve "OTB QGIS plugin documentation is outdated" by Guillaume Pasero
   * !263: BUG: update hdf5 url by Antoine Regimbeau
   * !262: Composite application bugfix by Antoine Regimbeau
   * !258: Add a BUILD_COOKBOOK cmake option to control cookbook build targets by Manuel Grizonnet
   * !257: BUG: dict.iteritems() not supported in python 3 by Guillaume Pasero
   * !253: BUG: clear temporary validation filename when validation ratio is set to 0 by Manuel Grizonnet
   * !252: Resolve "error C2039: 'min': is not a member of 'std'" by Rashad Kanavath
   * !250: BUG: fix ITK version number for packaging by Guillaume Pasero
   * !249: Resolve "macros without proper semi-colon" by Rashad Kanavath
   * !248: Resolve "undefined method GetResolutionsInfo in otbImageFileReader" by Rashad Kanavath
   * !247: Resolve "update patch for opencv in superbuild" by Rashad Kanavath
   * !239: ENH: Update superbuild to ITK 4.13.1 so that it builds with gcc 8 by Jordi Inglada
   * !234: BUG: fix qt5 compilation on ubuntu 18.04 by Manuel Grizonnet
   * !232: BUG: #1582: detect empty training data by Guillaume Pasero
   * !231: BUG: fix markdown syntax in MR template by Guillaume Pasero
   * !218: Resolve "Build fails on OtbQgisDescriptor usage if OTB_INSTALL_APP_DIR is set to lib64/otb/applications" by Guillaume Pasero
   * !216: Resolve "OTB does not compile with GCC 8.1" by Manuel Grizonnet
   * !210: #1652 Fine Registration correction to handle the warping option by Yannick TANGUY
   * !205: Resolve "Orthorectification of Spot 6/7 raster sensor products leads to wrong output with lambert93 projection" by Guillaume Pasero
   * !204: Resolve "Extract ROI extent mode produces wrong output" by Guillaume Pasero
   * !203: Resolve "SampleAugmentation field list" by Guillaume Pasero
   * !202: Metadata reading from compound datasets by Guillaume Pasero
   * !201: Resolve "Fail computing KMeans Classification on image with NaN pixels" by Guillaume Pasero
   * !198: Resolve "segfault in DEMConvert" by Antoine Regimbeau
   * !196: Resolve "Module which generates QGIS descriptor is called Qgis while the source directory is QGIS (upper case)" by Manuel Grizonnet
   * !195: Resolve "Monteverdi build error (superbuild)" by Manuel Grizonnet
   * !188: Fix compilation GDALImageIO by Emmanuelle Sarrazin
   * !187: Resolve "QLayout: Attempting to add QLayout "" to otb::Wrapper::QtWidgetParameterGroup "", which already has a layout" by Victor Poughon
   * !186: PKG: install openCV libraries to lib by Guillaume Pasero
   * !182: Resolve "VectorDataReprojection app does not output VectorData in physical space when using a reference image in sensor geometry" by Julien Michel
   * !181: Resolve "OTB_APPLICATIONS_NAME_LIST is not updated when modules are activated/deactivated" by Rashad Kanavath
   * !180: Resolve "Linux self extracting binary does not install correctly on Debian Stretch" by Rashad Kanavath
   * !177: Remove mantis 1427 workaround by Victor Poughon
   * !169: Resolve "apTvClMethodDTImageClassifierQB1 failing after SuperBuild OpenCV upgrade" by Victor Poughon
   * !168: Resolve "Generation of Qgis plugin descriptors fails with latest develop" by Julien Michel
   * !159: BUG: Improve Convert and DynamicConvert mask handling (fix #1647) by Victor Poughon
   * !157: Resolve "install qgis descriptors into <PREFIX>/share/ on all platforms" by Rashad Kanavath
   * !156: BUG fix issue 1656 related to erratic behavior of cmake configuration by Manuel Grizonnet
   * !155: BUG: Be compliant with new cmake policy CMP0072 with cmake > 3.11 by Manuel Grizonnet
   * !142: BUG: fix issue #1639 Update UserValue flag in QtWidgetParameterList by Manuel Grizonnet
   * !126: BUG: Remove workaround for QT bug 22829 by Victor Poughon
   * !125: BUG: Fix missing QWidget parents by Victor Poughon

Refactoring:

   * !595: Apply clang-format to the whole library by Cédric Traizet
   * !593: Compatibility with OpenCV 4 by Cédric Traizet
   * !587: Image regression application by Cédric Traizet
   * !554: Upgrade boost by Antoine Regimbeau
   * !551: Remove unused files in OssimPlugins by Julien Michel
   * !548: Warning and Test fixes by Guillaume Pasero
   * !544: Cmake 3.10.2 by Antoine Regimbeau
   * !542: Fix some sonar qube issues by Victor Poughon
   * !535: Remove spatial objects module by Cédric Traizet
   * !531: Comment bfTvOverlapSaveConvolutionImageFilter on Win x86 by Guillaume Pasero
   * !517: Fix Superbuild default OTB_DATA_ROOT by Cédric Traizet
   * !511: Compatibility with gdal 3 by Cédric Traizet
   * !510: Update libkml link in Superbuild by Cédric Traizet
   * !506: Update Remote Module tags for Mosaic and SertitObject by Cédric Traizet
   * !500: Upgrade gdal version in superbuild by Cédric Traizet
   * !498: Prefer 'using' to 'typedef' in examples by Victor Poughon
   * !496: Regression refactoring : Train images regression by Cédric Traizet
   * !493: Remove java wrapping 2 by Cédric Traizet
   * !488: Regression refactoring : TrainVectorRegression by Cédric Traizet
   * !487: Refactor XML parameters by Victor Poughon
   * !484: Remove docname by Victor Poughon
   * !474: Fix sphinx warning on sphinx v1.4 by Victor Poughon
   * !471: Clean-up of unused or low quality modules and filters by Julien Michel
   * !464: Large refactoring of radiometric indices by Julien Michel
   * !460: COMP: set remote module to follow master by Jordi Inglada
   * !447: PERF: Improve convolution performances by Luc Hermitte
   * !445: Improve build time of OTBApplicationEngine by Stéphane Albert
   * !442: Remove complex image parameters by Cédric Traizet
   * !441: Remove ApplicationHtmlDocGenerator by Victor Poughon
   * !432: Remove the RAnd* family of filters by Julien Michel
   * !427: Remove UnaryFunctorImageFilter by Cédric Traizet
   * !424: REFAC: Drop swig/java support by Julien Michel
   * !413: PERF: Improve FunctorImageFilter performances by Luc Hermitte
   * !412: Refactor application parameters dynamic_cast pattern by Victor Poughon
   * !410: PERF: Optimize compare image by Luc Hermitte
   * !408: REFACT: Deprecate `auto_ptr` by Luc Hermitte
   * !400: Fix ImageFileReader error message & add back otb::Logger::BuildFormattedEntry by Victor Poughon
   * !398: Migrate developer's guide to the cookbook by Victor Poughon
   * !395: Render examples in the CookBook by Victor Poughon
   * !390: Catch otbImageFileReaderException in otbTestMain by Victor Poughon
   * !387: Import OTB-Data test data under git lfs by Stéphane Albert
   * !384: Remove stale examples by Victor Poughon
   * !383: Move otb-data/Examples/* to otb-data/Input/ by Victor Poughon
   * !380: Massive Software Guide clean-up by Julien Michel
   * !377: Start usage of extern templates by Guillaume Pasero
   * !373: Refactor FunctorImageFilter with neighborhood by Cédric Traizet
   * !372: Make Shark Optional for the "OTBDimensionalityReductionLearning" module by Cédric Traizet
   * !369: REFAC: 1778: Reduced input-data of MeanShiftSmoothingImageFilterQBRoad. by Stéphane Albert
   * !366: REFAC: 1778: Reduced input-data of hyTvMDMDNMFImageFilterTest2. by Stéphane Albert
   * !362: Remove GradientBoostedTree as done in OpenCV 3 by Guillaume Pasero
   * !360: Faster segmentation tests by Guillaume Pasero
   * !359: Update GIT_TAG for mosaic remote module by Rémi Cresson
   * !357: Faster SampleAugmentation tests by Guillaume Pasero
   * !356: WRG: Filter out remaining warnings on unknown pragmas by Julien Michel
   * !354: REFAC: 1778: Reduced size of input-data for dmTvFineRegistrationImageFilterTestWithMeanSquare by Stéphane Albert
   * !352: Drop python2 by Antoine Regimbeau
   * !351: Increase default ram limit to 256MB by Victor Poughon
   * !350: Remove const char* SetFilename overloads by Victor Poughon
   * !349: owTvQtWidgetShow refactoring by Stéphane Albert
   * !348: Update insource build error message by Victor Poughon
   * !345: Refactor all keypoints tests into a single test by Julien Michel
   * !343: Fix current warnings on dashboard by Julien Michel
   * !342: Remove support for GDAL 1.X by Cédric Traizet
   * !341: Updating superbuild GDAL configuration by Antoine Regimbeau
   * !337: Update git tag for TemporalGapfilling module by Jordi Inglada
   * !336: Remove CommandLineParser submodule by Antoine Regimbeau
   * !335: Add Haralick features formulas in software guide by Manuel Grizonnet
   * !334: Drop support for gdal 1.X by Cédric Traizet
   * !331: Constexpr in otbMath.h by Manuel Grizonnet
   * !329: Remove spurious UnaryFunctorImageFilter includes by Julien Michel
   * !328: Rename Get/Set Variadic[Named]Input[s]() by Get/SetInput() for easier reading in FunctorImageFilter by Julien Michel
   * !326: Replace use of TernaryFunctorImageFilter by use of FunctorImageFilter in ComplexImage by Julien Michel
   * !325: Refactor PanSharpening module to use FunctorImageFilter everywhere by Julien Michel
   * !324: Remove convert app by Cédric Traizet
   * !323: ENH: declare constants in otbMath.h as constexpr by Manuel Grizonnet
   * !321: Use FunctorImageFilter to refactor filters in MorphologicalProfiles module by Julien Michel
   * !320: Remove OTB_USE_DEPRECATED, TileMapImageIO and VectorDataRendering by Victor Poughon
   * !319: Use functor filter in app image utils by Yannick TANGUY
   * !318: Refactor filters in Polarimetry module to use new FunctorFilter by Manuel Grizonnet
   * !311: ENH: update cmake minimum required in tutorial by Victor Poughon
   * !309: REFAC: use FunctorFilter in DomainTransform by Julien Michel
   * !307: Remove ParameterType_Empty by Victor Poughon
   * !301: ENH: initialize the number of openMP threads after any modification by command line by Guillaume Pasero
   * !300: PKG: enable diapotb in SuperBuild with RemoteModules by Guillaume Pasero
   * !299: Add Functor module with FunctorImageFilter by Julien Michel
   * !296: Integrate diapotb as official remote module by Guillaume Pasero
   * !295: Update deprecated cmake policies to NEW by Manuel Grizonnet
   * !287: Filtering warnings for clang7 by Guillaume Pasero
   * !275: Review applications parameter order by Victor Poughon
   * !273: Update .clang-format by Victor Poughon
   * !269: Remove LARGEINPUT dependency of SoftwareGuide build by Victor Poughon
   * !264: Bug fixes and refactors from clang-tidy by Victor Poughon
   * !245: ENH: update phenotb remote module git tag by Jordi Inglada
   * !244: Deprecated TileMap and prTeCoordinateToNameExampleTest by Antoine Regimbeau
   * !243: Remove `Modules/Adapters/OpenThreads` by Laurențiu Nicola
   * !236: Deprecate mapnik in 7.0 by Guillaume Pasero
   * !235: Make the CookBook a CMake target by Victor Poughon
   * !233: Refactor small region merging by Cédric Traizet
   * !230: REFAC: move code to functions so that DoExecute logic is readable by Jordi Inglada
   * !229: ImageIOBase AsString functions should be static by Guillaume Pasero
   * !227: REFAC: allow vector/xml/raster output regardless of the input type by Jordi Inglada
   * !225: WRG: fix warnings declaration shadows a previous local seen with gcc 8 by Manuel Grizonnet
   * !224: Change map projections backend to use Gdal instead of OSSIM by Julien Michel
   * !221: Remove unused OSSIM based classes by Julien Michel
   * !219: Warnings fixes (clang and OSSIM) by Guillaume Pasero
   * !208: More warning fixes for Shark by Guillaume Pasero
   * !206: Some warning fixes by Guillaume Pasero
   * !199: Remove more c_str with itk::ExceptionObject string constructor by Victor Poughon
   * !192: Revert Merge branch 'new_contributors' into 'develop'" by Manuel Grizonnet
   * !190: WRG: fix unused parameter warning by Victor Poughon
   * !189: Remove more c_str with SetFileName string overload by Victor Poughon
   * !173: Remove  all *New tests by Julien Michel
   * !172: REFAC: remove unnecessary calls to c_str (2nd attempt) by Victor Poughon
   * !171: fstream and iostream clean-up by Julien Michel
   * !170: WRG: add missing overrides by Victor Poughon
   * !167: Refactor WrapperParameter code to avoid method bodies in header by Julien Michel
   * !163: ENH: Use std math instead of vcl by Laurențiu Nicola
   * !162: Fix warnings on OTB develop branches by Manuel Grizonnet
   * !161: Refactor in Modules/Wrappers/QtWidget by Victor Poughon
   * !160: Merge release-6.6 into develop without the shark revert by Victor Poughon
   * !152: rename files with txx extension to hxx by Manuel Grizonnet
   * !150: Refactor of otbWrapperApplication.h by Victor Poughon
   * !145: Resolve "Debug mode without try {} catch(...) in otbApplicationLauncherCommandLine" by Julien Michel
   * !144: Resolve "Warn otbcli user about unused parameters" by Julien Michel
   * !139: SuperBuild: Upgrade to OpenCV 3.4.1 by Victor Poughon
   * !138: REFAC: include-what-you-use in Modules/Core/ by Victor Poughon
   * !133: C++14: Replace comments by '= delete' by Victor Poughon
   * !131: C++14: Replace ITK_OVERRIDE by override by Victor Poughon
   * !130: C++14: Replace ITK_NULLPTR by nullptr by Victor Poughon
   * !127: COMP: fix gcc 7 'defined' warnings by Victor Poughon
   * !123: New custom widgets for Float and Int parameters by Victor Poughon

CI:

   * !598: Fix the otbGRM remote module by Cédric Traizet
   * !589: Mentions of copyright check by Sébastien Dinot
   * !584: Fixes for NamespaceHandler by Guillaume Pasero
   * !582: Script to setup a namespace for OTB imported targets by Guillaume Pasero
   * !581: Contributors check by Sébastien Dinot
   * !571: BUG: fix parameter expansion in otbenv by Guillaume Pasero
   * !563: CI move Superbuild Artifact repository by Guillaume Pasero
   * !559: DOC: add badges for CI and coverage by Guillaume Pasero
   * !558: CI: fixing cdash links on forks by Guillaume Pasero
   * !556: CI simple contributing by Guillaume Pasero
   * !550: CI Artifacts by Guillaume Pasero
   * !543: CI coverage by Guillaume Pasero
   * !539: Add QA related jobs to CI pipeline by Sébastien Dinot
   * !538: Ci contributing update by Guillaume Pasero
   * !536: CI Fixes episode N by Guillaume Pasero
   * !526: CI Fix CDash error report by Guillaume Pasero
   * !524: CI Windows by Guillaume Pasero
   * !523: CI: deploy by Antoine Regimbeau
   * !522: CI: add large input test by Antoine Regimbeau
   * !521: CI improvements for QA by Guillaume Pasero
   * !520: CI: Pipelines for develop and release branches by Guillaume Pasero
   * !519: Update HowToRelease by Guillaume Pasero
   * !513: CI: Enable diapotb by Guillaume Pasero
   * !507: CI Merge Ubuntus by Guillaume Pasero
   * !505: CI: Enable ccache macos by Guillaume Pasero
   * !504: CI: fix fast build by Guillaume Pasero
   * !499: CI Add MacOS by Antoine Regimbeau
   * !491: CI: packaging by Antoine Regimbeau
   * !489: CI: change git and ssh setup by Guillaume Pasero
   * !486: CI Use single token for API by Guillaume Pasero
   * !483: CI: fixed architecture by Antoine Regimbeau
   * !476: CI: fix image name to satisfy regexp by Guillaume Pasero
   * !475: CI: use official registry by Guillaume Pasero
   * !473: CI fixes for documentation by Guillaume Pasero
   * !466: Superbuild CI on Centos 6 by Stéphane Albert
   * !465: CI: add fast precheck step by Guillaume Pasero
   * !463: Ci local builds by Guillaume Pasero
   * !462: CI: only 1 bionic build needed by Guillaume Pasero
   * !461: CI: enable documentation build by Guillaume Pasero
   * !459: Superbuild CI by Antoine Regimbeau
   * !456: Various CI fixes for a lighter dashboard by Guillaume Pasero
   * !449: CI: change build name and export short SHA to cdash by Guillaume Pasero
   * !443: Link with CDASH by Antoine Regimbeau
   * !438: Fix CI failing fetch by Antoine Regimbeau
   * !436: Add Debian to CI by Antoine Regimbeau
   * !430: Improve Git LFS performances by Guilhem Bonnefille
   * !429: Factorize build images specification by Guilhem Bonnefille
   * !423: CI: need to simplify CI scripts by Guillaume Pasero
   * !418: CI: enable ccache on ubuntu-llvm by Guillaume Pasero
   * !416: CI setup all pipelines by Guillaume Pasero
   * !399: CI: use lld linker on ubuntu by Guillaume Pasero
   * !397: CI: use docker images from gbonnefille registry by Guillaume Pasero
   * !394: CI: allow per site configuration by Guillaume Pasero
   * !389: CI: use ninja by Guillaume Pasero
   * !385: Allow CI to fail by Antoine Regimbeau
   * !374: New CI for OTB by Antoine Regimbeau

Documentation:

   * !599: Fix spelling errors by Bas Couwenberg
   * !594: Fix typo in ossimCosmoSkymedModel by Laurențiu Nicola
   * !591: Fix non compliant headers by Cédric Traizet
   * !590: Error in FunctorImageFilter.rst example by Julien Michel
   * !588: MultivariateAlterationDetector: consistency between doc and code by Cédric Traizet
   * !587: Image regression application by Cédric Traizet
   * !580: Refactoring of the BandMathX documentation, and fix OpticalCalibration documentation by Cédric Traizet
   * !578: DOC: fix documentation_changes template by Guillaume Pasero
   * !577: Add a mailmap file by Sébastien Dinot
   * !564: Simplify the QGIS documentation by Antoine Regimbeau
   * !560: Add Agustin Lobo to PSC by Victor Poughon
   * !547: Update version of compiler and add sb version by Antoine Regimbeau
   * !538: Ci contributing update by Guillaume Pasero
   * !534: DOC: fix missing import & clarify python doc example by Victor Poughon
   * !532: DOC: updates to parts of the documentation within the apps by Daniel McInerney
   * !514: DOC: review recipe residual registration by Victor Poughon
   * !509: Update PSC.md to add Julien Radoux as a PSC member by Julien Michel
   * !503: Small update in documentation of step parameter in BlockMatching application by Julien Michel
   * !502: Remove Travis and Coverity badges from README.md by Julien Michel
   * !501: Review change detection examples by Victor Poughon
   * !495: Fix BandMathX documentation by Cédric Traizet
   * !492: Display deprecation status in application wrappers by Cédric Traizet
   * !485: Add Archlinux installation documentation by Victor Poughon
   * !481: Add a section on functor filter in new C++ cookbook part by Julien Michel
   * !477: Examples review (part 1) by Victor Poughon
   * !472: Add clang-format-diff command line to MR checklist by Julien Michel
   * !451: Documentation for atmoshperic correction parameters in OpticalCalibration by Cédric Traizet
   * !441: Remove ApplicationHtmlDocGenerator by Victor Poughon
   * !440: No data documentation in Segmentation by Cédric Traizet
   * !439: DOC: use double quotes for string parameter examples by Victor Poughon
   * !435: Remove Software Guide by Victor Poughon
   * !431: Show alternative versions in the CookBook by Victor Poughon
   * !428: Fix CookBook build inside a virtualenv & add "Compiling documentation" subsection by Victor Poughon
   * !425: Hypserspectral image processing recipe by Cédric Traizet
   * !415: Reorder cookbook sections and update style by Victor Poughon
   * !411: DOC: remove the OTB-Data-Examples step from how-to-release by Guillaume Pasero
   * !398: Migrate developer's guide to the cookbook by Victor Poughon
   * !395: Render examples in the CookBook by Victor Poughon
   * !380: Massive Software Guide clean-up by Julien Michel
   * !375: Cookbook FAQ updates & Contributors section by Victor Poughon
   * !363: Migrate 'Compiling from source' documentation to CookBook by Victor Poughon
   * !347: Bump copyright date by Julien Michel
   * !335: Add Haralick features formulas in software guide by Manuel Grizonnet
   * !332: Fix cookbook warnings and formatting by Victor Poughon
   * !322: DOC: improve documentation on how to pass multiple additional options to otb cmake cache by Manuel Grizonnet
   * !316: Christmas CookBook by Victor Poughon
   * !312: Add missing listview to doxygen by Victor Poughon
   * !291: Qt-Qwt dependency in superbuild by Antoine Regimbeau
   * !282: DOC: suggested changes to the documentation by Daniel McInerney
   * !265: Resolve "OTB QGIS plugin documentation is outdated" by Guillaume Pasero
   * !256: Small Typo by Jee Roen
   * !254: ENH: Redispatch applications tagged as Misc to more user oriented tag available… by Manuel Grizonnet
   * !246: Add install section to README.md by Victor Poughon
   * !238: Typo in cookbook by Victor Poughon
   * !228: Document output of training applications by Guillaume Pasero
   * !217: DOC: dmci edits to cookbook and installation tex file by Daniel McInerney
   * !207: DOC: add missing packages needed to compile otb with superbuild on ubuntu 18.04 by Manuel Grizonnet
   * !200: Resolve "Possible confusion when using single-value-mode parameter-lists in CLI" by Victor Poughon
   * !185: DOC: update list of contributors by Manuel Grizonnet
   * !178: Resolve "Some ITK paths are wrong in the SoftwareGuide" by Yannick TANGUY
   * !175: #1611 - Document ParameterType_Bool by Yannick TANGUY
   * !174: Adopt SemVer for 7.0.0 and migrate release template to a gitlab issue template by Victor Poughon
   * !153: ENH: Document that conversion applications in otb don't support complex pixel types as output by Manuel Grizonnet
   * !149: ENH: display parameter description as tool tip for the QtWidgetBoolParameter by Manuel Grizonnet
   * !140: DOC: Minor fixes in Software Guide by Victor Poughon
   * !137: DOC: Set of proposed edits to the documentation by Daniel McInerney
   * !136: DOC: add checklist to MR template by Victor Poughon
   * !132: ENH: Add comments to MR template by Victor Poughon
   * !129: Update screenshots in Monteverdi Cookbook section with wrong RGB color composition by Manuel Grizonnet
   * !124: Document third party environment variables by Julien Michel

OTB-v.6.6.0 - Changes since version 6.4.0 (June 20th, 2018)
-----------------------------------------------------------

Features added:
   * !4: Dimensionality reduction algorithms by Guillaume Pasero (see https://gitlab.orfeo-toolbox.org/orfeotoolbox/otb/merge_requests/4)
   * !5: Enhance otb sar sensor model adapter by Gaëlle USSEGLIO (see https://gitlab.orfeo-toolbox.org/orfeotoolbox/otb/merge_requests/5)
   * !7: Enhance cookbook extended filename section by Mickael Savinaud (see https://gitlab.orfeo-toolbox.org/orfeotoolbox/otb/merge_requests/7)
   * !8: App engine flags by Guillaume Pasero (see https://gitlab.orfeo-toolbox.org/orfeotoolbox/otb/merge_requests/8)
   * !12: Complex image integration by Antoine Regimbeau (see https://gitlab.orfeo-toolbox.org/orfeotoolbox/otb/merge_requests/12)
   * !15: Parameter bool by Guillaume Pasero (see https://gitlab.orfeo-toolbox.org/orfeotoolbox/otb/merge_requests/15)
   * !22: Register Pipeline Services (ProcessObjects and DataObjects) by Antoine Regimbeau (see https://gitlab.orfeo-toolbox.org/orfeotoolbox/otb/merge_requests/22)
   * !24: Handle extended filename for DataSource class by Antoine Regimbeau (see https://gitlab.orfeo-toolbox.org/orfeotoolbox/otb/merge_requests/24)
   * !25: Data augmentation by Jordi Inglada (see https://gitlab.orfeo-toolbox.org/orfeotoolbox/otb/merge_requests/25)
   * !26: Update Shark Random Forest implementation by Manuel Grizonnet (see https://gitlab.orfeo-toolbox.org/orfeotoolbox/otb/merge_requests/26)
   * !29: ApplicationEngine new services by Guillaume Pasero (see https://gitlab.orfeo-toolbox.org/orfeotoolbox/otb/merge_requests/29)
   * !33: Multi writer by @CSSI_OTB (see https://gitlab.orfeo-toolbox.org/orfeotoolbox/otb/merge_requests/33)
   * !34: Stop button for graphic applications by Guillaume Pasero (see https://gitlab.orfeo-toolbox.org/orfeotoolbox/otb/merge_requests/34)
   * !53: Resolve "add Wrapper/QGIS to generate qgis descriptors for processing plugin" by Rashad Kanavath (see https://gitlab.orfeo-toolbox.org/orfeotoolbox/otb/merge_requests/53)
   * !63: Background value for VectorDataToLabelImageFilter by Rémi Cresson (see https://gitlab.orfeo-toolbox.org/orfeotoolbox/otb/merge_requests/63)
   * !71: New Itk modules by Yannick TANGUY (see https://gitlab.orfeo-toolbox.org/orfeotoolbox/otb/merge_requests/71)

Bugs fixed:
   * !6: Resolve "SampleExtraction application memory usage grows constantly" by Guillaume Pasero (see https://gitlab.orfeo-toolbox.org/orfeotoolbox/otb/merge_requests/6)
   * !11: Resolve "Compilation error in Debug in ossimSarSensorModel" by Manuel Grizonnet (see https://gitlab.orfeo-toolbox.org/orfeotoolbox/otb/merge_requests/11)
   * !13: Resolve "Inconsistent behaviour of geom file loading" by Guillaume Pasero (see https://gitlab.orfeo-toolbox.org/orfeotoolbox/otb/merge_requests/13)
   * !19: Splitting cxx file for InputImageParameter by Antoine Regimbeau (see https://gitlab.orfeo-toolbox.org/orfeotoolbox/otb/merge_requests/19)
   * !27: Remove README (copy/paste error) from MPIConfig module by Manuel Grizonnet (see https://gitlab.orfeo-toolbox.org/orfeotoolbox/otb/merge_requests/27)
   * !30: Fix clang missing override warnings by Julien Michel (see https://gitlab.orfeo-toolbox.org/orfeotoolbox/otb/merge_requests/30)
   * !32: Bugfix RAM parameter not used by Guillaume Pasero (see https://gitlab.orfeo-toolbox.org/orfeotoolbox/otb/merge_requests/32)
   * !35: WIP: Bugfix writer box by Rémi Cresson (see https://gitlab.orfeo-toolbox.org/orfeotoolbox/otb/merge_requests/35)
   * !38: Support GDAL Python binding for release 6.4 by Guillaume Pasero (see https://gitlab.orfeo-toolbox.org/orfeotoolbox/otb/merge_requests/38)
   * !39: Resolve "API change in HoughTransform2DLinesImageFilter (itk 4.13)" by Manuel Grizonnet (see https://gitlab.orfeo-toolbox.org/orfeotoolbox/otb/merge_requests/39)
   * !40: Resolve "Python3 OTB application bindings available in the OTB package don't work on Linux" by Manuel Grizonnet (see https://gitlab.orfeo-toolbox.org/orfeotoolbox/otb/merge_requests/40)
   * !41: Resolve "OTB Python code in the CookBook is not compatible with Python3" by Manuel Grizonnet (see https://gitlab.orfeo-toolbox.org/orfeotoolbox/otb/merge_requests/41)
   * !43: Resolve "Remove deprecated instructions to compile Monteverdi" by Manuel Grizonnet (see https://gitlab.orfeo-toolbox.org/orfeotoolbox/otb/merge_requests/43)
   * !44: Resolve "Fix some warnings with gcc 7.3 and clang 5.0" by Manuel Grizonnet (see https://gitlab.orfeo-toolbox.org/orfeotoolbox/otb/merge_requests/44)
   * !45: Resolving ExtractROI default behavior bug by Antoine Regimbeau (see https://gitlab.orfeo-toolbox.org/orfeotoolbox/otb/merge_requests/45)
   * !47: Resolve "skipcarto not working in Orthorectification?" by Guillaume Pasero (see https://gitlab.orfeo-toolbox.org/orfeotoolbox/otb/merge_requests/47)
   * !48: Resolve "SampleSelection strategy "byclass", csv parser not working" by Guillaume Pasero (see https://gitlab.orfeo-toolbox.org/orfeotoolbox/otb/merge_requests/48)
   * !52: Resolve "Mention CCLA and ICLA in Contribute.md" by Manuel Grizonnet (see https://gitlab.orfeo-toolbox.org/orfeotoolbox/otb/merge_requests/52)
   * !58: Resolve "General log information appear several time in composite applications" by Guillaume Pasero (see https://gitlab.orfeo-toolbox.org/orfeotoolbox/otb/merge_requests/58)
   * !65: Use OGRSpatialReference class to compare projref by Antoine Regimbeau (see https://gitlab.orfeo-toolbox.org/orfeotoolbox/otb/merge_requests/65)
   * !67: Packaging install fonts by Guillaume Pasero (see https://gitlab.orfeo-toolbox.org/orfeotoolbox/otb/merge_requests/67)
   * !70: Resolve : Application can't be launch through monteverdi by Antoine Regimbeau (see https://gitlab.orfeo-toolbox.org/orfeotoolbox/otb/merge_requests/70)
   * !73: Resolve "wrong default RGB composition for Pleiades image" by Antoine Regimbeau (see https://gitlab.orfeo-toolbox.org/orfeotoolbox/otb/merge_requests/73)
   * !78: Fix installation of GDAL bindings in standalone packages by Guillaume Pasero (see https://gitlab.orfeo-toolbox.org/orfeotoolbox/otb/merge_requests/78)
   * !79: BUG: #1567: fix compilation with GDAL 2.3.0 by Guillaume Pasero (see https://gitlab.orfeo-toolbox.org/orfeotoolbox/otb/merge_requests/79)
   * !80: OpenGL problem in monteverdi by Antoine Regimbeau (see https://gitlab.orfeo-toolbox.org/orfeotoolbox/otb/merge_requests/80)
   * !81: Solve drag and drop issue by Antoine Regimbeau (see https://gitlab.orfeo-toolbox.org/orfeotoolbox/otb/merge_requests/81)
   * !82: Resolve "Error during OTB SuperBuild compilation on Ubuntu 16.04" by Guillaume Pasero (see https://gitlab.orfeo-toolbox.org/orfeotoolbox/otb/merge_requests/82)
   * !83: Fix itk packaging by Guillaume Pasero (see https://gitlab.orfeo-toolbox.org/orfeotoolbox/otb/merge_requests/83)
   * !86: Solve linking problem due to ABI change by Antoine Regimbeau (see https://gitlab.orfeo-toolbox.org/orfeotoolbox/otb/merge_requests/86)
   * !94: BUG: change ParameterFile ext to None by Rashad Kanavath (see https://gitlab.orfeo-toolbox.org/orfeotoolbox/otb/merge_requests/94)
   * !95: BUG: #1580: update tag for FFSforGMM by Guillaume Pasero (see https://gitlab.orfeo-toolbox.org/orfeotoolbox/otb/merge_requests/95)
   * !96: Cookbook fixes for release 6.6 by Guillaume Pasero (see https://gitlab.orfeo-toolbox.org/orfeotoolbox/otb/merge_requests/96)
   * !108: Update FindQwt by Antoine Regimbeau (see https://gitlab.orfeo-toolbox.org/orfeotoolbox/otb/merge_requests/108)
   * !114: Resolve "Remove QT4 patch directory in the superbuild?" by Manuel Grizonnet (see https://gitlab.orfeo-toolbox.org/orfeotoolbox/otb/merge_requests/114)
   * !116: Monteverdi Delete Layer by Antoine Regimbeau (see https://gitlab.orfeo-toolbox.org/orfeotoolbox/otb/merge_requests/116)
   * !120: Resolve "monteverdi and mapla segfault at startup" by Manuel Grizonnet (see https://gitlab.orfeo-toolbox.org/orfeotoolbox/otb/merge_requests/120)
   * !134: Shark and OpenMP by Antoine Regimbeau (see https://gitlab.orfeo-toolbox.org/orfeotoolbox/otb/merge_requests/134)

Small patches made:
   * !50: TEST: fix ingroup test and doxygen section by Guillaume Pasero (see https://gitlab.orfeo-toolbox.org/orfeotoolbox/otb/merge_requests/50)
   * !54: Fix warnings on develop build by Julien Michel (see https://gitlab.orfeo-toolbox.org/orfeotoolbox/otb/merge_requests/54)
   * !55: Update contribution guide with a new label (patch) by Julien Michel (see https://gitlab.orfeo-toolbox.org/orfeotoolbox/otb/merge_requests/55)
   * !56: DOC: Complex types from MR !12 are not listed in cli help by Julien Michel (see https://gitlab.orfeo-toolbox.org/orfeotoolbox/otb/merge_requests/56)
   * !61: ENH: Support Geopackage OGR driver by Julien Michel (see https://gitlab.orfeo-toolbox.org/orfeotoolbox/otb/merge_requests/61)
   * !69: COMP: missing parenthesis in packaging script by Guillaume Pasero (see https://gitlab.orfeo-toolbox.org/orfeotoolbox/otb/merge_requests/69)
   * !74: Review: "add Wrapper/QGIS to generate qgis descriptors for processing plugin" by Rashad Kanavath (see https://gitlab.orfeo-toolbox.org/orfeotoolbox/otb/merge_requests/74)
   * !76: DOC: allow the configure step to print detected Qt5 version by Guillaume Pasero (see https://gitlab.orfeo-toolbox.org/orfeotoolbox/otb/merge_requests/76)
   * !84: PKG: small exception for check on /usr path with libdrm by Guillaume Pasero (see https://gitlab.orfeo-toolbox.org/orfeotoolbox/otb/merge_requests/84)
   * !85: PKG: disable dl test for python wrappings (GDAL) by Guillaume Pasero (see https://gitlab.orfeo-toolbox.org/orfeotoolbox/otb/merge_requests/85)
   * !97: Fonts download by Antoine Regimbeau (see https://gitlab.orfeo-toolbox.org/orfeotoolbox/otb/merge_requests/97)
   * !100: Update shark version by Antoine Regimbeau (see https://gitlab.orfeo-toolbox.org/orfeotoolbox/otb/merge_requests/100)
   * !101: Fix GDALAdapters test by Antoine Regimbeau (see https://gitlab.orfeo-toolbox.org/orfeotoolbox/otb/merge_requests/101)
   * !103: ENH: add an editorconfig file for IDE code formatting by Manuel Grizonnet (see https://gitlab.orfeo-toolbox.org/orfeotoolbox/otb/merge_requests/103)
   * !124: Document third party environment variables by Julien Michel (see https://gitlab.orfeo-toolbox.org/orfeotoolbox/otb/merge_requests/124)
   * !129: Update screenshots in Monteverdi Cookbook section with wrong RGB color composition by Manuel Grizonnet (see https://gitlab.orfeo-toolbox.org/orfeotoolbox/otb/merge_requests/129)
   * !135: COMP: handle Shark dependency to openmp using REQUIRED_FLAGS by Guillaume Pasero (see https://gitlab.orfeo-toolbox.org/orfeotoolbox/otb/merge_requests/135)

Other changes:
   * !1: DOC: Add CONTRIBUTING and PSC docs by Victor Poughon (see https://gitlab.orfeo-toolbox.org/orfeotoolbox/otb/merge_requests/1)
   * !2: DOC: try to add bug label in the gitlab template by Guillaume Pasero (see https://gitlab.orfeo-toolbox.org/orfeotoolbox/otb/merge_requests/2)
   * !3: Qt4to5 by Antoine Regimbeau (see https://gitlab.orfeo-toolbox.org/orfeotoolbox/otb/merge_requests/3)
   * !10: Update CONTRIBUTING.md to explain how to register branches for dashboard testing. by Julien Michel (see https://gitlab.orfeo-toolbox.org/orfeotoolbox/otb/merge_requests/10)
   * !14: Dogfooding PolygonClassStatistics application by Manuel Grizonnet (see https://gitlab.orfeo-toolbox.org/orfeotoolbox/otb/merge_requests/14)
   * !16: Param dict python by Guillaume Pasero (see https://gitlab.orfeo-toolbox.org/orfeotoolbox/otb/merge_requests/16)
   * !18: Contrast enhancement corrections by Yannick TANGUY (see https://gitlab.orfeo-toolbox.org/orfeotoolbox/otb/merge_requests/18)
   * !20: Refactor logging for the whole library by Julien Michel (see https://gitlab.orfeo-toolbox.org/orfeotoolbox/otb/merge_requests/20)
   * !21: New rules for Merge Request acceptance (PSC meeting 2018-02-22) by Yannick TANGUY (see https://gitlab.orfeo-toolbox.org/orfeotoolbox/otb/merge_requests/21)
   * !28: Review OTB application recipe by Manuel Grizonnet (see https://gitlab.orfeo-toolbox.org/orfeotoolbox/otb/merge_requests/28)
   * !42: LogSetupInformation in CreateInstance is too invasive by Guillaume Pasero (see https://gitlab.orfeo-toolbox.org/orfeotoolbox/otb/merge_requests/42)
   * !49: Command line options for Monteverdi by @CSSI_OTB (see https://gitlab.orfeo-toolbox.org/orfeotoolbox/otb/merge_requests/49)
   * !51: Resolve "Add in Contributing.md that only  compilation fixes are allowed in develop branch" by Guillaume Pasero (see https://gitlab.orfeo-toolbox.org/orfeotoolbox/otb/merge_requests/51)
   * !93: ENH: install share dir share/OTB-X.Y -> share/otb by Rashad Kanavath (see https://gitlab.orfeo-toolbox.org/orfeotoolbox/otb/merge_requests/93)
   * !99: Update tag for FFSforGMM by Antoine Regimbeau (see https://gitlab.orfeo-toolbox.org/orfeotoolbox/otb/merge_requests/99)
   * !104: Update SoftwareGuide by Antoine Regimbeau (see https://gitlab.orfeo-toolbox.org/orfeotoolbox/otb/merge_requests/104)
   * !110: BUG: #1607 - remove inline declaration by Yannick TANGUY (see https://gitlab.orfeo-toolbox.org/orfeotoolbox/otb/merge_requests/110)
   * !117: On Revert shark by Antoine Regimbeau (see https://gitlab.orfeo-toolbox.org/orfeotoolbox/otb/merge_requests/117)
   * !119: Monteverdi black screen after app execution by Cédric Traizet (see https://gitlab.orfeo-toolbox.org/orfeotoolbox/otb/merge_requests/119)
   * !121: Resolve "Cannot launch monteverdi if .ini config file is invalid" by Julien Michel (see https://gitlab.orfeo-toolbox.org/orfeotoolbox/otb/merge_requests/121)


OTB-v.6.4.0 - Changes since version 6.2.0 (January 30th, 2018)
----------------------------------------------------------

* Request for Changes (http://wiki.orfeo-toolbox.org/index.php/Requests_for_Changes):
  * Request for changes-104: Refactor OTB-applications input/output string/filename lists (adopted, merged)
  * Request for changes-110: Histogram Equalization (adopted, merged)
  * Request for changes-117: Merge Convert and Rescale applications (adopted, merged)
  * Request for changes-118: Enable use of ossimSarSensorModel through geom file (adopted, merged)
  * Request for changes-119: Install ossimPlugins headers related to ossimSarSensorModel (adopted, merged)
  * Request for changes-120: Replacing itk::TimeProbe (adopted, merged)
  * Request for changes-121: Add Laurențiu Nicola as a new committer (adopted, merged)
  * Request for changes-122: Positive spacing enforcement (adopted, merged)
  * Request for changes-123: Improve OTB Applications documentation (part 2) (adopted, merged)
  * Request for changes-124: Add GSL to Superbuild (adopted,merged)
  * Request for changes-126: Support python 2.7 and 3 wrappings (adopted, merged)

* Bugfixes:
  * Orfeo Toolbox (OTB)
    * 0001508: ExtractROI does not work with mode.fit.vect
    * 0001509: Patch to fix spelling errors in 6.4.0-rc1
    * 0001482: In 6.2, otbcli_Convert with MPI produces invalid tiff files
    * 0001507: Segmentation segfault
    * 0001488: OTB apps sometime do not appear in the widget
    * 0001501: Does Java wrapping works on Windows?
    * 0001495: Crash when setting Orthorectification input field
    * 0001489: BandMath and BandMathX are missing important documentation on expression syntax
    * 0001479: Monteverdi try to create overviews with /vsicurl file
    * 0001502: OTB configuration step does not properly check for c++14 availability
    * 0001497: Some optional parameters are ON by default in otbgui
    * 0001483: Monteverdi shows a pop up terminal on windows
    * 0001496: Monteverdi 'build overviews' pop-up trigger condition is unclear or incorrect
    * 0001494: Segmentation app shows 'Select parameters' instead of 'Running'
    * 0001492: Monteverdi 6.2 is missing some French translations
    * 0001499: OSSIMAdapters fails to build with OSSIM 2.2.0 (error: 'class ossimRpcSolver' has no member named 'createRpcProjection')
    * 0001498: ExtractROI Channel list empty when application is chained in memory
    * 0001476: Python wrapping not working with Python >= 3.
    * 0001504: OTB does not compile with ITK last stable release 4.13
    * 0001503: Fix new coverity issues in release 6.4

  * Documentation
    * 0001500: Application example in OTB software guide is confusing

  * OTB-applications
    * 0001481: KMeansClassification application should be compiled only if OTB_USE_SHARK=ON


OTB-v.6.2.0 - Changes since version 6.0.0 (October 26th, 2017)
----------------------------------------------------------

* Request for Changes (http://wiki.orfeo-toolbox.org/index.php/Requests_for_Changes):
  * Request for Changes-91: Better error messages (adopted, merged)
  * Request for Changes-92: Build remote modules as standalone cmake projects (adopted, merged)
  * Request for Changes-93: Update third party versions in Superbuild for 6.2 (adopted, merged)
  * Request for Changes-94: CookBook licensed under cc-by-sa (adopted, merged)
  * Request for Changes-95: Compile OTB with C++14 by default (adopted, merged)
  * Request for Changes-96: Long help in otbcli (adopted, merged)
  * Request for Changes-97: KMeansClassification reimplemented (adopted, merged)
  * Request for Changes-98: Upgrade Monteverdi dependency from QWT 5 to QWT 6 (adopted, merged)
  * Request for Changes-99: Refactor ExtractROI application (adopted, merged)
  * Request for Changes-100: Add external soil file to Sail model (adopted, merged)
  * Request for changes-102: Extend MachineLearningModel sample and target types (adopted, merged)
  * Request for changes-103: Improve OTB Applications documentation (part 1) (adopted, merged)
  * Request for changes-105: Simplify logging of composite applications (adopted, merged)
  * Request for changes-106: All-in-one LSMS application (adopted, merged)
  * Request for changes-107: Refactor Convert application (adopted, merged)
  * Request for changes-108: Make OTB package great again (adopted, merged)
  * Request for changes-109: Refactor PixelValue application (adopted, merged)
  * Request for changes-111: SuperBuild dependencies additions for GDAL (adopted, merged)
  * Request for changes-112: New-functor-filters (adopted, merged)
  * Request for changes-114: Add Daniel McInerney as a new committer (adopted)
  * Request for changes-115: Refactoring of DownloadSRTMTiles (adopted, merged)

* Bugfixes :
  * OTB-Qgis
    * 0001445: Mean shift segmentation ignoring mask OTB QGIS

  * Documentation
    * 0001434: Bibliography references are not set in the Software Guide (PDF version)
    * 0001400: Training  applications reference documentation do not include shark parameters
    * 0001471: Issue with Boolean parameter in the Python application API documentation

  * Monteverdi
    * 0001431: RGE Alti files inverted on Monteverdi
    * 0001432: RGE Alti files inverted on Monteverdi
    * 0001408: Issue in Monteverdi French translation (typo)

  * OTB-Packaging
    * 0001449: Issues with OTB 6.1 standalone packages (Linux)
    * 0001404: OTB xdk 5.10.1 is not able to compile a simple program on a Ubuntu 16.04 VM
    * 0001430: building 6.0.0 fails at otbSFSTextureExtraction.cxx.o
    * 0001474: OTB XDK is not working on Linux
    * 0001460: Unable to compile OTB  6.2.0 RC1 with superbuild (CURL issue)

  * Orfeo Toolbox (OTB)
    * 0001453: Applications crash with inxml parameter (GUI mode)
    * 0001405: Crash on optical calibration, TOC mode, GUI only (command line works), only on Mac
    * 0001422: Optical Calibration application crash on MacOSX
    * 0001401: ktrace reports too many file open for any otbapplication
    * 0001439: GUI of ComputeOGRLayersFeaturesStatistics and OGRLayerClassifier crash on certain shape files
    * 0001399: missing include_directories call when building external projects
    * 0001438: Input Value Type of Classification apps
    * 0001420: Change layer name in Monteverdi has no effect
    * 0001446: Write mode on the SampleExtraction application
    * 0001435: Performance issue on OTB 6.0 otbcli_MeanShiftSmoothing
    * 0001407: In TrainImagesClassifier, field selection gets reset all the time
    * 0001448: VectorClassifier isn't working for me...
    * 0001397: OTBIOkml links only with base, dom, and engine but cmake includes all kml libs
    * 0001413: set GDAL_DRIVER_PATH to avoid autoload of gdal driver from another installation
    * 0001443: Fails to build with cmake 3.9.0
    * 0001444: cmake fails if OTB_DATA_LARGEINPUT_ROOT is set and OTB_DATA_ROOT is not set
    * 0001398: OTB won't parse *.xml metadata file on newest Pleiades data
    * 0001418: Two more InXML incorrect tests
    * 0001416: Parameter names different in cli and gui version
    * 0001417: In windows packages otbenv.cmd and otbenv.bat, GDAL_DATA is set to a folder that does not exist
    * 0001425: Cli Command line produced by otbgui_TrainImagesClassifier is wrong
    * 0001424: ComputeConfusionMatrix crashes because proj.dll is missing
    * 0001403: InXML1 tests fail but report as passed
    * 0001419: Fix detection of OpenCV on i386 architecture.
    * 0001426: GUI TrainimagesClassifier resets "field name" parameter when another parameter is set
    * 0001421: otbenv.bash has windows endline
    * 0001402: 404 link on otb-users
    * 0001469: Superbuild with Visual Studio 15 2017
    * 0001464: otb_module_impl() called twice in ExternalModuleTemplate
    * 0001459: Patch to fix spelling errors

  * OTB-applications
    * 0001441: Error in param in template otbTrainLibSVM.txx
    * 0001411: Training applications  needs field name of type integer
    * 0001410: BundleToPerfectSensor composite application does not expose parameters of internal applications
    * 0001467: Convert application memory allocation issue
    * 0001463: BandMathX not accepting global statistics


OTB-v.6.0.0 - Changes since version 5.10.1 (May 2th, 2017)
----------------------------------------------------------

* Request for Changes (http://wiki.orfeo-toolbox.org/index.php/Requests_for_Changes):
  * Request for Changes-81: New applications for morphological profiles (adopted, merged)
  * Request for Changes-82: Sentinel1 IW SLC deburst filter (adopted, merged)
  * Request for Changes-83: New Modulus and Phase application (adopted, merged)
  * Request for Changes-84: Change license to Apache v2.0 (adopted, merged)
  * Request for Changes-85: Add Unsupervised classification applications (adopted, merged)
  * Request for Changes-86: Add extended filename for band selection (adopted, merged)
  * Request for Changes-87: Support OpenCV 3 (adopted, merged)
  * Request for Changes-88: Contingency Table (adopted, merged)
  * Request for Changes-89: Remove deprecated code for 6.0 (adopted, merged)
  * Request for Changes-90: Add vector classification application (adopted, merged)

* Bugfixes :

* Monteverdi2
    * 0001377: Pixel coordinates input
    * 0001378: Incorrect effect combo-box selection when selecting another layer.
    * 0001384: Northing/Easting seems inverted on UTM17/18

  * Orfeo Toolbox (OTB)
    * 0001389: otbcli_ColorMapping doesn't accept higher input values than 2^16 (UInt16 coding)
    * 0001386: Don't add test InDoxygenGroup for application build in external remote module
    * 0001362: OTB 5.8 Applis TrainRegression TrainVectorClassifier TrainImagesClassifier Segmentation fault
    * 0001372: Shortname of option to deactivate glsl with monteverdi is confusing
    * 0001366: OTB 5.10 : can't use extract ROI using bindings python
    * 0001367: Monteverdi from the OTB standalone package for Mac OS X fails to run
    * 0001365: Python wrapper OTB-5.8.0: @rpath problem on MacOSX El Captain 10.11
    * 0001364: Crash of Mapla.app v5.10.0 on MacOSX  El Captain 10.11.5
    * 0001368: OTB 5.11 TrainImagesClassifier (FATAL) Error "Input Sample List is empty"
    * 0001374: Alpha parameter seems not works in opengl mode

  * OTB-applications
    * 0001369: otbgui_Segmentation.bat won't produce correct results

OTB-v.5.10.1 - Changes since version 5.10.0 (March 8th, 2017)
---------------------------------------------------------------

* Packaging :
  * Upgrade to GDAL 2.1.3, compatible with new format of Sentinel 2 products
  * Upgrade of SertitObject external module with bugfixes

* Bugfixes :

  * Orfeo Toolbox (OTB)
    * 0001364: Crash of Mapla.app v5.10.0 on MacOSX El Captain 10.11.5
    * 0001365: Python wrapper OTB-5.8.0: @rpath problem on MacOSX El Captain 10.11
    * 0001367: Monteverdi from the OTB standalone package for Mac OS X fails to run
    * 0001366: OTB 5.10 : can't use extract ROI using bindings python

OTB-v.5.10.0 - Changes since version 5.8.0 (February 14th, 2017)
---------------------------------------------------------------

* Request for Changes (http://wiki.orfeo-toolbox.org/index.php/Requests_for_Changes):
  * Request for Changes-69: Force Monteverdi no-GLSL option (adopted, merged)
  * Request for Changes-70: Composite application framework (adopted, merged)
  * Request for Changes-71: Enhance class field selection in training applications (adopted, merged)
  * Request for Changes-72: Remove JPEG2000ImageIO (adopted, merged)
  * Request for Changes-73: Compatibility with muparserx 4.0.7 (last stable release) (adopted, merged)
  * Request for Changes-74: Translate the application GUI to the corresponding command line (adopted, merged)
  * Request for Changes-75: Monteverdi/App November code sprint (adopted, merged)
  * Request for Changes-76: Single band color-mapping in Monteverdi (adopted, merged)
  * Request for Changes-77: New application for wavelet and fft domain transform (adopted, merged)
  * Request for Changes-78: Refactor TrainImagesClassifier (adopted, merged)
  * Request for Changes-79: BundleToPerfectSensor implemented as composite application (adopted, merged)
  * Request for Changes-80: Compute sub-sampled Haralick textures (adopted, merged)

* Bugfixes :

  * Monteverdi
    * 0001351: Broken 5.10 standalone package on Linux (missing libstdc++)
    * 0001334: On Windows standalone package, selection and drag&drop is broken on Monteverdi layer stack
    * 0001338: Monteverdi does not correctly free memory
    * 0001345: Wrong behavior of minimum image size for overviews in preference dialog
    * 0001320: Pixel picking in Monteverdi is half-pixel shifted
    * 0001309: Monteverdi 5.8: cannot drag and drop filename to OTB app

  * OTB-Packaging
    * 0001361: _dl_close error message in Linux standalone package when closing the application
    * 0001357: segfault when loading OTB applications in linux standalone package
    * 0001356: Linux package requires OTB_USE_SYSTEM_GTK=1 on CentOS 7
    * 0001355: Patch to set OTB_APPLICATION_PATH environment variable in monteverdi desktop file
    * 0001335: On Windows standalone package, TOC calibration crashes monteverdi
    * 0001326: OTB python bindings does not work
    * 0001336: setup.sh is missing in Windows standalone packages
    * 0001337: On windows standalone package otbcli.bat misses the GDAL_DATA environment variable
    * 0001325: libsvm URL in superbuild does not exists anymore

  * OTB-applications
    * 0001341: Rescale application does not exactly rescale image
    * 0001339: ExtractROI application yields wrong size through python bindings
    * 0001321: Unable to apply radiometric calibration to  S1A SLC product
    * 0001316: Application parameter of type ListView are not export in XML

  * Orfeo Toolbox (OTB)
    * 0001317: cmake c and cxx flags are not written in OTBConfig.cmake or UseOTB.cmake
    * 0001323: Install monteverdi icons along with the application.
    * 0001342: Download of libsvm is failing when (super)building
    * 0001331: TrainVectorClassifier: misleading error message
    * 0001330: Superbuild crashes with invalid libSVM source link
    * 0001327: Quicklook application introduces a shift
    * 0001328: OTB 5.8 : superImpose introduce "NODATA"
    * 0001319: OTB 5.8 vector Sampler
    * 0001324: Add Keywords to desktop entry file.

  * Documentation
    * 0001313: Some latex fragments are not rendered in RST cookbook

OTB-v.5.8.0 - Changes since version 5.6.1 (November 8th, 2016)
--------------------------------------------------------------

* Request for Changes (http://wiki.orfeo-toolbox.org/index.php/Requests_for_Changes):
  * Request for Changes-35: FineRegistration, performances increased
  * Request for Changes-51: Move Monteverdi into OTB
  * Request for Changes-52: Faster BandMathX
  * Request for changes-53: Connect applications in memory
  * Request for Changes-54: Get OTB ready for gdal derived subdatasets
  * Request for Changes-55: Monteverdi: Mouse-wheel zoom without CTRL
  * Request for Changes-56: Spot7 metadata support
  * Request for Changes-57: Migrate Cookbook to RST
  * Request for Changes-58: Sampling on multiple images
  * Request for Changes-59: Build support for msvc 2015 with OTB xdk
  * Request for Changes-60: Shorter Release Process
  * Request for Changes-61: Use codespell to fix common misspellings in source code
  * Request for Changes-62: Enhance text comparison in dashboard
  * Request for Changes-63: Refactor threading mechanism in sampling filters
  * Request for Changes-64: Missing RAM for persistent filters in application
  * Request for Changes-65: Add Shark Random forests implementation
  * Request for Changes-67: ClassificationMapRegularization option for isolated pixels only
  * Request for Changes-68: New sampling strategies in classification framework

* Bugfixes :

  * Monteverdi
    * 0001298: Monteverdi crash with this image
    * 0001305: SuperBuild falling at BOOST build step
    * 0001283: GDAL overviews dialog pops under OTB-applications dock
    * 0001284: GDAL overviews default min-size = 4096 px
    * 0001282: Status-bar is not always disable at startup
    * 0001278: Add force OpenGL 1.x compatibility option
    * 0001267: Monteverdi: unclear "gdal overview" minimum size parameter
    * 0001274: SuperBuild GLUT compilation problem
    * 0001277: Missing icon(s) in color-dynamics widget
    * 0001275: Monteverdi: Histogram view problem with binary image
    * 0001300: monteverdi $input_filename crash with relative path
    * 0001303: Memory issue in Monteverdi with images with subdatasets (HDF4)
    * 0001299: Monteverdi shortcuts list needs some updates
    * 0001291: Word "Echiquier" is not displayed properly in layer stack (effect column)

  * OTB-Packaging
    * 0001290: Unable to run OTB applications from Mapla.app on Mac OS X
    * 0001297: No translation files in Windows standalone package (branch release-5.8)

  * Orfeo Toolbox (OTB)
    * 0001308: Typo in otbenv.profile and otbenv.cmd
    * 0001286: Sentinel-1 sensor metadata are not retrieved properly if application is run inside the SAFE directory
    * 0001287: Using S1 images in monteverdi is slow
    * 0001268: Patch for spelling error in 5.6.1
    * 0001306: SuperBuild falling at TIFF build step (GLUT_Xmu_LIBRARY NOTFOUND)

  * OTB-applications
    * 0001301: Mapla application does not provide translation files

OTB-v.5.6.1 - Changes since version 5.6.0 (August 26th, 2016)
-------------------------------------------------------------

* Bugfixes :
  * 0001262: OTB 5.7 vector sampler bug
  * 0001259: Patch for various spelling errors in 5.6.0
  * 0001258: Patch to only use OTB_GIT_STATUS_MESSAGE in message function if set.
  * 0001266: Fix covariance computation with high float values

OTB-v.5.6.0 - Changes since version 5.4.0 (July 28th, 2016)
------------------------------------------------------------

* Request for Changes (http://wiki.orfeo-toolbox.org/index.php/Requests_for_Changes):
  * Request for Changes-49: Improve classification on vectors
  * Request for Changes-48: Add geometric correction to S1 Sensor Model
  * Request for Changes-47: Improve the CompareImages app
  * Request for Changes-46: Sample extractor
  * Request for Changes-45: CMake uninstall target
  * Request for Changes-43: Update SuperBuild cmake script and thirdparty versions
  * Request for Changes-42: Generator for completion scripts
  * Request for Changes-40: clang modernize
  * Request for Changes-41: Provide a summary after cmake configuration
  * Request for Changes-38: update gdal to 2.x version in superbuild
  * Request for Changes-37: Enhance ManageNodata application
  * Request for Changes-36: Samples selection filter
  * Request for Changes-26: MPI Image File Writer

* Bugfixes:
  * MANTIS-1255: Remaining log when opening Sentinel1 product in Monteverdi
  * MANTIS-1254: Checking/Unchecking parameters re-enable execute button on running application
  * MANTIS-1252: msvc warning C4838 la conversion de 'double' en 'const float' requiert une conversion restrictive
  * MANTIS-1251: OTB Superbuild does not forward compiler versions to external projects anymore
  * MANTIS-1249: ioTvMultiChannelROI_*_JPEG2000_2_TIF_res5 are failing when using gdal openjpeg driver
  * MANTIS-1247: Patch for various spelling errors
  * MANTIS-1246: Inputs do not occupy the same physical space!
  * MANTIS-1243: apTvCl*RegressionTest_monovar failing due to error in opencv
  * MANTIS-1242: otbMapProjectionAdapter.cxx WARNING: Impossible to create the projection from Wkt: ossimUtmProjection
  * MANTIS-1241: dl_close appears on apTvClTrainMethodANNImagesClassifierQB1
  * MANTIS-1240: [ComputeImagesStatistics] Filename extension in uppercase are not supported
  * MANTIS-1238: Train regression with ANN crashes
  * MANTIS-1237: Inconsistent parameter order in OTB application
  * MANTIS-1234: more tests are failing in superbuild
  * MANTIS-1233: Exception in example Examples/Learning/TrainMachineLearningModelFromSamplesExample.cxx
  * MANTIS-1227: set all USE_SYSTEM_* to FALSE by default
  * MANTIS-1225: internal openjpeg driver and confusing OTB_USE_OPENJPEG
  * MANTIS-1223: Possible error in function "template <typename T> T InverseValue(const T & value)" defined in otbMath.h
  * MANTIS-1220: show last git commit message during cmake configure
  * MANTIS-1218: Segmentation fails - error message not understandable
  * MANTIS-1217: Degree symbol badly displayed in OTB applications
  * MANTIS-1215: OTB-FAQ page not found contribute.html (404)
  * MANTIS-1214: incorrect install instruction for Mac OSX in OTBCookBook 5.4
  * MANTIS-1213: incorrect years calculated in cookbook
  * MANTIS-1212: OTB windows package contains two copies of otbapp_* dll
  * MANTIS-1211: Patch for various spelling errors
  * MANTIS-1210: make fails at downloading 'LIBSVM'
  * MANTIS-1209: superbuild: fix qt build on osx
  * MANTIS-1208: Need to click in image view to force computation of quantiles (shortcut 'Q')
  * MANTIS-1207: OTB_SB_CMAKE_COMMAND uses in External_otb.cmake but not set

OTB-v.5.4.0 - Changes since version 5.2.1 (2016/05/04)
------------------------------------------
* Core
  * Ice is now a regular OTB module (RFC 23)
  * Masked iterator decorator (RFC 22)
  * Filter to analyse polygons for available samples (part of new sampling framework, RFC 29)
  * Faster resampling filter for rigid scaling and translation operations (RFC 30)
  * Modified behavior of reading/writing of TIFF RPC tags (RFC 31)
  * Allow a module to be built outside the OTB source tree (RFC 32)
  * Dashboard cleaning, part 1 (RFC 33)
  * Enhancement of SARDecompositions : Barnes, Huynen, Pauli decompositions (RFC 34)

* Monteverdi
  * Take screenshot of current display (RFC 20)
  * Allow subdatasets import (RFC 21)
  * Disable GLSL shader if OpenGL version is lower than 2.0 (RFC 25)
  * Allow generation of gdal overviews when importing images (RFC 24)

* Documentation:
  * Merge software guide into main OTB repository (RFC 17)
  * Remove random contributor list generation (RFC 28)

* SuperBuild:
  * Add Monteverdi and its dependencies (glfw, GLEW, glut)

* Bug fixed

  * Monteverdi2
    * 0001179: Using the Upper Bound mode for resolution lookup in preferences result in wrong resolution used
    * 0001197: Clicking on minimap to navigate result in monteverdi crashing
    * 0001178: Zoom to full resolution does not zoom to 1 image pixel = 1 screen pixel for georeferenced data
    * 0001203: Clicking on 1:1 button several time result in strange cycling behaviour
    * 0001205: Gamma slider effect inverted between full and quicklook view
    * 0001202: Wrong aspect ratio at loading
    * 0001148: OTB-applications not loaded
    * 0001196: OTB-application Quit button closes widget but not window when using Mapla
    * 0001147: With Monteverdi develop branch of today : opening large images with overview file leads to eating all available memory
    * 0001138: Numeric value editing hell
    * 0001136: Unable to open sensor products (with RPC) in Monteverdi
    * 0001159: TrainImageClassifier sample.vtr parameter is sometime ignored
    * 0001173: KDE grabs drag event before monteverdi, making image navigation impossible
    * 0001144: Unable to keep unconstrained dynamic mode
    * 0001156: Linux standalone package doesn't work on Fedora 22
    * 0001157: monteverdi crashes when trying to move the view without any images
    * 0001153: Superimpose app in PHR mode reports wrong origin/spacing/keywordlist
    * 0001154: Exception raised when opening LUM or LUM+HDR
    * 0001152: maximum number of class in KMean application limited to 255
    * 0001140: Lost pixel position information in layer stack

  * OTB-Packaging
    * 0001141: muparser 2.2.4 is missing in superbuild archive 5.2.1
    * 0001171: Crash in OGR : libproj-0.dll not found
    * 0001150: Can't "easily" deactivate LIBKML from OTB Superbuild

  * Orfeo Toolbox (OTB)
    * 0001206: Cannot maximize monteverdi window in standalone package
    * 0001177: SuperBuild fails at MVD configure step (release-5.4 branch)
    * 0001194: freeglut required x11 extension on osx
    * 0001188: deactivate openldap, openssl, libssh2 when building superbuild curl.
    * 0001190: use same compiler for all builds in the superbuild
    * 0001184: superbuild libtiff is using libjbig from system without warning
    * 0001185: minimal build of GDAL in superbuild
    * 0001187: superbuild cannot find Qt4 during OTB configure on osx
    * 0001193: deactivate finding osx framework for library
    * 0001163: Windows MinGW packages do not contain the libsvm classifier
    * 0001164: Monteverdi crashes when opening a tif without projection information
    * 0001167: GUI applications visual response after clicking the "Execute" button is slow and confusing
    * 0001158: Missing field in RefineSensorModel statistics file
    * 0001166: otbgui_MeanShiftSmoothing problem with Mode Search parameter
    * 0001169: add libsvm package to mxe and enable OTB_USE_LIBSVM
    * 0001143: Patch for various spelling errors
    * 0001151: GDAL_SB_EXTRA_OPTIONS can not take multiple options
    * 0001142: Fails to build with ITK 4.9.0 (itksys/FundamentalType.h: No such file or directory)

  * OTB-lib
    * 0001145: Ice doesn't clamp rendered values to the specified minimum of the range
    * 0001139: OGRLayerStreamStitchingFilter CommitTransaction fail is some cases
    * 0001137: GDALImageIO does not support SENTINEL2 sub-datasets

  * OTB-applications
    * 0001149: ReadImageInfo application crash with Sentinel1 (SLC SM product)
    * 0001162: Unable to perform Sentinel-1 SAR calibration on extract
    * 0001183: Unable to edit image path in Qt GUI wrapper with complex image
    * 0001182: Crash when editing InputImageParameter Qt widget
    * 0001161: Inconsistency of SAR calibration applications denomination


OTB-v.5.2.1 - Changes since version 5.2.0 (2016/01/19)
------------------------------------------
* Bugs fixed:
  * Mantis-1124: fix the use of Update_command and reorder the patch commands properly
  * Fix some Coverity reports

* Superbuild:
  * Update OSSIM to latest stable and improve version checking during CMake configuration

* Monteverdi:
  * Mantis-1096: QuicklookView
  * Mantis-1125: Use OTB_APPLICATION_PATH in startup files

* Other:
  * Apply spelling patch from DebianGIS
  * Find only required itk components. Patch proposed by Debian.
  * Fix mxe gcc dir and list of system dlls exceptions

OTB-v.5.2.0 - Changes since version 5.0.0 (2015/12/22)
------------------------------------------
* Library (the corresponding requests for changes are mentioned):

  * Core
    * Read, write and manage no-data flags (RFC-1 & RFC-14)
    * Improve otb::DEMHandler interface (RFC-2)
    * Build examples based on available modules in OTB installation (RFC-3)
    * Helper functions for string operations using boost (RFC-6)
    * Gdal 2.0 support (RFC-11)
    * Enhancement of python wrapping (RFC-12)

  * Machine Learning
    * Provide quality index for classification
    * Regression mode in OTB and OTBApp (RFC-7)

  * SAR
    * Add basic support for Sentinel1 Product (RFC-4)
    * Update SAR radiometric calibration application in OTB (RFC-9)
    * New applications for SAR processing (RFC-10)

  * Applications
    * Improve ApplicationRegistry for application loading (RFC-15)
    * Provide a default output pixel type in applications (RFC-17)

  * SuperBuild
    * Provide a script to build the all-in-one SuperBuild archive (RFC-5)
    * Upgrade dependencies versions in SuperBuild (RFC-19)
    * New dependency : Freetype 2.6
    * ITK 4.7.1 -> 4.8.1
    * JPEG v9a -> turbo 1.4.1
    * OpenThreads 3.2 -> 3.4
    * Ossim r23092 -> r23537
    * GeoTIFF 1.4.0 -> 1.4.1
    * muParser 2.2.3 -> 2.2.5
    * OpenCV 2.4.10 -> 2.4.11
    * OpenSSL 1.0.1e -> 1.0.1p
    * Qt 4.8.6 -> 4.8.7
    * Swig 3.0.5 -> 3.0.7
    * TIFF 4.0.3 -> 4.0.6

* Bug fixed:

  * Monteverdi2
    * 0001120: Unwanted zoom-to-extent when loading second image
    * 0001103: OutputProcessXMLParameter pre-initialization used even if disabled.
    * 0001111: Geoid-file <arning message needs restart displayed when not needed.
    * 0001118: Crash when restoring UI layout if quicklook view is visible at startup.
    * 0001104: Crash as soon as I open an image
    * 0001100: Crash when trying to Apply same parameters (dynamic, effects, color map...) on images with different number of bands
    * 0001072: I18nCoreApplication::ElevationSetup() exceptions not displayed
    * 0001070: otb::DEMHandler not updated properly when resetting DEM-directory and/or Geoid-file.

  * OTB-Packaging
    * 0001049: Last Monteverdi2 and Mapla release Win package crash when we try to import JP2 file

  * Orfeo Toolbox (OTB)
    * 0001051: CMake warnings when preparing SuperBuild configuration
    * 0001068: crash in otbcli_LSMSSegmentation
    * 0001080: there are some characters can not be recognized, which make compile errors
    * 0001088: Fedora 22 copr repo for OTB
    * 0001092: ITK (4.7.1) provided by SuperBuild do not compile with GCC version > 5
    * 0001090: SuperBuild Openthread download link broken
    * 0001081: GDAL RPC tags export prevent correct export of wkt in ortho-rectified image
    * 0001056: ComputeImagesStatistics applications produces incorrect std
    * 0001093: CMake with Ninja generator configure fails when OTB_USE_QT4=ON
    * 0001084: Deactivate all 3rd part components in OpenCV configuration
    * 0001077: Superbuild: Broken open scene graph archive link
    * 0001069: Unable to install gdal python bindings in custom install directory with OTB Superbuild
    * 0001065: Build OTB Examples based on available modules in OTB installation
    * 0001075: prTeEstimateRPCSensorModelExampleTest  always failing in examples
    * 0001074: Missing ITCopyright.txt in OTB sources
    * 0001066: missing file(Capitole-Shadows) from OTB-Data
    * 0001055: SuperBuild builds ogr2ogr without sqlite driver

  * OTB-lib
    * 0001082: ImageFileReader<> crashes after ApplicationRegistry::RefreshApplicationFactories() is called
    * 0001098: Exception raised when typing in input process XML parameter
    * 0001097: Cannot manually type in input vector data line-edit.
    * 0001085: Add a ::GetInput() accessor  to QtWidgetOutputImage/FilenameParameter
    * 0001083: Extended filename parameters not updated when calling ImageFileReader<>::SetFileName() several times
    * 0001078: Exception thrown (OTB-Ice) when opening image without projection info
    * 0001071: Add otb::DEMHandler ::ClearDEMDirectory() and ::ClearGeoidFile() interface.

  * OTB-applications
    * 0001119: Band Math X cannot manage large neighborhood (>=25x25 pixels)
    * 0001112: File not found if filename contains accents when using GUI
    * 0001059: Input and output image parameters require absolute path
    * 0001076: Application ComputeImagesStatistics gives wrong standard deviation


OTB-v.5.0.0 - Changes since version 4.4.0 (2015/05/28)
------------------------------------------

* Library:

  * Modularization
     * Code is now better organized in groups/modules/classes
     * ITK CMake architecture to handle module and dependencies is used
     * Modules can be deactivated at will with dependencies tracking
     * Third parties software are handled as module and can be deactivated
     * Tests and applications are embedded in modules
     * Writing of new module or update of existing modules is simplified by cmake magic

  * Remove deprecated code
     * MeanShiftVectorImageFilter  and MeanShiftImageFilter classes
     * CommandLineLauncher(const char * exp) and Load( const std::string & exp ) methods in CommandLineLauncher class

  * ThirdParties
    * No more internal versions of most third parties (except 6S, siftfast, ossimplugins)
      * Removed openjpeg sources from OTB source
      * Removed LibSVM sources from OTB source
      * Removed Edison sources from OTB source
      * Removed ConfigFile sources from OTB source
      * Removed LibKML sources from OTB source
    * Add support for external openjpeg 2.1
    * Third parties copyrights have been cleaned

  * Superbuild
    * A separate superbuild project has been added in the Superbuild repository
    * This download, configure and build all OTB dependencies from source and then build OTB. It replaces the removed internal versions.
    * Sources are checked out at configuration time or can be downloaded beforehand
    * Allow building a complete OTB with a handful of prerequisites (gcc, cmake, curl)

  * Doxygen
    * Classes are now organized by modules
    * Direct link to official ITK doxygen

* Bug fixed:

  * Monteverdi2
    * 0001033: Crash when updating no data value in mv2

  * Documentation
    * 0001028: URL for online application documentation is not available anymoreon the orfeo website
    * 0001006: GetPixel is missing on the otb::Image page

  * OTB-lib
    * 0001039: ITK patches are not always used
    * 0001045: StreamingStatisticsMapFromLabelImageFilter can't be templated with otb::Image as support image
    * 0001023: malloc error in otb::SVMModel destructor
    * 0001041: Optimization of Band Math Image Filter (from 60M cycles to 40M cycles)
    * 0001040: Optimization of Concatenate VectorImage Filter (from 28M cycles to 8M cycles)
    * 0001043: Optimization of Multi to Mono Channel Extract ROI (from 8M cycles to 3M cycles)
    * 0001011: Need safeguards to test for ExtendedFilename parameters
    * 0001035: Unexpected maximum number of reader instances with open-jpeg driver
    * 0001022: RefineSensorModel Segfault
    * 0001042: Optimization of Image to VectorImage Cast Filter (from 47M cycles to 7M cycles)
    * 0000005: can not read unsigned char three channels data into otb::Image<unsigned char,2> properly

  * OTB-Packaging
    * 0001027: [ubuntugis package] OTB Applications in Ubuntu package do not use custom version of ITK UnaryFunctorImageFilter
    * 0001010: OTB MXE binary package is buggy

  * Orfeo Toolbox (OTB)
    * 0001047: Convolution test needs ITK with USE_FFTD
    * 0001038: Superbuild configuration fails on Debian Jessie
    * 0001024: QtWidgetStringListParameter is buggy
    * 0001026: In command line application launcher, image path and filename can not contain "--"
    * 0001044: OTB Windows 64bit -error cast from 'const short unsigned int*' to 'long unsigned int
    * 0001025: QtWidgetListViewParameter gets reset when changing another parameter in applications
    * 0001014: OTB does not compile with ITK 4.8
    * 0000597: Optical calibration gives values greater than 100% on PHR products
    * 0001047: Convolution test needs ITK with USE_FFTD
    * 0001030: When writing images with no SRS / kwl, a default WGS84 projection is assigned in gdalImageIO

  * OTB-applications
    * 0001032: otbgui_RadiometricIndices output image without spatial reference system EPSG code
    * 0001037: file and vector outputs need explicit relative paths
    * 0001036: TileFusion application crashes with SPOT-7 tiled images
    * 0000728: Inconsistent polygon number in concatenate vector data output
    * 0001031: Wrong projection for output vector of segmentation application


OTB-v.4.4.0 - Changes since version 4.2.1 (2015/02/13)
--------------------------------------------------------

* Library:

  * Core:
    * Add a BandMathXImageFilter, otbParserX, otbParserXPlugins filters based on MuParserX
    * Correct a lot of issues related to Coverity scan
    * Giving access to probability estimates mode in libSVMMachineLearningModel and RandomForestsMachineLearningModel
    * Clean and update the header include into OTB
    * Enhance p to xs registration formula
    * Reduce Curl dependencies
    * Remove 6S dependency for VarSol computation
    * Clean and update the Mapnik adapters code into OTB
    * Add an option to limit the number of samples by class into otbListSampleGenerator
    * Fix BCO interpolation about coefficients normalization
    * Fix missing boost namespace
    * Fix Production date issue in IkonosImageMetadataInterface
    * Mark ancillary methods as deprecated otbWrapperCommandLineLauncher
    * Add regression mode to Random Forests
    * Add absorptances and fcover to SAIL code
    * Remove MeanShiftKernel file, duplicates of SVMKernel file, and not used anywhere

  * CMake:
    * Improve compatibility with cmake 3.0

  * Testing:
    * Avoid multiple declaration of same function over different compilation units
    * Add test to use SVM machine learning class in regression mode
    * Remove obsolete and not compiled anymore tests
    * Rewrite add_test declaration to have exe name on the first line. will help modularisation script
    * Use a single cmake var for referencing large inputs

  * Documentation:
    * Enhance Doxygen Documentation

* Applications:
  * New:
    * New BandMathX application with awesome mathematical functions
    * New applications for learning/classification of geometries in a shapefile:
        * ComputeOGRLayersFeaturesStatistics
        * TrainOGRLayersClassifier
        * OGRLayerClassifier
  * Updated applications:
    * Smoothing: add conductance parameter for anidifusion which was added recently in ITK filter
    * Smoothing: keep the time step independent from the image spacing
    * HomologousPoint: proper computation of the opposite region
    * Rasterization: fix computation of output image extent
    * GridBasedImageResampling: fix the wrong channel number otbGridBasedImageResampling.
    * ColorMapping: clamp before cast to uchar
    * OpticalCalibration: the toc computation is no more marked as experimental
    * OpticalCalibration: add an internal test to check if RSR file is correctly set
    * BundleToPerfectSensor and SuperImpose: Allowing to force default mode with Pleiades images
    * SuperImpose: fix a bug in PHR mode detection logic
    * TrainImagesClassifier: add option to limit the min number of samples to the smallest class
    * MeanShiftSmoothing: add missing ram parameter
    * StereoRectificationGridGenerator: add warning message about image sizes when enabling inverse transformation estimations.

* Bugs fixed:
  * OTB-lib:
    * 0001003: logical bug in IkonosImageMetadataInterface ::GetPhysicalGain(),resolved,fixed,"In IkonosImageMetadataInterface::GetPhysicalGain()
    * 0001005: build error with otbUtilitiesTests
    * 0000987: update contents of README
    * 0000974: Bad processing of OTB Smoothing Anisotropic Filtering
  * OTB-Applications:
    * 0000975: OTB Applications which use OpenMP cannot be loaded with gcc version < 4.3.0
    * 0000976: Strange output for ColorMapping application with LUT computed on support image

OTB-v.4.2.1 - Changes since version 4.2.0 (2014/09/19)
--------------------------------------------------------

* Bug fixed:
  * OTB-lib:
    * 0000973: Include directories in the wrong order
    * 0000764: otbcli_ComputeImagesStatistics doesn't error check output file location
    * other minor fix


OTB-v.4.2.0 - Changes since version 4.0 (2014/09/04)
--------------------------------------------------------

* Library:

  * Core:
    * Major compliance upgrade with index coordinates convention between OTB,
      GDAL and OSSIM. OTB uses pixel centered convention, whereas GDAL and
      OSSIM use corner pixel convention. More details on JIRA #647 and Mantis
      #942
    * Major performance improvement of Haralick Texture computation (6 to 10 times
      faster)
    * Add new texture feature (dissimilarity) in ScalarImageToAdvancedTexturesFilter
    * Improvements of Simulation code in order to be able to use the solar
      irradiance information when working with spectral responses for simulations.
    * Support Jpeg2000 images through GDAL drivers (can use OpenJpeg, Kakadu, ECW)
    * Reading/Writing RPC coefficients in GeoTIFF tags
    * Cleaning of ITK pending patches
    * Update internal ITK to 4.6.0
    * Support SPOT6 metadata
    * Integrate improvements from Monteverdi2
    * Support clang 3.5.1
    * Support MinGW compiler
    * API change on the TOC calibration filters, previous classes were not
      fully functional. Now supports any correction parameters set by user.
      See Examples/Radiometry/AtmosphericCorrectionSequencement.cxx for
      details on the migration.
    * Better support of atmospheric corrections for Pleiades images. Proper
      computation of satellite zenital angle using incidence angles and
      satellite orientation angle convention

* Applications:
  * Updated applications :
    * Superimpose and BundleToPerfectSensor : Add a specific reprojection mode for PHR bundle
    * OpticalCalibration : parameters more flexible, allow users to overwrite metadata values

* Bugs fixed:

* Monteverdi2
    * 0000915: In mvd2 applications wrappers InputImageList parameters, only the first item of the list is droppable
    * 0000960: Drop from file explorer doest not work.
    * 0000928: Output results of applications are not selected in the dataset manager
    * 0000908: Vector-image model settings serialization persistence (gamma)
    * 0000919: Inconsistent no-data checks in StreamingVectorImageFilter<> and StreamingHistogramVectorImageFilter<>.
    * 0000918: Image-view shift on click
    * 0000907: Serialization/persistence of viewport settings
    * 0000906: Quantiles editing on mono-bands images.
    * 0000909: Color-setup on PANCHRO images.
    * 0000905: Calculation of zoom-extent in Quicklook-view.
    * 0000964: Wrong update of Gamme cursor position
    * 0000929: Drag and Drop in otb application a dataset leads to the disappearance of the dataset into the widget
    * 0000921: Application freezes at the end of image import.
    * 0000947: Dropping dataset to the last subgroup of the data tree crash the application
    * 0000933: Drag a dataset from temporary in the dataset manager outside the tree leads to a crash
    * 0000903: Removing mvd2 directory content leads to a core dumped as startup
    * 0000920: Wide unzoom aborts application
    * 0000917: Applying same quantiles to all channels crash the application
    * 0000962: Monteverdi2 cannot be run on OSX (image file not found).
    * 0000924: Monteverdi2 does not start after the check of OpenGL was added
    * 0000923: Monteverdi2 does not start after the check of OpenGL was added

  * Documentation
    * 0000948: Softwareguide OTB 4-0 : section 14.2.2 SIFT Detector (from chapter 14 Feature Extraction) is empty.

  * OTB-lib
    * 0000955: Wrong computation of SFS Textures
    * 0000940: Some output states are not correctly manage into Qt Application
    * 0000939: crash with a GIF/BMP image with ColorInterp=Palette when we request overviews via GDAL
    * 0000966: VectorDataExtractROIApplication does a strange reprojection
    * 0000932: Error in LSMS
    * 0000936: Sub-pixel disparity filter is not compatible with disparity maps over subsampled grids
    * 0000914: MeanShiftSmoothing application foutpos parameters is always mandatory
    * 0000943: TrainImagesClassifier and ListSampleGenerator problem
    * 0000954: GeometriesChangeSpatialReference does not work
    * 0000949: BundleToPerfectSensor application: in PHR mode, the ourpur geom file is the XS one, not the PAN one
    * 0000926: OTB does not compile with clang 5.1
    * 0000968: CommandLineLauncher needs 2 passes to load parameters
    * 0000951: BundleToPerfectSensor application does not work in default mode with external ITK (internal ITK is fine)
    * 0000944: OTB does not compile with ITK4.6 git version

  * Monteverdi
    * 0000957: Unable to display input and output of ExtractRoadExample in transparency mode in Monteverdi


OTB-v.4.0.0 - Changes since version 3.20 (2014/03/13)
--------------------------------------------------------

* Library:

  * Core:
    * [Breaking change !] Change OTB implementation and API to support ITK version 4.5
      * More information at http://wiki.orfeo-toolbox.org/index.php/Migration_guide_OTBv4
    * Refactor otbAttributesMapOpeningLabelMapFilter to be compatible with ITK 4.5
    * Remove FLTK based Visualization part from OTB: all these projects are now in Monteverdi
    * Rename EuclideanDistance as EuclideanDistanceMetric
    * Remove otbMaskedScalarImageToGreyLevelCoocurenceMatrixGenerator
    * Use local masks in otbHaralickTexturesImageFunction
    * Remove methods of otbSystem.h which can be replaced by similar ones in itksys/SystemTools.hxx
    * Move classes about Amplitude and Phase functors from visualization to basic filter
    * otbImageToLabelMapWithAttributesFilter inherits from itkImageToImageFilter instead of itkLabelMapFilter
    * Overload GenerateInputRequestedRegion in otbImageToLabelMapWithAttributesFilter
    * Override VerifyInputInformation in otbImportGeoInformationImageFilter
    * Adding a gamma parameter in VectorRescaleIntensityImageFilter to allow for gamma correction
    * Clean up JoinHistogramMI code
    * Fix race condition in BinaryFunctorNeighborhoodJoinHistogramImageFilter
    * Remove unused OTB_USE_SYSTEM_VXL and OTB_VXL_DIR from OTBConfig and UseOTB
    * Improve detection of Large Files Support by not unconditionally defining LFS related macros
    * Support for Visual Studio 2012
    * Support for Visual Studio 2013
    * Support compilation in MacOSX 10.9 with latest XCode
    * Support for clang 3.5

  * Testing:
    * Correct multibaseline support
    * Move test related to amplitude and phase functor from visualization to basic filters

  * CMake:
    * Use modern CMake style: no block-end arguments and all CMake command to lower case format

  * ThirdParties:
    * OTB support now ITK with version greater to 4.5.0 (internal and external)
    * Remove FLTK dependency
    * Remove GETTEXT dependency
    * Remove LIBLAS dependency
    * Remove PQXX dependency
    * Improve support of muparser 2.0
    * Deactivate the possibility offered by CURL to download multiple files in parallel
    * Support mapnik 2.2

* Applications:

  * Updated applications:
    * ColorMapping : Remove dependency of ColorMapping to Visualization class
    * Convert : Adding gamma correction method the convert application
    * HomologousPointsExtraction : add mode.geobins.binsizey and mode.geobins.binstepy to allow for anisotropic geobins mode
    * HomologousPointsExtraction : new mode.geobins.margin parameter to only search inside image center.

  * Core framework:
    * Improve the support of XML parameters input/output file
    * Improve the input VectorData/Image/Filename parameter to give access to m_Input attribute

* Monteverdi:
    * Support OTB-ITKv4 API
    * Integrate FLTK visualization framework into Monteverdi from OTB and offers the possiblitity to use it into external project.
    * Support of MacOSX 10.9 compilation
    * Improve support of Windows platform for otbViewer
    * Remove intertionalisation test from Monteverdi

* Bugs fixed:
  * OTB-applications:
    * 0000884: InputImage parameter in java wrappers didn't overload the input parameters provided by input XML file
    * 0000883: InputImageList parameter in python wrappers didn't overload the input parameters provided by input XML file
    * 0000873: BandMath application in gui mode "Save to xml" option doesn't save "exp" parameter
    * 0000836: Error in Exact Large-Scale Mean-Shift segmentation, step 2
    * 0000824: otbgui_Orthorectification : changing the input image does not update UTM parameters
    * 0000881: GenerateRPCSensorModel application generate stats file with wrong elevation value

  * OTB-lib:
    * 0000878: apTvDmStereoFramework fails with muParser 2.2
    * 0000850: apTvDmBlockMatchingTest Parser error Unexpected token if
    * 0000862: Cannot build OTB with mapnik 2.2
    * 0000858: cannot build otb tests with ITK trunk
    * 0000851: Build error on test 0000169-fftcomplextocomplex
    * 0000861: CMake detects mapnik 2.2.0 as mapnik 0.7
    * 0000859: Unable to compile OTB trunk with external ITK trunk

  * Orfeo Toolbox (OTB):
    * 0000849: otbgui applications scrambled file names
    * 0000863: ConvertSensorToGeoPoint  application in GUI mode execute button is not activate even if all parameters seem to be filled
    * 0000872: Internal ITK 4.4.2 and ITK 4.5.0 source codes are mixed together in the OTB internal ITK source directory
    * 0000864: MultiResolutionPyramid MTV2 is in an endless loop of generation if the parameter "Number of levels" is set with a negative value
    * 0000830: otb::PolyLineImageConstIterator returns reference to temporary variable
    * 0000823: problem with python wrapper for otbApplication 'rasterization'

  * Documentation:
    * 0000838: ITK classes disappeared from doxygen during migration to ITK 4.x

OTB-v.3.20 - Changes since version 3.18.1 (2013/11/13)
--------------------------------------------------------

* Library

  * Core
    * Fix trapezoidal function in otb::FuzzyVariable
    * PleiadesImageMetadataInterface
      * update calibration absolute gains for Pleiades (values provided by CNES and not read from metadata anymore)
      * add calibration data for Pleiades 1B
    * StreamingStatisticsMapFromLabelImageFilter : change accumulator type to double instead of unsigned int
    * DEMHandler : support GeoTIFF as elevation
    * GenericRSResampleImageFilter & StreamingResampleImageFilter
      * add accessors for number of thread of deformation filter
      * set number of threads to 1 by default for the deformation field generator
    * SpotImageMetadataInterface : add relative spectral response for HRG1
    * MeanShiftSmoothingImageFilter : add range bandwidth parameter to adapt spectral radius to actual pixel value
    * StreamingStatisticsVectorImageFilter : protect against corner cases when image has 0 or 1 pixels

  * ThirdParties
    * Synced ossim plugins with the ossim repository

* Applications

  * New applications :
    * Large scale MeanShift set of applications : LSMSSegmentation, LSMSSmallRegionMerging, LSMSVectorization
      * See recipe in the CookBook

  * Updated applications :
    * ClassificationMapRegularization : handle images with label up to 65535
    * DimensionnalityReduction : added new parameter for saving transformation matrix
    * DownloadSRTMTiles : support projected input images
    * MeanShiftSmoothing : expose range bandwidth parameter
    * StereoFramework : deformation field are computed in float precision instead of double
    * TrainImageClassifier : fix ordering confusion matrix in case of arbitrary labels, like in ComputeConfusionMatrix
    * DimensionnalityReduction : add bounds for number of components depending on input image

  * Core framework :
    * Fix otbgui_XXX scripts to check for existence of otbgui.sh
    * Support saving and loading application parameters from/to XML files
    * Support extended filename for complex input images
    * QtWidgetModel emits a signal with associated exception in case an error occurs during application execution

* Bugs fixed :
  * OTB library
    * 0000805: All links in html FAQ return Error 404
    * 0000776: computeImagesStatistics imagelist input confusing error
    * 0000804: str and int concatenate error in Python Wrapper Application.GetParameterValue
    * 0000775: DoUpdateGUI() doing nothing for some parameters in QtWidget Wrapper
    * 0000799: when using OTB Applications in graphic mode "Execute" button become clickable even if output data is not set
    * 0000801: Some mandatory parameter with RoleOutput  should not be set by user
    * 0000770: Output parameter does not appear anymore in the command line helper
    * 0000798: All the OTB app parameters are not all saved into the xml output file
    * 0000779: [OTB]otbTrainImagesClassifier generates an output *.CSV confusion matrix with a wrong header
    * 0000809: LSMS Vectorization application didn't support output file with "-" special character
    * 0000807: otbKmzExport application generate weird kmz if the tilesize parameter is equal to zero
    * 0000808: otbDownloadSRTMTiles application seems to be broken
    * 0000803: otbApplicationLauncherCommandLine -inxml parameter does not retrieve pixel type for output image parameter
    * 0000794: Tiling mechanism didn't work into Large Scale MeanShift  application
    * 0000760: ClassificationMapRegularization output pixel values are always on 8 bits
    * 0000809: LSMS Vectorization application didn't support output file with "-" special character
    * 0000803: otbApplicationLauncherCommandLine -inxml parameter does not retrieve pixel type for output image parameter
    * 0000736: Error setting the index in RadiometricIndices application via python
    * 0000800: Watershed mode of segmentation application produce an image without CRS even if the input image has one
    * 0000806: Orthorectifcation application return black or weird output if we request an output in WGS projection
    * 0000755: otb-bin-qt 3.18.1 package on Ubuntu installation triggered a warning at installation
    * 0000801: Some mandatory parameter with RoleOutput should not be set by user
    * 0000770: Output parameter does not appear anymore in the command line helper
    * 0000793: Using dimensionality Reduction application with MAF algorithm and "Inverse output image" checked leads to crash
    * 0000773: [OTB]otbStreamingStatisticsMapFromLabelImageFilter wrongly counts and accumulates vectorpixel values
    * 0000398: OTB does not handle ortho-ready products properly

  * Monteverdi2
    * 0000789: Crash when selecting badly imported dataset.
    * 0000787: Can't drag up in Quick look view with ortho product
    * 0000750: Importation of a dataset which didn't exist because otb-app didn't run
    * 0000791: Accuracy error when converting float (-4.31608963) to string.
    * 0000792: Checking "Load otb application from xml file" crashes monteverdi2 on any application
    * 0000785: ITK exception raised when/after importing lena512color.jp2
    * 0000754: VertexComponentAnalysis app output importing leads to mvd2 crash
    * 0000756: BandMath application does not get ready when adding multiple inputs
    * 0000777: Wrong cartographic coordinates in pixel description widget for geotif product
    * 0000749: Output of the applications are detected as inconsistent
    * 0000752: When we run a otb app the selection of the dataset into the database manager didn't move to the output file
    * 0000748: Drag and drop a dataset into a inputImageList widget of an otb-app didn't work with Win platform
    * 0000747: Drag and drop an image into MVD2 didn't work with Win platform
    * 0000746: Locked/unlocked button didn't work
    * 0000768: Monteverdi 0.5.0 package depend now on QWT
    * 0000790: Monteverdi 2 crashes when running segmentation

OTB-v.3.18.1 - Changes since version 3.18.0 (2013/07/22)
--------------------------------------------------------

* Library
  * Core and Third Parties
    * Update the JPEG2000ImageIO to decrease cache consumption and avoid memory leak between OTB and internal OpenJPEG library
    * Improve the control over the generation of GDAL overviews with a new method to set the resolution factor

  * CMake
    * remove OTBParseArguments from OTB source because it is not used

  * Examples
    * Update HelloWorld example CMakeLists

  * Applications
    * Updated applications
      * Update Stereo application documentation example with new parameters
      * Add a log message about color mapping method used by application
    * Core Framework
      * Initialize properly QtWidgetChoiceParameter
    * Increase minimum cmake version to 2.8.3 wwhen build applications

OTB-v.3.18 - Changes since version 3.16 (2013/07/05)
--------------------------------------------------------

Among the classical improvements and bug fixes to existing functionalities, this release provides
the following main functionalities :
 * Huge improvements in Stereo framework, to compute DEM from stereo pairs :
   check the StereoFramework application !
 * Whole new classification framework, with seamless integration of all OpenCV classifiers in addition to the
   existing libSVM classifier, kept for backward compatibility : check the TrainImageClassifier application !
 * A classifiers fusion framework based on Dempster Shafer theory : check the FusionOfClassifications application !

The full list of improvements comes here :

* Library
  * Core and Third Parties
    * Expose Curl timeout as parameter
    * OGRLayerStreamStitchingFilter : fix issue #610 'Attempt to delete shape with feature id (405674), but it is marked deleted already.'
    * Preparation for ITKv4 : got rid of most patches in internal ITK version
    * Removal of old deprecated methods in all OTB classes
    * Fix mangling of internal OpenJPEG
    * Simpler and more automatic configuration and build on Windows based on OSGeo4W

  * Basic filters
    * Add NoData value and flag for StreamingMinMaxVectorImageFilter
    * StreamingStatisticsImageFilter & StreamingStatisticsVectorImageFilter : support for skipping Nan and for a background value

  * Stereo
    * New classes :
      * DisparityMapTo3DFilter : convert disparity map in epipolar geometry to 3D image in epipolar geometry
      * MultiDisparityMapTo3DFilter : convert several disparity maps in sensor geometry to a 3D image in sensor geometry
      * LineOfSightOptimizer : algorithm to fuse several elevation values by line of sight optimisation
      * BijectionCoherencyFilter : from 2 disparity maps, compute coherency left-right and right-left, and output a mask of coherent disparities
      * Multi3DToDEMFilter : fuse several 3D images to produce an elevation map
      * DisparityTranslateFilter : filter to translate epipolar disparities into sensor disparities
    * PixelWiseBlockMatchingImageFilter : fix initialization of metric and disparities
    * PixelWiseBlockMatchingImageFilter : supports a shift on the subsampled grid
    * SubPixelDisparityImageFilter : supports a subsampled grid (with shift)
    * PixelWiseBlockMatchingImageFilter & SubPixelDisparityImageFilter : subsampled disparities are now consistent with the dispmap index spaces

  * IO
    * GDALImageIO : support reading overviews. "image.tif?&resol=3" is now supported as file name
    * Extended file names now supports the "box" key for writing only a subset of the image

  * Learning
    * Generic framework of classification filters, integrating OpenCV classifiers and libSVM
      * New classes
        * MachineLearningModel
        * MachineLearningModelFactory
        * LibSVMMachineLearningModel, based on pre existing libsvm functionalities
        * OpenCV based classifiers :
            BoostMachineLearningModel DecisionTreeMachineLearningModel GradientBoostedTreeMachineLearningModel
            KNearestNeighborsMachineLearningModel NeuralNetworkMachineLearningModel
            NormalBayesMachineLearningModel RandomForestsMachineLearningModel SVMMachineLearningModel

    * ConfusionMatrixCalculator : add correspondence between class label and indices
    * ConfusionMatrixMeasurements : add new class for computation of precision, recall and F-score

  * Fuzzy
    * New Dempster Shafer based fusion of classifiers framework
      * Theory explained in http://wiki.orfeo-toolbox.org/index.php/Information_fusion_framework
      * New classes : DSFusionOfClassifiersImageFilter, ConfusionMatrixToMassOfBelief

  * Segmentation
    * Fix some numerical instabilities in mean shift segmentation filter

  * Radiometry
    * Fix spectral sensitivity reading of Pleiades images
    * Add PHR 1B averaged solar irradiance provided by CNES


  * Applications
    * New applications
      * Added new SRTM tiles downloader (DownloadSRTMTiles)
      * Added new PLY file generator (GeneratePlyFile)
      * TrainImageClassifier and ImageClassifier : made TrainSVMImageClassifier & ImageSVMClassifier
        more generic and expose OpenCV classifiers.
        Check the migration guide at : http://wiki.orfeo-toolbox.org/index.php/Classification_OTB_applications

    * Updated applications
      * StereoFramework :
        * Handles several images in input by stereo couples
        * More robust block matching with coherency checking in both directions
        * Choice of metric for block matching
        * Optional median filtering for disparities
        * Add variance threshold on input images for masking pixels where variance is too low
        * Add support for final projection of DEM in other SRS than WGS84
      * ExtractROI : add a mode to fit another reference image
      * StereoRectificationGridGenerator : disable agvdem by default
      * StereoSensorModelToElevationMap application removed to avoid duplicating functionalities provided by StereoFramework
      * MaxiumuAutocorrelationFactor application removed to avoid duplicating functionalities provided by DimensionnalityReduction
      * BlockMatching : expose step parameter
      * BlockMatching : supports a shift on the subsampled grid
      * ColorMapping : remove flooding of logs
      * TrainImageClassifier & ComputeConfusionMatrix : enhance reporting of confusion matrix by displaying real labels
      * ReadImageInfo : add index of largest possible region
      * ComputeImageStatistics : support for background values, add progress reporting
      * CompareImages : use whole image when no ROI is provided
      * RigidTransformResample : all transformations are now synced to be from input space to output space

    * Core Framework
      * Manage UTF8 paths in GUI
      * Fix a crash in string list parameter widget in GUI

* Monteverdi

* Bug Fixes
  * OTB-lib
    * 0000707: Memory leaks in ApplicationWrappers
    * 0000712: weird result of DempsterShaffer fusion of classification
    * 0000685: UTF-8 paths not managed by Qt GUI in OTB Applications
    * 0000686: Input file paths are deleted in some input fields of Qt GUIs
    * 0000684: Impromptu cursor jumps in some input fields of Qt GUIs

  * Documentation
    * 0000643: Installation documentation is outdated
    * 0000720: [OTB Wiki] Unable to save an edited page with a hypertext link within it

  * OTB-applications
    * 0000704: results of otbcli_Segmentation reflexed
    * 0000711: Segmentation Fault and crash of applications after modifying any input  "ParameterType_StringList" field
    * 0000709: otbcli_ComputeImagesStatistics includes NaNs and background values
    * 0000710: otbcli_ComputeImagesStatistics "progress" switch doesn't work
    * 0000697: ComputeConfusionMatrix
    * 0000670: Confusion matrix report unclear
    * 0000723: CompareImage application without ROI parameter results in FATAL error

  * Monteverdi2
    * 0000632: Monteverdi2 crashes after zooming twice
    * 0000714: Import existing image in the database leads to a crash
    * 0000675: Filename too long
    * 0000708: MVD2 - Cache-dir removed from disk.
    * 0000664: Very long loading time the second time with TIFF product
    * 0000655: ProgressDialog does not close if error is displayed.
    * 0000646: Viewport is black or diminish when maximising or resizing the window before opening image
    * 0000645: Viewport goes black or diminish when maximising or resizing the window after opening image
    * 0000639: Using keyboard arrows with Monteverdi2 maximized grabs all keyboards events
    * 0000653: "monteverdi2 imagepath" creates a dataset model directory even if the image does not exist
    * 0000699: Datasets loaded through mvd2-viewer command-line are disabled
    * 0000679: Inconsistency between mouse cursor position and image displacement when dragging
    * 0000669: The application don't detect the fact that I didn't modify the settings
    * 0000668: Precision loss when loading/saving/reloading
    * 0000666: upper quantile is not set to 0.0 on integer image type, when using min/max button
    * 0000656: Import Windows does not close
    * 0000659: At first startup, 'mvd2' dir is not created but Monteverdi2 should create it
    * 0000660: Wrong display settings saved
    * 0000657: Radiometry values hide WGS84 coordinates in status bar
    * 0000654: When minimizing the window, all widgets are closed
    * 0000665: Monteverdi2-0.1 label in Startup menu does not have an icon
    * 0000644: Make Monteverdi2 window autofit to the screen's size
    * 0000638: Displacement in the image let a black line of pixels at the top of the full res window
    * 0000636: Displacement related to keyboard arrows is to small
    * 0000637: Displacements associated with vertical keyboard arrows are inverted with respect to Monteverdi 1.x
    * 0000633: Can not edit spinner fields in Video Color Dynamics widget
    * 0000634: Steps of Quantiles spin-box are to coarse
    * 0000718: Confirm dialog only displays MD5 name when deleting dataset.
    * 0000648: Deploy icons for Monteverdi2 in  packages and also for local build if possible

OTB-v.3.16 - Changes since version 3.14.1 (2013/02/04)
--------------------------------------------------------
* Library
  * Core and Third Parties
    * Various enhancement of PleiadesImageMetadataInterface
    * Added GetEnhancedBandNames method in ImageMetadataInterface
    * Added read and write geom file support in OssimSensorModelAdapter
    * Refactoring of DEMHandler:
      * Turned the class into singleton
      * Made the DEMHandler the single configuration point for all elevation setup
      * Deprecated all methods from other classes allowing to configure elevation source
      * Added Exhaustive testing of all configuration cases (DEM, geoid, default)
      * Improved documentation
    * Refactoring of SensorModelAdapter:
      * Decreased size of the code
      * Made methods stick to what OSSIM does
    * Refactored RpcProjectionAdapter into RpcSolverAdapter
    * Updated ossim to r21971

  * IO
    * Added support for GDAL driver creation options in GDALImageIO
    * Added support for external geom files in ImageFileReader
    * Extended filenames
      * Added framework for extended filenames (see http://wiki.orfeo-toolbox.org/index.php/ExtendedFileName)
      * Added support for extended filenames in ImageFileReader
      * Added support for extended filenames in ImageFileWriter
    * Refactored StreamingImageFileWriter and ImageFileWriter
      * ImageFileWriter is now the only class to use
      * StreamingImageFileWriter is a deprecated subclass provided for backward compatibility
      * Fixed a bug when the largest possible region could be asked in some cases

  * Projections
    * Refactored the GCPsToSensorModel filter

  * BasicFilters
    * Simplified computation of coefficients in Frost and Lee filters

  * Fusion
    * Added the LMVM fusion algorithm (kindly contributed by A. Tzotsos)

  * Radiometry
    * Updated solar irradiance for WV2 (kindly contributed by D. Duros)
    * Enhanced the TOA radiance computation for WV2 by integrating the effective bandwidth

  * Learning
    * Improved ListSample generation
      * Added support for interior rings
      * Fixed support for class minimum size
    * Added a filter for classification map regularization by majority voting

  * Segmentation
    * Added segmentation algorithm based on multiscale morphological structures classification

  * OBIA
    * Added a filter to compute mean radiometric values for each segment of a labeled image

  * Visualization
    * Added a method to change RegionGlComponent color in ImageView
    * Moved layer description in a single place

  * Applications
    * Framework
      * Modified the elevation parameters handling to be consistent with refactoring

    * New Applications
      * Added new radiometric indices application (RadiometricIndices)
      * Added new haralick and structural feature set texture extraction application (HaralickTextureExtraction, SFSTextureExtraction)
      * Added new morphological operation applications (BinaryMorphologicalOperation,GrayScaleMorphologicalOperation)
      * Added new local statistics extraction applications (LocalStatisticsExtraction)
      * Added new edge extraction application (EdgeExtraction)
      * Added new homologous points extraction application, including large scale extraction of tie points  (HomologousPointsExtraction)
      * Added new application to refine a sensor model from a geom file and a set of tie points (RefineSensorModel)
      * Added new pan-sharpening application with 3 different algorithms (PanSharpening)
      * Added new classification maps fusion application (FusionOfClassifications)
      * Added new classification map regularization application (ClassificationMapRegularization)
      * Added new confusion matrix computation application (ComputeConfusionMatrix)
      * Added new tile fusion application (TileFusion)
      * Added new end-to-end stereo pair to Digital Surface Model application (StereoFramework)

    * Miscellaneous
      * Added an optional clamp in OpticalCalibration application output
      * Added segmentation algorithm based on multiscale morphological structures classification in Segmentation application
      * Added an optional output to the ReadImageInfo application to write the keyword list to a geom file
      * Added support for large image in image mode of ColorMapping application
      * Added support for histogram clamping settings and mask input in Convert application
      * Added support for UTM zone and hemisphere estimation by default in OrthoRectification application

* Monteverdi
  * Refactored to fit the new elevation configuration method
  * Added Support for extended filenames

* Bug fixes
 * OTB-Packaging
    * 0000591: Remove "homemade" gdal from OTB PPAs

  * Orfeo Toolbox (OTB)
    * 0000608: Annoying GDAL warning about GCP in OTB writer
    * 0000619: Superimpose application can't deal with 2 ortho images
    * 0000622: Extended filename does not seem to be compatible with OTB applications (command line)
    * 0000599: Optical calibration of DIMAPv1 PHR products
    * 0000601: PHR optical calibration : Band_Solar_Irradiance at 999 on some files
    * 0000618: MultiResolutionPyramid application can not handle relative output path
    * 0000617: Crash with StreamingStatisticsVectorImageFilter
    * 0000602: Geom file of extract of ortho PHR data are not loaded in the otbKeywordList
    * 0000600: Wrong band ordering in 3 Pleiades metadata (gain, bias, solar irradiance)
    * 0000629: Exception raised in otbcli_MaximumAutocorrelationFactor

  * OTB-applications
    * 0000616: otbcli_OpticalCalibration fails to read Worldview-2 metadata


OTB-v.3.14.1 - Changes since version 3.14.0 (2012/10/02)
--------------------------------------------------------

* Library
  * Support external FLTK 1.3 on windows
  * Simplify GDAL import during configuration
  * Remove ossim dependencies from aeronet file reader
  * Add adjacency effect in OpticalCalibration application
  * Improve Pleiades support :
    * TOA optical calibration available
    * Improve support of mega tiles products


* Monteverdi
  * Support of MacOSX 10.8

* Bug fixes :
  * OTB-lib
    * 0000577: Remove the need for both GDAL_CONFIG and GDALCONFIG_EXECUTABLE
    * 0000573: tiff error in ossim when we read big uncompress JPEG2000 with Pleiades Primary level
    * 0000552: Application GridBasedImageResampling doesn't behave properly outside the input grid
    * 0000576: ImageToPointSetFilter work only with PointSets of type DefaultStaticMeshTraits
    * 0000575: Not able to access SDS layers in HDF4 datasets using BandMath
    * 0000572: using Segmentation application with .kml vector output using input which is not in WGS84 causes error
    * 0000586: OTB does not compile with gcc 4.7 on some distros
    * 0000579: Can not use files with "--" in their names in applications
    * 0000556: Help parameters display output wrong MISSING parameters with application launched via command line
    * 0000507: Java wrapper installation

  * Monteverdi
    * 0000570: SVM classification module works only with three bands images
    * 0000583: Weird spacing value for the Resampling module output
    * 0000581: Mean Shift Clustering Crash
    * 0000474: In TileMap Import module, search place by name does not work anymore
    * 0000529: Monteverdi fails to build using fltk 1.3 opensuse 12.1
    * 0000582: Save/Quit button in the Resampling module does not close the module
    * 0000571: Monteverdi crash in SVM Classification when trying to import SVM model twice

  * Documentation
    * 0000366: SG-html has 2 "bibliography"
    * 0000371: Generate_FAQ script needs updates
    * 0000367: Software Guide HTML : missing index.html
    * 0000372: clean up Cookbook generation logs


OTB-v.3.14.0 - Changes since version 3.12.0 (2012/07/09)
--------------------------------------------------------

* Library
  * New MeanShift implementation
    * Add MeanShiftSmoothingImageFilter class with threading support
    * Add MeanShiftKernels class
    * Add MeanShiftConnectedComponentSegmentationFilter class to
      concatenate MeanShift filter and connected component
    * Add MeanShiftSegmentationFilter which performs segmentation of an
      image by chaining a mean shift filter and region merging filter.
    * Move MeanShiftVectorImageFilterExample to
      MeanShiftSegmentationFilterExample
    * MeanShiftImageFilter and MeanShiftVectorImageFilter are now
      deprecated

  * OGR encapsulation for use in large-scale segmentation framework
    * Add a method converting a DataTree node to a list of OGRLayer*
    * Add OGRDataSourceWrapper, OGRDriversInit, OGRLayerWrapper,
      OGRFieldWrapper, OGRFeatureWrapper, OGRGeometryWrapper and OGR
      classes to encapsulate OGR in the otb namespace
    * Add GeometriesProjectionFilter, GeometriesSet, GeometriesSource and
      GeometriesToGeometriesFilter classes to encapsulate OGR Geometries
      projection
    * Add OGRHelpers class for easier conversion to OGR string
    * Add GeometriesProjectionFilter filter to
    * Add ImageReference, OGRGeometriesVisitor classes

  * Large-scale Segmentation Framework (OBIA)
    * Create a new repository Segmentation
    * Add GdalDataTypeBridge
    * Add LabelImageToVectorDataFilter class
    * Add StreamingImageToOGRLayerSegmentationFilter class which allow
      stream segmentation and vectorization of the output label image
      (based on OGRWrappers)
    * Add LabelImageToOGRDataSourceFilter class to use GDALPolygonize
      method to transform a Label image into a OGRDataSource
    * Add PersistentImageToOGRDataFilter class. This class is a generic
      PersistentImageFilter, which encapsulate any filter which produces
      OGR data from an input Image
    * Add option 4Connected/8Connected for Polygonization in
      LabelImageToVectorDataFilter and LabelImageToOGRDataSourceFilter
    * Add OGRLayerStreamStitchingFilter class to make fusion of geometries
      in a layer (ogr) along streaming lines (based on OGRWrappers).
    * Add LabelImageRegionMergingFilter class
    * Add Example about OGRWrappers and HooverMetrics

  * Pleiades Support
    * enhance support of PHR data with DIMAPv2 official root_tag
    * manage all cases from geotransform return by GDALJP2metadata
    * enhance support of PHR data with GML box and Sensor Model
    * Add TileImageFilter to support mosaic tiled images
    * Support of TIFF pleiades image and associated DIMAP metadata
    * upport for DIMAPv1 metadata format

  * Stereo-rectification framework
    * Add StereorectificationDeformationFieldSource class
    * Add BlockMatchingImageFilter class for fast 2D block-matching
    * Add NCCBlockMatching functor
    * Add LPBlockMatching functor
    * Adding an optional geoid file, and the possibility to use height
      above ellispoid in DEMToImageGenerator
    * Add SubPixelDisparityImageFilter class to interpolate disparities
    * Add DisparityMapMedianFilter class
    * Add AdhesionCorrectionFilter class
    * Add DisparityMapToDEMFilter
    * Add example in DisparityMap/StereoReconstructionExample

  * Miscellaneous
    * Modify otbImageLayer to enable the contrast stretch on full or
      zoom view in Monteverdi Viewer module
    * Add RasterizeVectorDataFilter class
    * Add VectorDataToLabelImageFilter for VectorData rasterization
      using an attribute to get the color for burning
    * Add GDALDriverManagerWrapper class
    * Add VectorDataEditVertexActionHandler class to allow user editing
      of vertex in vector data.
    * Add VectorDataTranslateGeometryActionHandler class to handles the
      user action for geometries translation
    * Add VectorDataEditionModel class for vertex edition and geometries
      translation
    * Add a method to remove a specific geometry in the VectorData
    * AddVectorData method always do notification, add a flag (set to
      true by default) to allow disabling it
    * Enhance the support for Spot 1,2,3 metadata related to radiometry
    * Add UnaryFunctorWithIndexWithOutputSizeImageFilter which implements
      neighborhood-wise generic operation on image
    * Add WatershedSegmentationFilter composite filter to allow use of
      itk watershed inside large segmentation framework
    * Add LabelImageRegionPruningFilter filter to merges regions in the
      input label image according to the input image of spectral values
      and the RangeBandwidth parameter.
    * Rename VectorDataToImageFilter to VectorDataToMapFilter
    * Move Hoover framework to Code/Segmentation
    * Make RationalTransform inheriting from otb::Transform instead
      of itk::Transform
    * Add Spacing and Origin to RationalTransform
    * Fix bug in computation of NDBBBI for Spectral rule based classifier
    * Remove deprecated classes :
      * QuickLookImageGenerator (replaced by StreamingShrinkImageFilter)
      * GeometricMomentImageFunction (unused)
    * Improve removal of geometries in VectorDataEditionModel
    * HistogramActionHandler : avoid changing positions outside viewed
      range
    * PixelDescriptionModel : make the request for placename optional
      (lags when internet access is slow)
    * PackedWidgetManager : add Shown method, add Resizable setter
    * Patch internal muparser to avoid bugs with static storage varialbe
      deallocation in plugin context
    * Modify MetaDataKey to avoid bugs with static storage varialbe
      deallocation in plugin context
    * Enable KML writing using OGR (was previously done internally
      by libkml)
    * GenericRSTransform can now be optimized using a set of tie-points,
      calling ossim internal sensor model refining implementation
    * PackedWidgetManager & SplitWidgetManager : add method to set the
      label of each group
    * HistogramActionHandler : limit moves of asymptots with min/max of
      histogram
    * Curve2DWidget : add label support for each histogram
    * ImageToEnvelopeVectorDataFilter : support a sampling rate in pixels
      to be able to generate more than the four corners
    * GeoInformationConversion : add IsESRIValidWKT to test WKT for shp
      file support
    * OGRIOHelper : ensure OGR driver manager is initialized when we need it

  * New Applications
    * Add PixelValue application
    * Add HooverCompareSegmentation application
    * Add GridBasedImageResampling application to perform grid-based
      image resampling
    * Add StereoRectificationGridGenerator application
    * Add RadiometricWaterIndices application
    * Add FineRegistration application for pixel-wise horizontal block
      matching
    * Add BlockMatching application
    * Add DimensionalityReduction application
    * Add LargeScaleSegmentation application
    * Add DisparityMapToElevationMap application
    * Add ComputeImageFeatures application
    * Add VectorDataReprojection application

  * Misc. Applications
    * Add image origin to ReadImageInfoApplication
    * Use now InputFilenameParameter and OutputFilenameParameter instead
      of FilenameParameter
    * Use InputFilename and OutputFilename instead of Filename
    * New option in SVMClassifier application: sample.edg (non mandatory)
      to manage special cases with small samples
    * In KMeansClassification, Changing the random initialization method
      since it can generate centroids that are too far from the image
      distribution and will never move
    * Add AddRANDParameter option in order to set mersenne twister seed
      for test reproducibility purpose
    * Display which key is wrong in a set of application parameters
    * Improve the help return by application
    * MeanShiftSegmentation application, which duplicates Segmentation
      application has been renamed to MeanShiftSmoothing application
    * Rasterization application rewritten to use the new
      OGRDataSourceToLabelImageFilter filter
        The application can rasterize in binary mode or burn the value of
        a specified field (similar to gdal_rasterize)
    * ColorMapping : fix settings of predefined colormap
    * ColorMapping : fix mode "method.image" in case image contains
      continuous labels
    * ImageEnveloppe : expose new sampling rate parameter
    * otbViewer improvements : add handling of HDF and JPEG2000 files
    * Remove custom Transmercator projection settings from application

* System
  * Added FLTK License
  * GDAL copyright notice removed because GDAL source code is not provided
    with OTB
  * OpenJPEG copyright file updated
  * Update internal Ossim to revision 20606
  * Support for Mapnik2
  * Make siftfast compilation optional (OTB_USE_SIFTFAST cmake option)
  * Support external tinyXML
  * Support external muparser
  * Support external libkml
  * Add a FindOSSIM.cmake to detect OSSIM easier
  * Update internal boost to 1.49.0
  * Suppress galib from OTB source tree (wasn't used)
  * Suppress KNN from OTB source tree (wasn't used)
  * Enhance/Add find_package support for OpenThread, Ossim, Expat, PQxx,
    Curl, GetText, ICUUC and LTDL
  * Install OTB-custom FindXXX.cmake files along with OTB, to be used
    from external projects
  * Make installation with OTB_WRAP_JAVA honor CMAKE_INSTALL_PREFIX
  * New compilers supported :
    * clang 3.2 (current development version)
    * gcc 4.6, 4.7, 4.8-dev
    * Intel icc

* Bug fixes :
  * OTB-lib
    * 0000532: OTB_SHOW_ALL_MSG_DEBUG option changes
               apTvClTrainSVMImagesClassifierQB456 test results
    * 0000568: Unable to compile OTB with a local version of the
               FFTW library
    * 0000531: Cannot compile OTB 3.12.0 with external FLTK 1.3
               on Windows
    * 0000564: ColorMapping application crash when using support
               image with input label image which contains holes in label
    * 0000563: Can not install OTB elsewhere than /usr/lib anymore
    * 0000557: Weird default value for RAM parameter in OTB application
    * 0000544: SWIG 2.0.5 not supported on mac
    * 0000554: OTB compilation : error while loading libfltk.so.9
    * 0000559: Even if OTB_USE_MAPNIK is ON, otbapp_Rasterization
               does not get compiled
    * 0000558: GetParameterFloat method of WrapperApplication
               class does not returns exactly input value
    * 0000550: BlockMatching application throws an exception
               when the "sub-pixel" mode is activated
    * 0000549: Error message related to boost_any_cast in
               StereoRectificationGridGenerator application
    * 0000547: MeanShiftFilter validation test is fialinf for
               Iteration and Spatial output
    * 0000542: Problem with win arch and testing
    * 0000521: Applications do not work anymore (Wrapper problem)
    * 0000522: otbApplicationLauncherQT is not reflecting
               the Disable/Enable state correctly
    * 0000511: Tags are repeated twice in Application, when using Qt framework

  * Monteverdi
    * 0000555: monteverdi -in does not work with JP2 images
    * 0000560: Monteverdi compilation error
    * 0000527: While saving dataset with rescaling option,
               the channels nb > 3 are incorrect

  * OTB-applications
    * 0000518: Missing GDAL dependencies
    * 0000515: Space managing in command line
    * 0000510: OTB-Applications cannot compile when the sources
               are located in a directory with spaces in its name

  * OTB-Packaging
    * 0000545: Issues with Monteverdi 1.10 binary
               applications on Mac OSX 10.6  (SL)
    * 0000525: Python not found during ubuntu package build
    * 0000526: Fix input of bfTvPolygonizationRasterization_WGS84

  * Server administration
    * 0000519: Search button of current OTB doxygen documentation
               is broken
    * 0000523: Update doxygen version to get
               the same layout as the ITKv4 doxygen website

OTB-v.3.12.0 - Changes since version 3.10.0 (2011/01/31)
--------------------------------------------------------
* Library
  * MaximumAutocorrelationFactorImageFilter
  * MultivariateAlterationDetector
  * Add Hyperspectral processing filters
    * Dimensionnality estimation :
      * EigenValueLikelihoodMaximization
      * VirtualDimensionnality
    * Dimensionnality reduction :
      * PCAImageFilter - perform forward and inverse Principal Component
        Analysis decomposition
      * FastICAImageFilter - perform forward and inverse Independent
        Component Analysis decomposition, based on FastICA algorithm
      * MNFImageFilter - perform forward and inverse Maximum Noise
        Fraction decomposition
      * NAPCAImageFilter - perform forward and inverse Noise Adjusted
        Principal Component Analysis decomposition
    * Endmember extraction :
      * VcaImageFilter - performs Vertex Component Analysis
      * MDMDNMFImageFilter - performs Minimum Spectral Dispersion Maximum
        Spatial Dispersion nonnegative Matrix Factorization
    * Unmixing under Linear Mixture Model hypothesis :
      * UnConstrainedLeastSquareImageFilter - standard least square
        solving
      * NCLSUnmixingImageFilter - least square with non-negativity
        constraint
      * FCLSUnmixingImageFilter - least square with non-negativity and
        additivity constraint
      * ISRAUnmixingImageFilter - image space reconstruction algorithm
    * Anomaly detection :
      * LocalRxDetectorFilter
    * SparseUnMixingImageFilter : finds correlation in time series using
      sparse representation
    * Addition of several mathematical operations to support hyperspectral
      filters implementation
      * AngularProjectionImageFilter
      * AngularProjectionSetImageFilter
      * BinarySpectralAngleFunctor
      * ConcatenateScalarValueImageFilter
      * DotProductImageFilter
      * SparseWvltToAngleMapperListFilter
      * ProjectiveProjectionImageFilter
      * VectorImageToMatrixImageFilter
        Different sort of gradient filter for noise estimation in MNF :
      * LocalActivityImageFilter
      * LocalGradientImageFilter
      * HorizontalSobelVectorImageFilter
      * VerticalSobelVectorImageFilter
      * SobelVectorImageFilter
  * Add Simulation module, based on Prospect and Sail
    * AtmosphericEffects
    * DataSpec5B
    * ImageSimulationMethod
    * LabelMapToSimulatedImageFilter
    * LabelToProsailParameters
    * LeafParameters
    * ReduceSpectralResponse
    * ReduceSpectralResponseClassifierRAndNIR
    * SailModel
    * SatelliteRSR
    * SpatialisationFilter
    * SurfaceReflectanceToReflectanceFilter
    * SpectralResponse
  * Improve WaveletGenerator speed, and fix reconstruction issue is
    multithreaded environment
  * ClampImageFilter, ClampVectorImageFilter
  * ThresholdVectorImageFilter
  * Support for writing PDS files (Planetary Data System) in
    ImageFileWriter, through GDALImageIO
  * ImageRegionAdaptiveSplitter, RAMDrivenAdaptiveStreamingManager,
    New streaming strategy in writer, taking advantage of both tile size
    and pipeline memory print estimation
  * Finer progress reporting in StreamingImageFileWriter
  * Move ViewerManager application from OTB-Applications to OTB source
    tree, and rename as otbViewer
  * Factor MsgReporter class in OTB source tree, and reuse it in
    Monteverdi
  * HooverInstances, HooverConfusionMatrix : tools to evaluate a
    segmentation against a ground truth
  * Removed deprecated class MapProjection
  * Removed streaming and threading support from
    MeanShiftVectorImageFilter, since it was generating wrong labeled images
  * Pleiades data support
    * Update to openjpeg rev 1111
    * Complete rework of JPEG2000ImageIO
      * Tile caching support
      * Multithreaded decoding
      * GMLBox decoding
      * Multi-resolution decoding support
    * Experimental Pleiades metadata support in ossimplugins :
      * RPC Sensor model
      * Calibration coefficient
      * Various information about the product
  * New application module framework (BUILD_APPLICATIONS:BOOL=ON)
    * New library OTBApplicationEngine to generate application module
      as shared plugin objects
    * This replaces small command line utilities in OTB-Applications
    * Command line launcher for application module
    * Generic Qt based widget to show/configure/run an application
    * Qt based GUI application launcher
    * SWIG module on top of OTBApplicationEngine to execute applications
      from Python and Java
    * Quickstart scripts provided for launching the commandline tools
      (otbcli_XXX)
        and for starting the Qt GUI (otbgui_XXX)
    * The following applications are available in this release :
      * CartographicDBValidation
        * ComputePolylineFeatureFromImage
        * DSFuzzyModelEstimation
        * VectorDataDSValidation
      * ChangeDetection
        * MultivariateAlterationDetector
      * Classification
        * ComputeImagesStatistics
        * ImageSVMClassifier
        * KMeansClassification
        * SOMClassification (Kohonen Self Organizing Map)
        * TrainSVMImagesClassifier
        * ValidateSVMImagesClassifier
      * DimensionnalityReduction
        * MaximumAutocorrelationFactor
      * Disparitymap
        * FineRegistration
        * StereoSensorModelToElevationMap
      * FeatureExtraction
        * LineSegmentDetection
      * Hyperspectral
        * VertexComponentAnalysis
        * HyperspectralUnmixing
      * Projections
        * BundleToPerfectSensor
        * ConvertCartoToGeoPoint
        * ConvertSensorToGeoPoint
        * ImageEnvelope
        * ObtainUTMZoneFromGeoPoint
        * OrthoRectification
        * RigidTransformResample
        * Superimpose
      * RadiometricIndices
        * RadiometricVegetationIndices
      * Radiometry
        * OpticalCalibration
        * SarRadiometricCalibration
      * Rasterization
        * Rasterization
      * Segmentation
        * ConnectedComponentSegmentation
        * MeanShiftSegmentation
      * Utils
        * BandMath
        * ColorMapping
        * CompareImages
        * ConcatenateImages
        * ConcatenateVectorData
        * Convert
        * ExtractROI
        * KmzExport
        * MultiResolutionPyramid
        * OSMDownloader
        * Quicklook
        * ReadImageInfo
        * Rescale
        * Smoothing
        * SplitImage
        * VectorDataExtractROIApplication
        * VectorDataSetField
        * VectorDataTransform

* System
  * Update internal Ossim to revision 20113
  * Update internal Boost to 1.47.0
  * Update internal OpenJpeg to rev 1111
  * Support for FLTK 1.3
  * Support building ossim as a DLL on windows
  * Support building ossimplugin as a DLL on windows
  * Remove Ossim, OpenThreads and OpenJpeg headers from the install tree
  * Compilation with clang is now possible, still with some constraints :
    * it needs a recent clang version (better use a recent checkout)
    * you may encounter an issue with boost about fenv.hpp : this is a
      boost issue, and is fixed in boost > 1.48

* Monteverdi
  * Support for Pleiades format
    * Support JPEG2000 image loading with multi-resolution choice
    * Quicklook generation based on JPEG2000 format capabilities
    * Support viewing of JPEG2000Images
    * Add module to uncompress an extract of a JPEG2000 image to TIFF
    * Reader module tries to save the quicklook next to the original file
        to improve loading time of JP2 files
  * Fix gaussian histogram stretching mode to avoid warning and black
    image
  * Support Drag'N'Drop of image and vector format into Monteverdi tree
  * Support bundle generation on MacOSX
  * ConnectedComponentSegmentation :
    * Add "Elongation" statistics parameter
    * Support single band image
    * Support extracts of images in sensor model geometry
  * Writer module(s) :
    * Use StreamingImageFileWriter to take advantage of streaming
      improvements
  * Add Monteverdi version number in title bar
  * Reduce KMeans module memory footprint
    * Fix sample list size from an amount of RAM
    * Release temporary filters and variables as soon as possible

* OTB-Applications
  * Removal of command line application migrated to OTB source tree
  * Migration of Viewermanager application to OTB source tree

* OTB-Wrapping
  * Add otb::Transform

* Bug fixes :
  * OTB-lib
    * 0000501: Add otbcli_XXX.bat and otbgui_XXX.bat for windows
    * 0000478: Exceptions thrown inside applications are not caught
    * 0000479: Can't write int8 image
    * 0000450: In otbViewer, zoom doesn't work well with link mode
    * 0000448: In otbViewer quicklook, navigation coordinate are not
      adapted to multi-res Pleiades images
    * 0000449: In otbViewer, the slide show crashes
    * 0000421: ListSampleGenerator is not random
    * 0000429: Trouble with .geom for Formosat
    * 0000439: Can't run Qt ReadImageInfo
    * 0000428: itkCastImageFilter doesn't work well with streaming
    * 0000416: segfault with non existing input image in the new otb
      applications framework
    * 0000424: Execute button enabling problem
    * 0000393: histogram minimum filter available ?
    * 0000400: how to return objects when function uses a filter ?
    * 0000380: wavelet reconstruction filter problem
    * 0000392: Unable to read Landsat Tiff file. Problem with Tags
      reading ?
    * 0000386: Remove direct use of ossim from Simulation tests
    * 0000401: Error while reading a lum image with several channels
    * 0000381: No platform testing OTB_USE_EXTERNAL_OSSIM
    * 0000441: SWIG/Python interface for applications does not catch
      all exceptions
    * 0000482: The Object Labeling module seems to hold forever when using
      "Save / Quit"
    * 0000471: Multi baseline Test files must begin by 1 and have
      consecutive number
    * 0000485: Hide internal CMake variable
    * 0000419: The new QT applications framework don't work on Ubuntu
      11.04 and Ubuntu 11.11
    * 0000497: Can not save VectorData in cartographic SRS in KML (empty
      file resulting) in applications
    * 0000498: Segmentation fault in Line Segment Detection filter
    * 0000495: StreamingImageFileWriter and link to source filter
    * 0000484: Rename CMake WRAP_* options
    * 0000472: LSD application on sensor image extract produces wrond
      geo-positioning
    * 0000491: Build scheduling is buggy with SWIG wrapper
    * 0000418: ld error on exit when using the new application framework
      with any engines
    * 0000473: Saving TIFF with "degenerated" sizes is highly suboptimal
    * 0000469: Clamp output values to the precision range in new
      application framework
    * 0000476: baseline file must have extension
    * 0000470: New applications framework input image parameter prevents
      from accessing to intermediate resolutions
    * 0000423: Internationalisation problem when launching application
      via Qt
    * 0000453: DEMConvert application becomes ready even if output
      parameter is empty
    * 0000426: RAM parameter has no effect in the new application
      framework
    * 0000436: Calling GetParameterXXXImage("in") more than once in
      DoExecute() breaks streaming
    * 0000442: In otb::WrapperApplication, calling Init() twice results
      in doubled parameters in examples
    * 0000440: In SWIG/python interface to applications, an exception
      is thrown when setting parameters unless Init() is called before
    * 0000425: In QT application launcher, some applications are ready
      to run with missing parameters
    * 0000435: OTB CommandLine wrappers parameters short key
    * 0000434: CommandLine launcher does not report outputs of the
      MeanShiftApplication
    * 0000431: OTB v. 3.10.0 & Snow Leopard : a bug fixed - Nov. 23, 2011
    * 0000420: command line error reporting is not clear ('-' vs '--')
    * 0000387: [Monteverdi] Unable to display vector data with the viewer
    * 0000390: Lots of warning from itk::Transform when using
      otb::GenericRSTransform
    * 0000457: Crash of new otbApplications
    * 0000438: KMeans Application crach in Qt Framework

  * Monteverdi
    * 0000455: Can't cache a labelimage
    * 0000481: Add a option that allows a compute the histogram on the
      zoom (or full resolution) area,
    * 0000447: Unable to import non-georeferenced VectorData over a
      non-georeferenced image without a DEM
    * 0000492: BandMath module closes itself with Help window
    * 0000474: In TileMap Import module, search place by name does not
      work anymore
    * 0000396: Object labeling module crashes
    * 0000408: KMeans clustering crashes after a while
    * 0000383: KMeans module requests the largest possible region
    * 0000477: High memory usage in Monteverdi Viewer module with
      JPEG2000 images
    * 0000480: Viewer crashes playing with histogram method
    * 0000475: Select an Region in the Uncompressed JPEG2000 image module
      QL view constantly increase memory usage
    * 0000464: FLU is not compatible with FLTK 1.3
    * 0000411: Does not support fluid 1.3
    * 0000407: Right click on any list component crashes Monteverdi
    * 0000410: KMZ export module leaves a lot of .jpg.aux.xml files in
      the output directory
    * 0000405: otbSupervisedClassificationApplication does not handle
      class removal properly
    * 0000412: Monteverdi segfaults using contextual menu on module item
    * 0000403: Save dataset (advanced version): Not available for an
      output of bandmath module
    * 0000404: Spectral Viewer keep image locked

  * OTB-wrapping
    * 0000382: Build fails on CentOS 5.5 because of '$self' in java
      wrapper

  * OTB-Packaging
    * 0000500: Make OSGeo4W otb-wrapping-python and otb-wrapping-java
    * 0000502: Package cli and qt launcher in OSGeo4W
    * 0000486: [osgeo4w] Update setup.hint to add osgearth dependency
    * 0000413: Update CentOS installation manual
    * 0000399: Ubuntu packaging for Monteverdi fails (resource files
      are missing)

  * Documentation
    * 0000483: "<" or ">" are interpreted as inverted ? in Cookbook
    * 0000370: Cookbook : make a HTML documentation
    * 0000378: Doxygen not updated


OTB-v.3.10.0 - Changes since version 3.8.0 (2011/06/30)
--------------------------------------------------------
* Monteverdi
  * New Rasterization module
  * New ImageStatistics module
  * New BayesianFusion module
  * New SAR Polarimetry modules (conversion, analysis)
  * New Vector data to image manual registration module
  * New connected component segmentation and OBIA based on user-defined
    criterions module
  * Removed the Orthorectification since its functionalities are covered
    by the Reprojection module
  * Specify output map projection by EPSG code in reprojection module
  * Handle multi band complex images
  * Viewer module : Add "save screenshots" feature
  * Viewer module now handles a NoData field, allowing to correctly
    rescale ortho-images
  * DEM fields throughout the modules are now pre-filled with option in
    otb config file if correctly set
  * Add a rectify mode in homologous points extraction module (register
    image without changing resolution)

* Applications with command-line interfaces and GUI
  * Optical calibration
  * Vectorial objects validation based on Dempster Shafer theory framework
    * otbDSFuzzyModelEstimation
    * otbComputePolylineFeatureFromImage
    * otbVectorDataDSValidation
  * Multi-images SVM classification framework
    * EstimateImagesStatistics
    * TrainImagesClassifier
    * ValidateImagesClassifier
    * ImageSVMClassifier
  * Connected Component Segmentation and OBIA based on user-defined
    criterions
  * Object Detection framework (adding the Histogram of Oriented Gradient
    feature)
    * TrainHOGDetector
    * HOGObjectDetector
    * MeanShiftModesDetection
    * TrainDeepSVMDetector
  * Various new utilities :
    * LineSegmentDetection
    * Superimpose
    * RigidTransformResample
    * ConcatenateVectorData
    * VectorDataExtractROIApplication
    * VectorDataTransformFilterApplication
    * OSMDownloader

* Library
  * Add HistogramOfOrientedGradientCovariantImageFunction
  * Add Framework for LANDSAT Spectral rule based classifier (contribution
    from J. Inglada)
  * Add Multitemporal time point interpolators
    : SavitzkyGolayInterpolationFunctor,
    EnvelopeSavitzkyGolayInterpolationFunctor (contribution from J. Inglada)
  * Add SAR Polarimetry conversions and analysis code :
    * SinclairImageFilter
    * SinclairReciprocalImageFilter
    * SinclairToCircularCovarianceMatrixFunctor
    * SinclairToCoherencyMatrixFunctor
    * SinclairToCovarianceMatrixFunctor
    * SinclairToMuellerMatrixFunctor
    * SinclairToCircularCovarianceMatrixFunctor
    * SinclairToReciprocalCircularCovarianceMatrixFunctor
    * SinclairToReciprocalCoherencyMatrixFunctor
    * SinclairToReciprocalCovarianceMatrixFunctor
    * ReciprocalLinearCovarianceToReciprocalCircularCovarianceFunctor
    * ReciprocalHAlphaFunctor
    * ReciprocalCovarianceToReciprocalCoherencyFunctor
    * ReciprocalCovarianceToCoherencyDegreeFunctor
    * CoherencyToMuellerFunctor
    * MuellerToReciprocalCovarianceFunctor
    * MuellerToPolarisationDegreeAndPowerFunctor
  * Add RationalTransform
  * Add PipelineMemoryPrintEstimator: computes the total memory used by
    a pipeline, and proposes streaming parameters depending on available RAM
  * Add Dempster Shafer framework
    * MassOfBelief
    * JointMassOfBeliefFilter
  * Add a Dempster-Shaffer based vectorial objects validation framework
    * TODO: List classes here
  * AsymmetricFusionOfLineDetectorImageFilter: call SetNumberOfDirections
    on internal filters (contribution from A. Ferro)
  * RADARSAT 1: more product types supported
  * VectorDataToImageFilter: Binary rasterization available, support
    images of arbitrary size
  * Add VectorDataRendering example: showing how to rasterize OSM roads
    onto an image for visualisation
  * LineSegmentDetector & RightAngleDetection: algorithmic improvements
  * GDALImageIO: multi dataset support (for MODIS HDF4)
  * GDALImageIO: improve performance by avoiding unnecessary memory copies
  * GDALImageIO: TIFF are now saved as TILED
  * GDALImageIO: various improvements to support reading and writing of
    multiband complex data with all types supported by GDAL
  * StreamingImageVirtualFileWriter, StreamingImageFileWriter : new
    streaming strategies, with integrated pipeline memory print estimation
  * Curl:
    * Add in-memory download support to avoid writing small temporary
      files
    * Better handling of the exceptions than can be thrown when using curl
  * Add ConcatenateVectorDataFilter
  * Add OSMDataToVectorDataGenerator : Class implementing the download of
    the OSM file relative to an extent and a parser to generate VectorData
    from OSM Data
  * Add ImageToOSMVectorDataGenerator : Helper class to compute the extent
    of an image, use OSMDataToVectorDataGenerator for VectorData generation
  * Add VectorDataTransformFilter : Apply an affine transform to a
    VectorData
  * ImageToSURFKeyPointSetFilter : algorithmic improvements
* System
  * Compilation on Windows and MacOS with mapnik
  * Update internal tinyXML to 2.6
  * Add ThirdPartiesUtilities: Refactoring OSSIM and CURL accesses so
    as to minimize dependencies using the Adapter pattern

* Bug fixes :

  * OTB-lib
    * 0000312: Systematic crash when opening images with GDAL (tif, png,
      jpeg, etc)
    * 0000330: Suspicious log and output problem in
      ioImageToKmzAndMapFileProductExport
    * 0000329: At least 2 platforms don't respect the nightly version
      for their dashboard submission
    * 0000298: TestDriver : returns EXIT_SUCCESS when test is not
      registered
    * 0000310: PersistentImageToVectorData process the input twice when
      only one stream is used
    * 0000273: otbHarrisImageFilter applies final smoothing only over
      the 0-th direction; + wrong final scaling applied
    * 0000228: Problems related to the --compare-ascii tool in OTB
      tests protocol
    * 0000219: HDF dataset not openable with ImageFileReader
    * 0000358: Remove ossim from otbFilterFunctionValuesDigitalGlobeTest
    * 0000320: Design issue: VectorDataIOFactory should not be a
      template class
    * 0000334: Some tutorials do not check argc/argv
    * 0000311: No platform testing OTB_SHOW_ALL_MSG_DEBUG set to ON for
      examples compilation
    * 0000245: Wrong path for GDAL_CONFIG or GDALCONFIG_EXECUTABLE cmake
      variable produce incoherent results in the OTB configuration
    * 0000229: OTB driver in imageFileReader must support different file
      extensions related to the HDF format
    * 0000222: Issues with the TerraSar-X ossim plugin
    * 0000221: Fail to retrieve the pixel spacing from image metadata.
    * 0000282: Unable to open tiff image
    * 0000237: Boost / Fltk conflict
    * 0000327: CMake configuration abort if no curl is available on
      system, even with OTB_USE_CURL is set to OFF
    * 0000276: Trouble with the compare ascii when separations are
      tabulation

  * Monteverdi
    * 0000292: Tilemap import module not working
    * 0000352: Monteverdi crashes on wrong DEM directory
    * 0000270: Open RADARSAT2 products as an SAR image in Monteverdi
    * 0000263: Vectorization module : weird behavior
    * 0000297: Crash when open change detection output image
    * 0000281: Crash opening a RAD image.
    * 0000265: SVM learn module : crash when displaying results
    * 0000254: Homologous point module
    * 0000240: Importing shp file in SVM module in Monterverdi 1.6 always
      results in crash
    * 0000348: Viewer setup : histogram settings disappear
    * 0000349: Labeled image can't be viewed
    * 0000249: otbTrainObjectDetector-cli: malloc(): memory corruption
    * 0000251: Wrong output of the DEM to image generator module when
      working on a ROI of the image in raw geometry
    * 0000226: otbSegmentationApplication: crash when overwriting a
      .shp file
    * 0000223: Wrong positioning of polygons from
      otbSegmentationApplication and open with SVMclassification module
      (monteverdi)
    * 0000242: Mean Shift: different display of results in the module
      and in the Viewer
    * 0000317: Monteverdi extract ROI module can not perform extraction
      from geographical coordinates on SPOT5 data
    * 0000253: Nodata value in SRTM result in wrong ortho-rectified image
    * 0000315: Monteverdi ROI extraction module broken : can not select
      by drag&drop anymore
    * 0000300: One viewer instance block another instance to display
      another image
    * 0000269: Inoperative fields in the reprojection module
    * 0000255: Image is not visible if scroll or Full window is minimized
      while working with SVM classification
    * 0000267: Vectorization-Rasterization module
    * 0000244: Pansharpening EO-1 image with Monteverdi produces NaN
    * 0000227: Monteverdi crashing while displaying a .tif file
    * 0000350: KMeans module : weird behavior of "Max nb of iterations"
    * 0000248: In feature extraction module, for haralick textures :
      impossible to set min/max for binning
    * 0000341: weird french warning in ms dos command window with
      monteverdi 1.7 exe
    * 0000313: Unable to perform orthofusion of WV2 PAN+XS (4 bands)
    * 0000239: Trouble in pixel description in Monteverdi viewer
    * 0000336: Viewer Histogram settings not applied after channel
      order changes
    * 0000304: Advanced save dataset module with scaling on results in
      visible strip in image
    * 0000262: Wrong metadata interpretation
    * 0000302: Can't open two image in the viewer
    * 0000294: Monteverdi doesn't delete files in Caching
    * 0000280: SVM classification and Feature extraction issues
    * 0000247: Style of the new screenshots function in viewer module
      is ugly
    * 0000238: Monteverdi spreads xml temporary files everywhere
    * 0000241: A warning appears each time an image is read
    * 0000271: Default RGB channels are wrong for WV2 images
    * 0000250: Meanshift clustering module: spectral radius limited
    * 0000306: Unable to export otb::Image in KMZ in the Monteverdi module
      "KMZ export"
    * 0000279: Visualisation from vectorisation module does not use
      default channels for wv2 images

  * OTB-applications
    * 0000231: otbRasterizationApplication -pr options await for OGC
      WKT strings
    * 0000318: otbOSMDownloader-cli does not work anymore
    * 0000233: otbRasterizationApplication fail to rasterize SRTM water
      bodies shapefile with default parameters
    * 0000232: Several minor changes in rasterization application
    * 0000338: otbSegmentationApplication : Enable to use real values

  * OTB-Packaging
    * 0000296: gdal 1.8 debian package breaks TIFF support
    * 0000301: Can't upgrade debian package between different OTB versions
    * 0000347: Problem with current ubuntu Natty nightly package of
      Monteverdi
    * 0000290: Make an Experimental submission on the dashboard with natty
    * 0000355: Bad timestamp for nightly built Ubuntu packages
    * 0000288: Nightly packages upload when launchpad is overloaded
    * 0000345: debian package : enable mapnik
    * 0000344: debian package : use system boost
    * 0000326: CentOS packages for Monteverdi and OTB-Applications

  * OTB-Qgis
    * 0000272: problem with installation

OTB-v.3.8.0 - Changes since version 3.6.0 (2010/12/16)
--------------------------------------------------------

* Monteverdi
  * New Polarimetric Synthesis module
  * New DEM image extraction / HillShading module: creates an image from
    a DEM tiles directory, with optional hillshading
  * New ColorMapping module: apply a colormap to a mono band image
  * Viewer module: add multi input support, with slideshow or transparency
    mode, add more rendering functions, add split/packed layout option
  * Vectorization module: new semi-automatic mode based on segmentation
    results proposals

* Applications
  * Object Detection applications (see also
    http://wiki.orfeo-toolbox.org/index.php/Object_detection)
    * EstimateFeatureStatistics to evaluate descriptors statistics on
      a set of images
    * TrainObjectDetector: generates an SVM model from input images and
      a vector data
    * ObjectDetector: detects points in an image from an SVM model
  * Add automatically generated GUI wrappers for OTB processing chains
    * Add FLTK wrapper
    * Add a generic Qt based widget class
    * Add a Qt GUI wrapper based on the generic Qt widget
    * Add a Qgis plugin wrapper based on the generic Qt widget

* Library
  * Improved local descriptors tools based on ImageFunction :
    * Rework FlusserImageFunction and HuImageFunction to output
      all moments in one pass (FlusserMomentsImageFunction,
      HuMomentsImageFunction)
    * Rework RealMomentsImagefilter and ComplexMomentImageFilter to
      output a matrix of all moments associated to p, q inferior to a
      given parameter (ComplexMomentsImageFunction, HuMomentsImageFunction)
    * Add image function to compute a vector containing the local mean,
      variance, skewness and kurtosis (RadiometricMomentsImageFunction)
    * Add local histogram image function (LocalHistogramImageFunction)
    * Add image function to compute the local Fourier Mellin coefficients
      (FourierMellinDescriptorsImageFunction)
    * Add a class to adapt any image function return types to
      itk::VariableLengthVector (ImageFunctionAdaptor)
    * Add a class to build composite image functions (MetaImageFunction)
  * New object detection framework (see also
    http://wiki.orfeo-toolbox.org/index.php/Object_detection)
    * Add filter to generate negative samples
      (LabeledSampleLocalizationGenerator)
    * Add filter to evaluate an image function on a set of point and
      generate ListSample (DescriptorsListSampleGenerator)
    * Add filter to balance the sample number of different classes
      in a ListSample by generating new samples from existing
      ones plus noise (ListSampleToBalancedListSampleFilter,
      GaussianAdditiveNoiseSampleListFilter)
    * Add filter to apply a shift/scale to a ListSample
      (ShiftScaleSampleListFilter)
    * Add filter to detect object from an SVM model and an image function
      (ObjectDetectionClassifier)
  * SVMClassifier: add hyperplanes distances as output
  * GDALImageIO: support writing of non-streamable format (JPEG, PNG)
  * Support reading vector images of std::complex
  * BandMathFilter: add physical and image coordinates variables
  * Add a class to generate a kmz file from an image

* System
  * Internal liblas updated to 1.6.0b2 + OTB patches (root CMakeList.txt)
  * Internal libsvm updated to 3.0 + OTB patches (additional kernels)
  * Internal ITK: removed compilation of medical image formats library
    and associated ImageIO
  * Internal ITK: removed dependency on libtiff, libjpeg, libpng and zlib,
    now handled by gdal
  * Support for gcc-4.5
  * Remove dxflib from Utilities for licensing issues

* Bug fix:
  * Monteverdi
    * 0000216: Monteverdi viewer unable to display multi band images
    * 0000193: Crash in vectorization module when the after the activation
      of the semi-automatic mode
    * 0000195: unable to perform TSX calibration with the sar calibration
      module in monteverdi 1.4
    * 0000207: Vectorization module shift coordinates
    * 0000202: Error message "otbSVMModel.txx:310 eps <= O" in the SVM
      classification module
    * 0000194: error message opening dataset in monteverdi (development
      version)
    * 0000200: Monteverdi -in option does not open viewer anymore

  * OTB-applications
    * 0000213: Problem in denomination of otb process chain wrapped as
      qgis plugin
    * 0000201: otbFastOrthoRectif switched back to double precision again

  * OTB-lib
    * 0000192: Crappy support of gdal: GDALImageIO


OTB-v.3.6.0 - Changes since version 3.4.0 (2010/10/07)
--------------------------------------------------------

* Monteverdi
  * New Vectorization module: creates vector data (polygons, lines and
    points) from image
  * New BandMath module: mathematical operation on image bands
  * New SpectralViewer module: designed to display hyperspectral
    images. also computes spectral angle
  * New ObjectLabeling module: object based image analysis module,
    with SVM classification based on object features

* Applications
  * otbFastOrthoRectif: fast orthorectification based on grid subsampling
  * otbActiveLearning: architecture to enable active learning application
    (put your own algorithms in the middle)
  * otbCompareImages: image comparison
  * otbFineRegistration: produces disparity maps between 2 images
  * Old GUI applications removed (now in Monteverdi): OrthoRectif,
    OrthoFusion, Classif, ChangeDetection, RadiometricCorrections

* Library
  * Some classes are marked as deprecated and are available for one
    release. A migration guide to help the transition is available at
    http://wiki.orfeo-toolbox.org/index.php/Migration_guide
  * Add filter to perform arbitrary mathematical operation on image bands
    (BandMathImageFilter)
  * Add class to parse mathematical expression (Parser)
  * Add interpolation function (BCOInterpolateImageFunction)
  * Add filter to compute the intensity of a complex image
    (ComplexToIntensityImageFilter)
  * Add filter to compare two big images (StreamingCompareImageFilter)
  * Add filters to compute extrema of big images
    (StreamingMinMaxImageFilter and StreamingMinMaxVectorImageFilter)
  * Add filter to perform fine registration between images
    (FineRegistrationImageFilter)
  * Add filter for higher order texture computation
    (ScalarImageToHigherOrderTexturesFilter and
    MaskedScalarImageToGreyLevelRunLengthMatrixGenerator)
  * Removal of the old textures:
    http://wiki.orfeo-toolbox.org/index.php/Textures
  * Add support for Worldview2 data
  * Add margin sampler for SVM (SVMMarginSampler)
  * Add generic resample filter that reproject in any arbitrary
    projection: cartographic, sensor model (GenericRSResampleImageFilter)
  * Add class to produce a RPC model from a physical model
    (PhysicalToRPCSensorModelImageFilter)
  * Add classes related to SAR calibration (SarParametricMapFunction,
    SarRadiometricCalibrationFunction, SarRadiometricCalibrationFunctor,
    SarRadiometricCalibrationToImageFilter)
  * Add an action handler for the visualization enabling dragging
    (DragFullWindowActionHandler)

* System
  * Internal ITK updated to 3.20.0 + OTB Patches
  * Internal OSSIM and ossim plugins updated to svn revision 18162 +
    OTB patches (almost none left)
  * Enable the use of an external build of libLAS
  * Support compilation on MSVC 2010 and Windows Seven
  * Better handling of FLTK configuration
  * Support compilation of Monteverdi on linux 32 bits systems with
    official FLTK package
  * Lots of coverage improvements

OTB-v.3.4.0 - Changes since version 3.2.0 (2010/06/30)
--------------------------------------------------------

* Applications
  * New utility otbConvertSensorToGeoPoint to convert from sensor
    coordinates to lon/lat
  * otbExtractROI can change its output type
  * New utility otbSplitImage to separate a multispectral image into
    N images
  * otbConcatenateImage can change its output type
  * otbConvert can now use a log transfer function when rescaling
    the image

* Library
  * Add HillShadingFilter to produce hill shade image from DEM
    (HillShadingFilter)
  * Add point set density function (gaussian, epanechnikov)
  * Add filter to extract a subset from a point set (PointSetExtractROI)
  * Add filter to apply a transform to a point set
    (TransformPointSetFilter)
  * Add filter to generate a random point set (RandomPointSetSource)
  * Add class to compute confusion matrix (ConfusionMatrixCalculator)
  * Add class to generate a list of samples from a vector data
    (ListSampleGenerator)
  * Add a class to compute the ground spacing (GroundSpacingImageFunction)
  * Add a class to read 6S spectral sensitivity files
    (SpectralSensitivityReader)
  * Fix radiometry correction for SPOT5
  * Fix compilation on windows using osgeo4w dependencies
  * Lots of bug fixes

* System
  * Internal ITK updated to 3.18.0 + OTB Patches
  * Internal OSSIM updated to svn revision 16861 + OTB patches
  * Internal OSSIM SAR plugins updated to svn revision 17643 + OTB patches
  * Internal libkml updated to 1.2.0
  * Internal siftfast updated to 1.2
  * Internal boost updated to 1.42


OTB-v.3.2.0 - Changes since version 3.0.0 (2010/01/15)
--------------------------------------------------------

* Applications
  * Monteverdi, a new all-in one user-friendly graphical tool
      for remote sensing data processing released as a separate package
      (see README file). Windows binary package of Monteverdi is available
      and was installed on various operating system including
      Windows 2000/XP/Vista/Seven.

* Library
    The library includes these additions
  * Support for TerraSarX, Quickbird and Spot5 calibration metadata
  * Simplification of the interface to access image metadata
  * Support for Aeronet files
  * Various filters for Object Based Image Analysis based on
    LabelObjectMaps
  * Support for RPC sensor model estimation from a set of Ground Control
    Points
  * Support for affine transform least-square estimation from a set of
    tie points
  * Support for SVM cross-validation and parameters optimization
  * Box and Whiskey filter to detect outliers on VectorImage
  * Add several Euclidean distance classes
  * Exhaustive exponential optimizer for learning
  * Enhanced SOM algorithm taking into account invalid missing values
  * Wavelet transform
  * Filters for GIS database interaction (postgis database)
  * ImageFileWriter now supports streaming natively
  * Use of a configuration file to change some parameters without
    recompiling
  * Lots of bug fixes

* System
  * Internal ITK updated to 3.16.0 + OTB Patches
  * Internal OSSIM updated to svn revision 15872 + OTB patches
  * Home brewed metadata SAR reader were moved to ossimplugins
  * Experimental support for internationalization
  * Facilitate installation on Mac OSX platform (OTB is now able
    to compile on Mac OSX by using external libraries like GDAL downloaded
    from Macports)



OTB-v.3.0.0 - Changes since version 2.8.0 (2009/05/11)
--------------------------------------------------------

* Applications
  - Urban area extraction (Pleaides, QB, Ikonos, SPOT5). For more
    details,
    see the README file
  - Image to Data Base registration (Pleiades, QB). For more details, see
    the README file
  - Feature Extraction: add new textures, new radiometric indexes and
    add MeanShift capabilities


* Library
    The library includes these additions
  - Cloud detection for QB/Pleiades images
  - Alignment and right angle detection (Burns, Grompone)
  - Radiometric indices (vegetation, water, soil)
  - Optimized texture computations including Haralick, SFS, Pantex,
    Edge density
  - SIFT density image function and filter
  - Object-based segmentation and filtering
  - LSD line segment detector and right angle detector
  - PCA computation
  - Automated loading of radiometric correction parameters (SPOT, Ikonos)
  - Attribute support for shapefile (reading only)
  - Optimization of vector data
  - Visualisation refactoring: for more details,
     see http://wiki.orfeo-toolbox.org/index.php/Visualisation_Refactoring

* System
  - Updated OSSIM library
  - Updated ITK library (3.12.0)
  - Miscellaneous bug fixes (support for gdal 1.6)
  - Fixed some problems under Visual and Cygwin platforms.

* Distribution
  - Distribution of Windows binaries packages installation for
    OTB-Application (OTB-Applications-3.0.0-win32.exe)
  - Distribution of Windows binaries packages for GDAL library 1.6.0 for
    MSVC V71 and MSVC V80 compiler (http://www.orfeo-toolbox.org/packages)


OTB-v.2.8.0 - Changes since version 2.6.0 (2009/01/15)
--------------------------------------------------------

* System
    - ITK version updated to 3.10.1
    - liblas library added
    - ossim gdal plugin added
    - change in OpenGL access for viewer
    - Edison code from mean shift

* Library
    - Support for Lidat data
    - SIFT and SURF implementation
    - Mean Shift algorithm
    - Conversion of vector data projection (kml, shapefiles)

* Applications
    - Object counting
    - Fine Registration
    - Road Extraction



OTB-v.2.6.0 - Changes since version 2.4.0 (2008/10/31)
--------------------------------------------------------

* System
    - GCC 4.3 compatibility
    - ITK version updated to 3.8
    - FLTK version updated to 1.1.9
    - OpenThreads library added
    - Expat library added

* Library
    - SAR Polarimetry synthesis classes
    - Kullback Leibler supervised change detection
    - KML support
    - Gabor filters implementation
    - Optimized convolution using FFT
    - CNES RAD format support
    - NCC and MI registration filters for diparity map estimation
    - Support for MegaWave image format (contributed by Eric Bughin)

* Applications
    - Object segmentation application
    - Feature extraction application
    - Land Cover Map application
    - SAR polarimetric synthesis application
    - 3D & stereo anaglyh viewer application
    - Command line conversion from/to all image formats supported
      by OTB


OTB-v.2.4.0 - Changes since version 2.2.0 (2008/07/24)
--------------------------------------------------------

    - Added OTB_DISABLE_CXX_EXAMPLES_TESTING : allows generating or
      not only examples testing
    - Added OTB_USE_JPEG2000 : experimental support for jpeg2000
      files.

*Common:

      Extraction ROI Classes :
    - Lifting of the otbExtractionBase class
    - Correction of the SetExtractionRegion method

*BasicFilters:

    - Added pixel size matching in otbSpectralAngleDistanceImageFilter
    - Modification of otb::ConvolutionImageFilter class to allow the
      use of non-normalized convolution filters

*Platforms:

    - Fixed compilation problems using external FLTK version < 1.1.9
      under fedora unix distribution.
    - Mac OS X 10.5 supported

*Applications:

    - Added an supervised image classification application
      (otbSupervisedClassification)
    - Added an orthorectifcation application (otbOrthoRectifAppli)
    - Added an orthofusion application (otbOrthoFusionAppli)

*Markov:
      Added full Markov framework for segmentation, restoration
      and filtering
      Added related classes:
    - otb::MarkovRandomFieldFilter
    - otb::MRFEnergyEdgeFidelity
    - otb::MRFEnergyGaussianClassification
    - otb::MRFEnergyGaussian
    - otb::MRFEnergy
    - otb::MRFEnergyPotts
    - otb::MRFOptimizer
    - otb::MRFOptimizerICM
    - otb::MRFOptimizerMetropolis
    - otb::MRFSampler
    - otb::MRFSamplerMAP
    - otb::MRFSamplerRandom
    - otb::MRFSamplerRandomMAP
      Added related examples:
    - MarkovClassification1Example
    - MarkovClassification2Example
    - MarkovRegularizationExample
    - MarkovRestorationExample

*Projections
      Added Lambert 93 cartographic projection with
      otb::Lambert93Projection class

* Utilities:

  - Corrections on new SAR models integrated to OSSIM during release 2.2.0

OTB-v.2.2.0 - Changes since version 2.0.0 (2008/05/29)
--------------------------------------------------------


*BasicFilters:

      Added classes for data importation:
    - otb::ImportImageFilter
    - otb::ImportVectorImageFilter
      Added classes for image interpolation:
    - otb::WindowedSincInterpolateImageBlackmanFunction
    - otb::WindowedSincInterpolateImageCosineFunction
    - otb::WindowedSincInterpolateImageGaussianFunction
    - otb::WindowedSincInterpolateImageHammingFunction
    - otb::WindowedSincInterpolateImageLanczosFunction
    - otb::WindowedSincInterpolateImageWelchFunction
    - otb::ProlateInterpolateImageFunction
      Added class for resampling
    - otb::RationalQuotientResampleImageFilter
      Added classes for labelization
    - otb::LabelizeImageFilterBase
    - otb::LabelizeConfidenceConnectedImageFilter
    - otb::LabelizeConnectedThresholdImageFilter
    - otb::LabelizeNeighborhoodConnectedImageFilter

*Radiometry:

    - Bug fixed on otb::DEMCaracteristicExtractor

*Visu

    - Added histogram windows in otb::ImageViewer main class.
    - Added polygon drawing support in otb::ImageViewer main class

*IO:

    - Fixed bug in GDALImageIO to handle complex images
      Added classes for vector data use:
    - otb::VectorDataFileReader
    - otb::VectorDataFileWriter
    - otb::VectorDataIOFactory
    - otb::VectorDataSource

*Common:

      Added classes to handle vector data:
    - otb::Polygon
    - otb::VectorData
    - otb::DataNode

      Added classes to watch filter progression (ASCII mode):
    - otb::StandardFilterWatcher
    - otb::FilterWatcherBase

*Learning:

    - Creation otb::SVMKernels containing a list a useful kernel
      for SVM
    - Correction in Kohonen map classes
    - Added convenience methods in SVMModel class

      Added classification filters (streamed and threaded):
    - otb::SVMImageClassificationFilter
    - otb::SOMImageClassificationFilter
    - otb::KMeansImageClassificationFilter

*FeatureExtraction:

      Added implementation of Scalar Invariant Feature Transform
    - otb::ImageToSIFTKeyPointSetFilter

*MultiScale:

      Added mono and multi-scale convex/concave image classification
         based on geodesic morphology characteristics.
    - otb::ConvexOrConcaveClassificationFilter
    - otb::GeodesicMorphologyDecompositionImageFilter
    - otb::GeodesicMorphologyIterativeDecompositionImageFilter
    - otb::GeodesicMorphologyLevelingFilter
    - otb::ImageToProfileFilter
    - otb::MorphologicalClosingProfileFilter
    - otb::MorphologicalOpeningProfileFilter
    - otb::MultiScaleConvexOrConcaveClassificationFilter
    - otb::ProfileDerivativeToMultiScaleCharacteristicsFilter
    - otb::ProfileToProfileDerivativeFilter

*Utilities:

    - Updated the internal version of ITK to 3.6.0
    - Corrections on OSSIM integration
    - SVM library: creation of otb::ComposedKernelFunctor
      allowing composed kernels
    - Added SAR models in OSSIM library:
          . Radarsat 1 (SGX and SGF)
          . Envisat ASAR - SLC (IMS, APS) and PRI (IMP, APP)
          . ERS - SLC and PRI
          . Terrasar X - SLC and PRI
          . Cosmo-Skymed - SLC and PRI
          . Radarsat 2 - SLC and PRI
    - Bug fixed in CMake configuration
    - Added SIFT implementation in InsightJournal

*Applications:
    - Various Bug fix
    - otbConvertGeoToCartoPoint and otbConvertCartoToGeoPoint map
      precision enhancement
    - Added of histogram manipulation functionalities in
      otbImageViewer
    - Added of shape file functionalities and large image support in
      ICD application
    - Added otbConcatenateImages application to concatenate multiple
      image in the spectral domain
    - Added an unsupervised image classification application based
      on the KMeans algorithm (otbKMeansClassification)
    - Added an unsupervised image classification application based
      on the SOM algorithm (otbSOMClassification)
    - Added an unsupervised image classification application based
      on the SVM algorithm (otbSVMClassification)
    - Added an application to create a contiguous unsigned short
      labeled image from a colored labeled image
      (otbUnsignedShortRelabeling)
    - Added an application to create a colored labeled image from an
      unsigned short labeled image (otbRgbRelabeling)

*Examples:
    - Added SIFT example (otb)
    - Added SIFT example (ij)
    - Added LabelizeNeighborhoodConnected example
    - Added RationQuotientResample example

*Platforms:

    - Fixed some problems under Visual, Cygwin and MinGW platforms.


OTB-v.2.0.0 - Changes since version 1.6.0 (2007/12/14)
--------------------------------------------------------


*Projections

    - Bug correction in otb::OrthoRectificationFilter

*Fusion

    - Added simple Pansharpening algorithm
    - Fixed streaming bug on BayesianFusion filter

*Radiometry:

      Added classes for atmospheric correction using the 6S Radiative
      Transfer Code:
    - Luminance estimation otb::ImageToLuminanceImageFilter
    - Reflectance estimation TOA:
      otb::LuminanceToReflectanceImageFilter
    - Added Composite transform filter:
      otb::ImageToReflectanceImageFilter,
        equivalent to the pipeline process ImageToLuminanceImageFilter
        and LuminanceToReflectanceImageFilter filters
    - Reflectance estimation TOC:
      otb::ReflectanceToSurfaceReflectanceImageFilter
    - 6S effect correction:
      otb::SurfaceAdjacencyEffect6SCorrectionSchemeFilter
    - DEM slope and shading estimations:
      otb::DEMCaracteriticsExtractor

*Common:

    - Added otb::UnaryFunctorNeighborhoodVectorImageFilter
    - Fixed bug on otb::ExtractROIBase class

*IO:

    - Bug fixed on otb::VectorImage class

*BasicFilters:

    - Bug correction in otb::StreamingStatisticsVectorImageFilter,
      otb::StreamingStatisticsImageFilter,StreamingMatrixTransposeMatrixImageFilter
    - Added PrintableImageFilter
    - Fixed bugs on otb::FrostImageFilter and otb::LeeImageFilter

*Utilities:

    - Fixed memory allocation bug on svm.cxx file
    - 4 files from ITK 3.4.0 have been replaced by the cvs version
      to allow
      correct use of the itkDivideImageFilter.h with VectorImage. These
      files
      are:
          Common/itkNumericTraitsVariableLengthVectorPixel.h
          Common/itkNumericTraitsVariableLengthVectorPixel.cxx
          Common/itkConceptChecking.h
          BasicFilters/itkDivideImageFilter.h

*Examples

    - Tutorials: Added OrthoFusion example
    - Radiometry: Added AtmosphericCorrectionSequencement example

*Applications:

    - Rename Pireo application to otbPireo
    - Added transform coordinate point applications:
      otbConvertCartoToGeo
      otbConvertGeoToCarto
    - Pireo corrections in CMakeLists.txt (GUI dir source code) and
      source code (suppress of call VnlModifiedOptimizer class)

*Platforms:

    - Fixed some problems under Visual and MinGW platforms.



OTB-v.1.6.0 - Changes since version 1.4.0 (2007/10/25)
--------------------------------------------------------

*BasicFilters:

    - Added StreamingVectorStatisticsImageFilter to compute
      the second order stastics on a large vector image.

    - Added the MatrixTransposeMatrixImageFilter to compute
      the product of the matrix of vector pixels from image 1
      in rowwith the the matrix of vector pixels from image 2
      columns for large vector image.

       - Added the otb::VectorImageTo3DScalarImageFilter which transforms
         a vector image into a 3D scalar image where each band is
         represented
         in a layer of the 3rd dimension.

       - Added the otb::ImageListToVectorImageFilter and
         otb::VectorImageToImageListFilter to convert a vector image
         from/to an image list.

       - Added the otb::ImageListToImageListApplyFilter which applies
         a given
         scalar image filter to a list of images

       - Added the otb::PerBandImageFilter, which applies a given
         scalar filter
         to each band of a VectorImage. This is not the optimal way for most
         processings but it allows the use of almost every scalar filter on
         vector images.

       - Added the otb::StreamingResampleImageFilter, which is a
         streaming capable
         version of the itk::ResampleImageFilter.

*ChangeDetection:

    - Added the otb::KullbackLeiblerDistanceImageFilter to compute the
      Kullback-Leibler distance between two images.

    - Added the otb::KullbackLeiblerProfileImageFilter to perform a
      multi-scale change detection using the Kullback-Leibler distance.


*Common:

    - Added an otb::Polygon, which represents a closed polyline
      on which
      intersection or point interiority can be tested.

*IO:

    - Added an otb::DEMHandler to fetch the elevation value in
      SRTMor DTED
        directories.

    - Added an otb::DEMToImageGenerator to generate an elevation map.

    - Added a new tiling streaming mode.

    - Added the otb::ImageGeometryHandler, which allows handling
      seamlessly
      the image geometry information.

    - Fixed a bug in the otb::MSTARImageIO.

*Learning:

    - Added methods to access the alpha values, the number of
      support vectors,
      the support vectors themselves, the distance to the hyperplanes.

    - Added the otb::SEMClassifier, implementing the Stochastic
      Expectation
      Maximization algorithm to perform an estimation of a mixture
      model.

*MultiScale:

    - Various name changes and bugfixes in the morphological pyramid
      segmentation classes.

*Radiometry:

    - The 6S Transfer Radiative Code compiles within OTB.
    - Added the Radiometry directory, containing everything that
      has to do
      with image radiometry.
    - Added the NDVI and ARVI (3 input bands) vegetation index
      filters.

*Projections:

    - Added the Projections directory, containing everything that
      has to do
      with image projections.

    - Added an otb::DEMHandler to fetch the elevation value in
      SRTM/DTED
        directories.

    - Added an otb::DEMToImageGenerator to generate an elevation map.

    - Added an otb::OrthoRectificationFilter to perform
      orthorectification of
      geo-referenced images.

    - Added the forward and inverse sensor model projection.

    - Added several map projection transforms (Eckert4,
      LambertConformalConic,
      TransMercator, Mollweid, Sinusoidal, UTM)

*Fusion:

    - Added the Fusion directory, containing everything that has to do
      with image fusion.

    - Added the otb::BayesianFusionImageFilter, a pan-sharpening
      filter which
      algorithm has been kindly contributed by Julien Radoux.


*Documentation:

    - Added various documented examples in the SoftwareGuide for
      the new classes.

    - Added a Tutorial section in the SoftwareGuide.

*Utilities:

    - Added the 6S library which will soon play a role in the
      radiometry module.

    - Updated the internal version of ITK to 3.4.0.

*Platforms:

    - Fixed the random segfault of otbInteractiveChangeDetectionAppli
      under Visual 8.0.

*Applications:

    - Added the otbImageViewerManager application which allows
      opening multiple images,
      configure viewers and link displays.

    - Added the otbRoadExtraction which demonstrates the road
      extraction algorithm
      implemented in the FeatureExtraction module.

    - Added the otbOrthoRectifAppli application which allows
      ortho rectifying images in
      command line using the brand new Projections module of the Orfeo
      ToolBox. Old rigid
      orthoo rectification application has been moved to
      otbPseudoOrthoRectif.

    - Added an option in CMakeLists.txt to use VTK or not (enable
      or disable the
      following application).

    - Added the Pireo registration application (VTK needed).


OTB-v.1.4.1 - Changes since version 1.4.0
--------------------------------------------------------

*Platforms:
    - Minor corrections of main ./CMakeLists.txt to support users
      applications using OTB
        install directory when using internal ITK.

OTB-v.1.4.0 - Changes since version 1.2.1
--------------------------------------------------------

*IO:

    - Added the LineSpatialObject class.

    - Added the ArcSpatialObject class.

    - Added a DXF file reader to read spatial objects from DXF files.

*Common:

    - Added a PolylineParametricPathWithValue class, to store a
      scalar value along with
        a polyline.

    - DrawPathFilter and DrawPathListFilter can now use the internal
      scalar values of the path(if present) as a value to draw the path.

    - Improved performances of the DrawPathFilter and
      DrawPathListFilter.

    - Added the base class
      otbBinaryFunctorNeighborhoodVectorImageFilter (see
      ChangeDetection)

*BasicFilters:

    - Added the ImportGeoInformationImageFilter providing a workaround
      for metadata handling in pipeline execution.

    - Added a VectorRescaleIntensityImageFilter, which rescales
      a vector
      image on a per-band basis, clamping a user-defined percent of the
      pixels lowest and highest values.

    - Added a filter to compute spectral angle distance image with
      respect to a reference pixel.

*FeatureExtraction:

    - Added a set of image and path filters to perform road
      extraction.

    - Added a composite filter to perform road extraction.

*ChangeDetection:

    - Added the Kullback-Leibler distance change detector with optimized
      algorithm.

    - Added a Kullback-Leibler multi-scale change profile image filter
      with optimized algorithm.

*DisparityMap:

    - Added the DisparityMapEstimationMethod, performing local
      disparity
      estimation with respect to a given transform using the ITK
      registration framework.

    - Added several methods for deformation field estimation from
      the estimated disparity map (represented as a pointset with
      associated point data).

*Documentation:

    - Corrected several warning and French comments in doxygen.

*Utilities:

    - Split of the OSSIM lib to support compilation on the mingw
      platform.

    - DXFlib integration.

    - InsightJournal code integration :
      ScatteredDataPointSetImageFilter.

*Platforms:

    - Corrected runtime errors of the interactive change detection
      application under cygwin.

    - Workaround for ImageViewer on very specific mandrake version.


OTB-v.1.2.1 - Changes since version 1.2.0
--------------------------------------------------------

*IO:
    - Improved support of geographic meta data handling in pipeline
      execution.

*BasicFilters:
    - Added a cast filter otb::ImageToVectorImageCastFilter to convert
        otb::Image (templated with scalar pixel types) to
        mono-channel otb::VectorImage.

*FeatureExtraction:
    - Added a contour extraction filter otb::ImageToEdgePathFilter.

*Visualization:
    - Viewer accepts now otb::Image (templated with scalar pixel types)
        as well as otb::VectorImage.
    - Added FlRun() method to the Viewer, which execute Show() method from
        the Viewer followed by the Fl::run() method from FLTK.

*Platforms:
    - Minor correction of otb::ObjectList and otb::List in order
      to support
            visual 7.0 compiler.

*Experimental:
    - Support for python binding compilation including itk binding
        templated with OTB images, OTB IO and OTB Image viewer.
    - OSSIM has been integrated in the OTB Utilities directory to
        prepare its future use in new geometric features.


OTB-v.1.2.0 - Changes since version 1.0.2
--------------------------------------------------------

*Platforms:
    - OTB can now been compiled on several new platforms :
      - SunOS 5.8 (32bits and 64bits).

    - Improved robustness of
      - the Microsoft Visual Studio .NET 2003 (7.1), .NET 2005 (8.0)
      - the Cygwin and MinGW installation.

*Common:

    - Various bug fixes and warning corrections.

    - Added support for ObjectList (ie SmartPointers) and thus
        support for ImageList.

    - Added base classes for image to image list filters, image
        list to image filters, image list to image list filters.

    - Precision for internal calculus has been tuned to double in
        every filter.

*Multiscale:

    - Added filters for multiscale analysis and synthesis based on
        the morphological pyramid algorithm.

    - Added automated region-growing multiscale segmentation
        algorithm based on the morphological pyramid analysis.

*Spatial Reasoning:

    - Added support for graph representation of RCC8 spatial
         reasoning relationships.

    - Added filters for atomic RCC8 computation based on two
        segmented regions.

    - Added filter for multiscale segmentation to RCC8 graph
        calculation with optimisations.

*IO:

    - Added full support (reading and writing) of the HFA image
        format (ERDAS img files).

     - Bug fixes on metada writing (now works for tif and HFA
         formats, limited support envi header file formats due to
         Gdal limitations).

    - Bug fixes on memory management in the Reader.

    - Bug fixes related to the IO framework on MS Windows platforms.

*Learning:

    - Added filters for learning, classification and activation
        map of data sets using Kohonen's self organizing maps.

*Visualization:

    - Re-factoring of the base classes for visualization.

    - Re-factoring of the viewer object (and viewer apps). The
        viewer can now be used to visualised large remote-sensing
        images (Quickbird, Spot5) with limited memory footprint.


*Applications:

    - Minor changes needed for the portability of OTB-Applications.

    - Added a viewer application in OTB-Applications.

    - Added a interactive change detection application in
      OTB-Applications.


OTB-v.1.0.2 - Changes since version 1.0.1
--------------------------------------------------------

- OTB can now been compiled on several new platforms :
       - Microsoft Visual Studio .NET 2005 (8.0).
       - Cygwin.
       - MinGW on Windows platform.

- LUM and BSQ formats have been added.


Note : On MS Windows platforms, if you have any problem related
         to using the OTB's internal version of ITK, you could try to use
         an external version of ITK (use ITK 2.6 or later) by setting
         OTB_USE_EXTERNAL_ITK to ON and ITK_DIR to the directory where
         your ITK built resides.


OTB-v.1.0.1 - Changes since version 1.0.0
--------------------------------------------------------

- Building the visualization functionalities is now an option
    (OTB_USE_VISU variable within CMake). This allows you to build OTB
    without Fltk and Open GL.

- Improved robustness of the Microsoft Visual Studio .NET 2003 (7.1)
installation.

- Minor changes needed for the portability of OTB-Applications.

- Bugfixes related to the IO framework on MS Windows platforms.<|MERGE_RESOLUTION|>--- conflicted
+++ resolved
@@ -1,5 +1,3 @@
-<<<<<<< HEAD
-=======
 OTB-v 8.0.0 - Changes since version 7.4.0 (March 22th, 2022)
 ---------------------------------------------------------------------
 
@@ -90,7 +88,6 @@
    * !780: Updating the documentation in preparation for OTB 8.0.0-alpha1 by Julien Osman
    
 
->>>>>>> 26085b00
 OTB-v 7.4.0 - Changes since version 7.3.0 (September 3rd, 2021)
 ----------------------------------------------------------------
 
