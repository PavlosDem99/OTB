INCLUDE_ONCE_MACRO(FFTW)

SETUP_SUPERBUILD(FFTW)

set(FFTWF_SB_SRC ${CMAKE_BINARY_DIR}/FFTW/src/FFTWF)
set(FFTWD_SB_SRC ${CMAKE_BINARY_DIR}/FFTW/src/FFTWD)

if(MSVC)
  # TODO : get precompiled binaries as not all MSVC versions can compile FFTW
  message(STATUS "  FFTW SuperBuild is not available yet...")
  add_custom_target(FFTW)
  return()
endif()



# Compile the float version of FFTW
ExternalProject_Add(FFTWF
  PREFIX FFTW/FFTWF
  URL "http://www.fftw.org/fftw-3.3.4.tar.gz"
  URL_MD5 2edab8c06b24feeb3b82bbb3ebf3e7b3
  SOURCE_DIR ${FFTWF_SB_SRC}
  BINARY_DIR ${FFTWF_SB_SRC}
  INSTALL_DIR ${SB_INSTALL_PREFIX}
  DOWNLOAD_DIR ${DOWNLOAD_LOCATION}
  CONFIGURE_COMMAND
  ${SB_ENV_CONFIGURE_CMD}
  ${FFTWF_SB_SRC}/configure
  --prefix=${SB_INSTALL_PREFIX}
  --enable-shared
  --disable-static
  --enable-float
  --enable-threads
  --disable-fortran
  --disable-dependency-tracking
  DEPENDS ${FFTW_DEPENDENCIES}
  LOG_BUILD 1
  LOG_INSTALL 1
  )

SUPERBUILD_PATCH_SOURCE(FFTWF)

# Compile the double version of FFTW
ExternalProject_Add(FFTWD
  PREFIX FFTW/FFTWD
  URL "http://www.fftw.org/fftw-3.3.4.tar.gz"
  URL_MD5 2edab8c06b24feeb3b82bbb3ebf3e7b3
  SOURCE_DIR ${FFTWD_SB_SRC}
  BINARY_DIR ${FFTWD_SB_SRC}
  INSTALL_DIR ${SB_INSTALL_PREFIX}
  DOWNLOAD_DIR ${DOWNLOAD_LOCATION}
  CONFIGURE_COMMAND
  ${SB_ENV_CONFIGURE_CMD}
  ${FFTWD_SB_SRC}/configure
  --prefix=${SB_INSTALL_PREFIX}
  --enable-shared
  --disable-static
  --disable-float
  --enable-threads
  --disable-fortran
  --disable-dependency-tracking
  DEPENDS FFTWF
<<<<<<< HEAD
=======
  LOG_BUILD 1
  LOG_INSTALL 1  
>>>>>>> 73a0046d
  )


SUPERBUILD_PATCH_SOURCE(FFTWD)

ExternalProject_Add(FFTW
  PREFIX FFTW
  DOWNLOAD_COMMAND ""
  CONFIGURE_COMMAND ""
  BUILD_COMMAND ""
  INSTALL_COMMAND ""
  DEPENDS FFTWD
  )

set(_SB_FFTW_INCLUDE_PATH ${SB_INSTALL_PREFIX}/include)<|MERGE_RESOLUTION|>--- conflicted
+++ resolved
@@ -60,11 +60,8 @@
   --disable-fortran
   --disable-dependency-tracking
   DEPENDS FFTWF
-<<<<<<< HEAD
-=======
   LOG_BUILD 1
   LOG_INSTALL 1  
->>>>>>> 73a0046d
   )
 
 
