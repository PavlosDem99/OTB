--- conflicted
+++ resolved
@@ -36,13 +36,8 @@
 # Compile the float version of FFTW
 ExternalProject_Add(FFTWF
   PREFIX FFTW/FFTWF
-<<<<<<< HEAD
-  URL "http://fftw.org/fftw-3.3.9.tar.gz"
+  URL "https://fftw.org/fftw-3.3.9.tar.gz"
   URL_MD5 50145bb68a8510b5d77605f11cadf8dc
-=======
-  URL "https://fftw.org/fftw-3.3.8.tar.gz"
-  URL_MD5 8aac833c943d8e90d51b697b27d4384d
->>>>>>> bc0cb8dd
   SOURCE_DIR ${FFTWF_SB_SRC}
   BINARY_DIR ${FFTWF_SB_BUILD}
   INSTALL_DIR ${SB_INSTALL_PREFIX}
@@ -66,13 +61,8 @@
 # Compile the double version of FFTW
 ExternalProject_Add(FFTWD
   PREFIX FFTW/FFTWD
-<<<<<<< HEAD
-  URL "http://fftw.org/fftw-3.3.9.tar.gz"
+  URL "https://fftw.org/fftw-3.3.9.tar.gz"
   URL_MD5 50145bb68a8510b5d77605f11cadf8dc
-=======
-  URL "https://fftw.org/fftw-3.3.8.tar.gz"
-  URL_MD5 8aac833c943d8e90d51b697b27d4384d
->>>>>>> bc0cb8dd
   SOURCE_DIR ${FFTWD_SB_SRC}
   BINARY_DIR ${FFTWD_SB_BUILD}
   INSTALL_DIR ${SB_INSTALL_PREFIX}
