set(proj JPEG)

if(NOT __EXTERNAL_${proj}__)
set(__EXTERNAL_${proj}__ 1)

message(STATUS "Setup libjpeg...")

if(USE_SYSTEM_JPEG)
  find_package ( JPEG )
  message(STATUS "  Using libjpeg system version")
else()
  SETUP_SUPERBUILD(PROJECT ${proj})
  message(STATUS "  Using libjpeg SuperBuild version")

<<<<<<< HEAD
  if(WIN32)
    ExternalProject_Add(${proj}
      PREFIX ${proj}
      URL "http://sourceforge.net/projects/libjpeg-turbo/files/1.4.1/libjpeg-turbo-1.4.1.tar.gz"
      URL_MD5 b1f6b84859a16b8ebdcda951fa07c3f2
      SOURCE_DIR ${JPEG_SB_SRC}
      BINARY_DIR ${JPEG_SB_BUILD_DIR}
      INSTALL_DIR ${SB_INSTALL_PREFIX}
      DOWNLOAD_DIR ${DOWNLOAD_LOCATION}
      CMAKE_CACHE_ARGS
        -DCMAKE_INSTALL_PREFIX:STRING=${SB_INSTALL_PREFIX}
        -DCMAKE_BUILD_TYPE:STRING=Release
        -DBUILD_SHARED_LIBS:BOOL=ON
        -DWITH_SIMD:BOOL=OFF
        -DWITH_TURBOJPEG:BOOL=OFF        
        -DCMAKE_VERBOSE_MAKEFILE:BOOL=OFF
        PATCH_COMMAND ${CMAKE_COMMAND} -E copy ${CMAKE_SOURCE_DIR}/patches/${proj}/jconfigint.h.in ${JPEG_SB_SRC}/win/  )

    else()
      
      ExternalProject_Add(${proj}
        PREFIX ${proj}
        URL "http://sourceforge.net/projects/libjpeg-turbo/files/1.4.1/libjpeg-turbo-1.4.1.tar.gz"
        URL_MD5 b1f6b84859a16b8ebdcda951fa07c3f2
        BINARY_DIR ${JPEG_SB_BUILD_DIR}
        INSTALL_DIR ${SB_INSTALL_PREFIX}
        DOWNLOAD_DIR ${DOWNLOAD_LOCATION}
        CONFIGURE_COMMAND
        ${JPEG_SB_BUILD_DIR}/configure
        --prefix=${SB_INSTALL_PREFIX}
        --enable-shared=yes
        --with-jpeg8
        --without-simd
        --without-java
        BUILD_COMMAND $(MAKE) bin_PROGRAMS=
        INSTALL_COMMAND $(MAKE) install bin_PROGRAMS=
        DEPENDS ${${proj}_DEPENDENCIES} )

      ExternalProject_Add_Step(${proj} copy_source
        COMMAND ${CMAKE_COMMAND} -E copy_directory
        ${JPEG_SB_SRC} ${JPEG_SB_BUILD_DIR}
        DEPENDEES patch update
        DEPENDERS configure )

      ExternalProject_Add_Step(${proj} remove_static
        COMMAND ${CMAKE_COMMAND} -E remove -f ${SB_INSTALL_PREFIX}/lib/libturbojpeg.a
        DEPENDEES install  )
      
    endif()
=======
  include(CheckTypeSize)
  check_type_size("size_t" JPEG_SIZEOF_SIZE_T)

  ExternalProject_Add(${proj}
    PREFIX ${proj}
    URL "http://sourceforge.net/projects/libjpeg-turbo/files/1.4.1/libjpeg-turbo-1.4.1.tar.gz"
    URL_MD5 b1f6b84859a16b8ebdcda951fa07c3f2
    SOURCE_DIR ${JPEG_SB_SRC}
    BINARY_DIR ${JPEG_SB_BUILD_DIR}
    INSTALL_DIR ${SB_INSTALL_PREFIX}
    DOWNLOAD_DIR ${DOWNLOAD_LOCATION}
    CMAKE_ARGS
    -DCMAKE_BUILD_TYPE=Release
    -DCMAKE_C_FLAGS=-DSIZEOF_SIZE_T=${JPEG_SIZEOF_SIZE_T}
    -DENABLE_SHARED=TRUE
    -DENABLE_STATIC=FALSE
    -DWITH_SIMD=FALSE
    -DWITH_TURBOJPEG=FALSE
    CMAKE_COMMAND ${SB_CMAKE_COMMAND} -DCMAKE_INSTALL_PREFIX=${SB_INSTALL_PREFIX}
    )

  if(MSVC)
    ExternalProject_Add_Step(${proj} patch_jconfigint
      COMMAND ${CMAKE_COMMAND} -E copy ${CMAKE_SOURCE_DIR}/patches/${proj}/jconfigint.h.in ${JPEG_SB_SRC}/win/
      DEPENDEES update
      DEPENDERS configure)
  endif()

  if(UNIX)
    ExternalProject_Add_Step(${proj} patch_setmode
      COMMAND ${CMAKE_COMMAND} -P ${CMAKE_SOURCE_DIR}/patches/${proj}/patch.cmake
      WORKING_DIRECTORY ${JPEG_SB_SRC}
      DEPENDEES update)
  endif()

>>>>>>> 9808e5f6

  set(_SB_${proj}_INCLUDE_DIR ${SB_INSTALL_PREFIX}/include)
    if(WIN32)
      set(_SB_${proj}_LIBRARY ${SB_INSTALL_PREFIX}/lib/jpeg.lib)
    elseif(UNIX)
      set(_SB_${proj}_LIBRARY ${SB_INSTALL_PREFIX}/lib/libjpeg${CMAKE_SHARED_LIBRARY_SUFFIX})
    endif()

endif()
endif()<|MERGE_RESOLUTION|>--- conflicted
+++ resolved
@@ -12,57 +12,6 @@
   SETUP_SUPERBUILD(PROJECT ${proj})
   message(STATUS "  Using libjpeg SuperBuild version")
 
-<<<<<<< HEAD
-  if(WIN32)
-    ExternalProject_Add(${proj}
-      PREFIX ${proj}
-      URL "http://sourceforge.net/projects/libjpeg-turbo/files/1.4.1/libjpeg-turbo-1.4.1.tar.gz"
-      URL_MD5 b1f6b84859a16b8ebdcda951fa07c3f2
-      SOURCE_DIR ${JPEG_SB_SRC}
-      BINARY_DIR ${JPEG_SB_BUILD_DIR}
-      INSTALL_DIR ${SB_INSTALL_PREFIX}
-      DOWNLOAD_DIR ${DOWNLOAD_LOCATION}
-      CMAKE_CACHE_ARGS
-        -DCMAKE_INSTALL_PREFIX:STRING=${SB_INSTALL_PREFIX}
-        -DCMAKE_BUILD_TYPE:STRING=Release
-        -DBUILD_SHARED_LIBS:BOOL=ON
-        -DWITH_SIMD:BOOL=OFF
-        -DWITH_TURBOJPEG:BOOL=OFF        
-        -DCMAKE_VERBOSE_MAKEFILE:BOOL=OFF
-        PATCH_COMMAND ${CMAKE_COMMAND} -E copy ${CMAKE_SOURCE_DIR}/patches/${proj}/jconfigint.h.in ${JPEG_SB_SRC}/win/  )
-
-    else()
-      
-      ExternalProject_Add(${proj}
-        PREFIX ${proj}
-        URL "http://sourceforge.net/projects/libjpeg-turbo/files/1.4.1/libjpeg-turbo-1.4.1.tar.gz"
-        URL_MD5 b1f6b84859a16b8ebdcda951fa07c3f2
-        BINARY_DIR ${JPEG_SB_BUILD_DIR}
-        INSTALL_DIR ${SB_INSTALL_PREFIX}
-        DOWNLOAD_DIR ${DOWNLOAD_LOCATION}
-        CONFIGURE_COMMAND
-        ${JPEG_SB_BUILD_DIR}/configure
-        --prefix=${SB_INSTALL_PREFIX}
-        --enable-shared=yes
-        --with-jpeg8
-        --without-simd
-        --without-java
-        BUILD_COMMAND $(MAKE) bin_PROGRAMS=
-        INSTALL_COMMAND $(MAKE) install bin_PROGRAMS=
-        DEPENDS ${${proj}_DEPENDENCIES} )
-
-      ExternalProject_Add_Step(${proj} copy_source
-        COMMAND ${CMAKE_COMMAND} -E copy_directory
-        ${JPEG_SB_SRC} ${JPEG_SB_BUILD_DIR}
-        DEPENDEES patch update
-        DEPENDERS configure )
-
-      ExternalProject_Add_Step(${proj} remove_static
-        COMMAND ${CMAKE_COMMAND} -E remove -f ${SB_INSTALL_PREFIX}/lib/libturbojpeg.a
-        DEPENDEES install  )
-      
-    endif()
-=======
   include(CheckTypeSize)
   check_type_size("size_t" JPEG_SIZEOF_SIZE_T)
 
@@ -98,7 +47,6 @@
       DEPENDEES update)
   endif()
 
->>>>>>> 9808e5f6
 
   set(_SB_${proj}_INCLUDE_DIR ${SB_INSTALL_PREFIX}/include)
     if(WIN32)
