--- conflicted
+++ resolved
@@ -2998,96 +2998,6 @@
   FOREACH(NBBANDS ${NBBANDS_LIST})       
     IF ( NOT ${DATA_PIXELTYPE} MATCHES "Short" )   
       
-<<<<<<< HEAD
-# Tests to check if we can open hdf files using a otb::VectorImage and filename:NumSubDataset syntax.
-# no access to data only PrintSelf() method.
-ADD_TEST(ioTvMultiDatasetReadingInName1 ${IO_TESTS22}
-  --compare-ascii ${NOTOL}  ${BASELINE_FILES}/ioTvMultiDatasetReading1.txt
-                             ${TEMP}/ioTvMultiDatasetReadingInName1.txt
-      otbVectorImageTest
-      ${INPUTDATA}/MOD09Q1G_EVI.A2006233.h07v03.005.2008338190308.hdf:0
-      ${TEMP}/ioTvMultiDatasetReadingInName1.txt
-      )
-ADD_TEST(ioTvMultiDatasetReadingInName2 ${IO_TESTS22}
-  --compare-ascii ${NOTOL}  ${BASELINE_FILES}/ioTvMultiDatasetReading2.txt
-                             ${TEMP}/ioTvMultiDatasetReadingInName2.txt
-      otbVectorImageTest
-      ${INPUTDATA}/MOD09Q1G_EVI.A2006233.h07v03.005.2008338190308.hdf:5
-      ${TEMP}/ioTvMultiDatasetReadingInName2.txt
-      )
-
-# Test to check behavior of function readerGDAL->GetSubDatasetInfo() which return info about subdataset. 
-ADD_TEST(ioTvMultiDatasetReadingInfo ${IO_TESTS22}
-  --compare-ascii ${NOTOL}  ${BASELINE_FILES}/ioTvMultiDatasetReadingInfo.txt
-                             ${TEMP}/ioTvMultiDatasetReadingInfoOut.txt
-      otbMultiDatasetReadingInfo
-      ${INPUTDATA}/MOD09Q1G_EVI.A2006233.h07v03.005.2008338190308.hdf
-      ${TEMP}/ioTvMultiDatasetReadingInfoOut.txt
-      )
-   
-# Tests which read data in HDF files.  
-IF(CHECK_HDF4OPEN_SYMBOL)          
-ADD_TEST(ioTvMultiChannelROI_HDF4_2_TIF ${COMMON_TESTS2}
-   --compare-image ${EPSILON_9}   ${BASELINE}/ioExtractROI_HDF2TIF_MOD09Q1G_20_25_100_150_channel_1.tif
-                     ${TEMP}/ioExtractROI_HDF2TIF_MOD09Q1G_20_25_100_150_channel_1_OUT.tif
-         otbMultiChannelExtractROI
-         ${INPUTDATA}/MOD09Q1G_EVI.A2006233.h07v03.005.2008338190308.hdf:5
-         ${TEMP}/ioExtractROI_HDF2TIF_MOD09Q1G_20_25_100_150_channel_1_OUT.tif
-         -startX 1400 -startY 3700 -sizeX 100 -sizeY 150
-         -channels 1 )
-ENDIF(CHECK_HDF4OPEN_SYMBOL)
-         
-ADD_TEST(ioTvMultiChannelROI_HDF5_2_TIF ${COMMON_TESTS2}
-   --compare-image ${EPSILON_9}   ${BASELINE}/ioExtractROI_HDF2TIF_GSSTF_NCEP_100_20_200_100_channel_1.tif
-                     ${TEMP}/ioExtractROI_HDF2TIF_GSSTF_NCEP_100_20_200_100_channel_1_OUT.tif
-         otbMultiChannelExtractROI
-         ${INPUTDATA}/GSSTF_NCEP.2b.2008.12.31.he5:3
-         ${TEMP}/ioExtractROI_HDF2TIF_GSSTF_NCEP_100_20_200_100_channel_1_OUT.tif
-         -startX 100 -startY 20 -sizeX 200 -sizeY 100
-         -channels 1 )
-
-ENDIF(CHECK_GDAL_BUILDED_WITH_HDF)
-
-# ~~~~~~~~~~~~~~~~~~~~~~~~~~~~~~~~~~~~~~~~~~~~~~~~~~~~~~~~~~~~~~~~~~~~~~~~~~~~~~~~
-# ~~~~~~~~~~~~~~~~~~~~~~~~~~~~~~~~ otbIOTESTS23 ~~~~~~~~~~~~~~~~~~~~~~~~~~~~~~~~~~~~
-# ~~~~~~~~~~~~~~~~~~~~~~~~~~~~~~~~~~~~~~~~~~~~~~~~~~~~~~~~~~~~~~~~~~~~~~~~~~~~~~~~
-# Tests about relative sepctral responses from file or OpticalMetadataInterface 
-
-ADD_TEST(raTuSpectralSensitivityReaderNew ${IO_TESTS23}
-     otbSpectralSensitivityReaderNew
-)
-
-ADD_TEST(raTvSpectralSensitivityReaderTest ${IO_TESTS23}
-     --compare-ascii ${NOTOL}
-        ${BASELINE_FILES}/raTvSpectralSensitivityReaderGenericTest.txt
-        ${TEMP}/rcTuSpectralSensitivityReaderTest.txt
-     --ignore-lines-with 2 DataPath FileName
-     otbSpectralSensitivityReaderTest
-	${INPUTDATA}/Radiometry
-	${INPUTDATA}/SPOT5_EXTRACTS/Arcachon/Arcachon_extrait_3852_3319_546_542.tif
-        ${TEMP}/rcTuSpectralSensitivityReaderTest.txt	  
-)
-
-
-ADD_TEST(raTvSpectralSensitivityReaderGenericTest ${IO_TESTS23}
-     --compare-ascii ${NOTOL}
-        ${BASELINE_FILES}/raTvSpectralSensitivityReaderGenericTest.txt
-        ${TEMP}/raTvSpectralSensitivityReaderGenericTest.txt
-     --ignore-lines-with 2 DataPath FileName
-     otbSpectralSensitivityReaderGenericTest
-    ${INPUTDATA}/Radiometry/SPOT5/HRG1/rep6S.dat
-    ${INPUTDATA}/SPOT5_EXTRACTS/Arcachon/Arcachon_extrait_3852_3319_546_542.tif
-        ${TEMP}/raTvSpectralSensitivityReaderGenericTest.txt     
-)
-
-ADD_TEST(raTuFilterFunctionValuesNew ${IO_TESTS23}
-     otbFilterFunctionValuesNew
-)
-
-ADD_TEST(raTuWavelengthSpectralBandsNew ${IO_TESTS23}
-     otbWavelengthSpectralBandsNew
-)
-=======
       ADD_TEST(ioTvWriteVectorImageScalar${DATA_PIXELTYPE}${NBBANDS}Bands
                ${IO_TESTS23}
                --compare-image ${NOTOL}
@@ -3173,6 +3083,38 @@
                   ${NBBANDS}
                ) 
       
+# ~~~~~~~~~~~~~~~~~~~~~~~~~~~~~~~~~~~~~~~~~~~~~~~~~~~~~~~~~~~~~~~~~~~~~~~~~~~~~~~~
+# ~~~~~~~~~~~~~~~~~~~~~~~~~~~~~~~~ otbIOTESTS23 ~~~~~~~~~~~~~~~~~~~~~~~~~~~~~~~~~~~~
+# ~~~~~~~~~~~~~~~~~~~~~~~~~~~~~~~~~~~~~~~~~~~~~~~~~~~~~~~~~~~~~~~~~~~~~~~~~~~~~~~~
+# Tests about relative sepctral responses from file or OpticalMetadataInterface 
+
+ADD_TEST(raTuSpectralSensitivityReaderNew ${IO_TESTS23}
+     otbSpectralSensitivityReaderNew
+)
+
+ADD_TEST(raTvSpectralSensitivityReaderTest ${IO_TESTS23}
+     --compare-ascii ${NOTOL}
+        ${BASELINE_FILES}/raTvSpectralSensitivityReaderGenericTest.txt
+        ${TEMP}/rcTuSpectralSensitivityReaderTest.txt
+     --ignore-lines-with 2 DataPath FileName
+     otbSpectralSensitivityReaderTest
+	${INPUTDATA}/Radiometry
+	${INPUTDATA}/SPOT5_EXTRACTS/Arcachon/Arcachon_extrait_3852_3319_546_542.tif
+        ${TEMP}/rcTuSpectralSensitivityReaderTest.txt	  
+)
+
+
+ADD_TEST(raTvSpectralSensitivityReaderGenericTest ${IO_TESTS23}
+     --compare-ascii ${NOTOL}
+      ${BASELINE_FILES}/raTvSpectralSensitivityReaderGenericTest.txt
+        ${TEMP}/raTvSpectralSensitivityReaderGenericTest.txt
+     --ignore-lines-with 2 DataPath FileName
+     otbSpectralSensitivityReaderGenericTest
+    ${INPUTDATA}/Radiometry/SPOT5/HRG1/rep6S.dat
+    ${INPUTDATA}/SPOT5_EXTRACTS/Arcachon/Arcachon_extrait_3852_3319_546_542.tif
+        ${TEMP}/raTvSpectralSensitivityReaderGenericTest.txt     
+)
+
       ADD_TEST(ioTvStreamingWriteVectorImageComplex${DATA_PIXELTYPE}${NBBANDS}Bands
                ${IO_TESTS23}
                --compare-image ${NOTOL}
@@ -3196,6 +3138,15 @@
                 50
                 ${NBBANDS}
              )
+       
+
+ADD_TEST(raTuFilterFunctionValuesNew ${IO_TESTS23}
+     otbFilterFunctionValuesNew
+)
+
+ADD_TEST(raTuWavelengthSpectralBandsNew ${IO_TESTS23}
+     otbWavelengthSpectralBandsNew
+)
       
       ADD_TEST(ioTvStreamingWriteVectorImageComplex${DATA_PIXELTYPE}${NBBANDS}Bands
                ${IO_TESTS23}
@@ -3211,7 +3162,6 @@
     ENDIF (  NOT ${DATA_PIXELTYPE} MATCHES "Short" )
              
   ENDFOREACH(NBBANDS ${NBBANDS_LIST})
->>>>>>> 05b2e7b8
 
 ENDFOREACH(DATA_PIXELTYPE ${DATA_PIXELTYPES_LIST})
 #----------------------------------------------------------------------------------
@@ -3436,17 +3386,14 @@
 
 SET(BasicIO_SRCS23
 otbIOTests23.cxx
-<<<<<<< HEAD
 otbSpectralSensitivityReaderTest.cxx
 otbWavelengthSpectralBandsTest.cxx
-=======
 otbComplexImageManipulationTest.cxx
 otbImageFileWriterTestWithoutInput.cxx
 otbVectorImageFileWriterTestWithoutInput.cxx
 otbImageStreamingFileWriterTestWithoutInput.cxx
 otbVectorImageStreamingFileWriterTestWithoutInput.cxx
 otbGDALReadPxlComplex.cxx
->>>>>>> 05b2e7b8
 )
 
 OTB_ADD_EXECUTABLE(otbIOTests1 "${BasicIO_SRCS1}" "OTBIO;OTBTesting")
