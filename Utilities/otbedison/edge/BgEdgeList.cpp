--- conflicted
+++ resolved
@@ -1,4 +1,3 @@
-<<<<<<< HEAD
 /////////////////////////////////////////////////////////////////////////////
 // Name:        BgEdgeList.cpp
 // Purpose:     BgEdgeList class functions
@@ -223,231 +222,4 @@
       }
       crtedge = crtedge->next_;
    }
-}
-=======
-/////////////////////////////////////////////////////////////////////////////
-// Name:        BgEdgeList.cpp
-// Purpose:     BgEdgeList class functions
-// Author:      Bogdan Georgescu
-// Modified by:
-// Created:     06/22/2000
-// Copyright:   (c) Bogdan Georgescu
-// Version:     v0.1
-/////////////////////////////////////////////////////////////////////////////
-
-#include <stdio.h>
-#include <stdlib.h>
-#include <math.h>
-#include "BgDefaults.h"
-#include "BgImage.h"
-#include "BgEdge.h"
-#include "BgEdgeList.h"
-
-BgEdgeList::BgEdgeList()
-{
-   nEdges_ = 0;
-   edgelist_ = 0;
-   crtedge_ = 0;
-}
-
-BgEdgeList::~BgEdgeList()
-{
-   if (nEdges_>0)
-   {
-      BgEdge* edge;
-      for (int i=0; i<nEdges_; i++)
-      {
-         edge = edgelist_->next_;
-         delete edgelist_;
-         edgelist_=edge;
-      }
-   }
-}
-
-void BgEdgeList::AddEdge(float* edge, int nPoints)
-{
-   BgEdge* tedge;
-   tedge = new BgEdge();
-   tedge->SetPoints(edge, nPoints);
-   if (nEdges_==0)
-   {
-      nEdges_ = 1;
-      edgelist_ = tedge;
-      crtedge_ = tedge;
-   }
-   else
-   {
-      nEdges_++;
-      crtedge_->next_ = tedge;
-      crtedge_ = tedge;
-   }
-}
-
-void BgEdgeList::AddEdge(int* edge, int nPoints)
-{
-   BgEdge* tedge;
-   tedge = new BgEdge();
-   tedge->SetPoints(edge, nPoints);
-   if (nEdges_==0)
-   {
-      nEdges_ = 1;
-      edgelist_ = tedge;
-      crtedge_ = tedge;
-   }
-   else
-   {
-      nEdges_++;
-      crtedge_->next_ = tedge;
-      crtedge_ = tedge;
-   }
-}
-
-void BgEdgeList::SetGradient(float* grx, float* gry, float* mark, int ncol)
-{
-   BgEdge* it;
-   int i;
-
-   it=edgelist_;
-   for (i=0; i<nEdges_; i++)
-   {
-      it->SetGradient(grx, gry, mark, ncol);
-      it = it->next_;
-   }
-}
-
-void BgEdgeList::RemoveShortEdges(int minp)
-{
-   if (nEdges_==0)
-      return;
-
-   int nEdges=nEdges_;
-   BgEdge* it1;
-   BgEdge* it2;
-   it1 = edgelist_;
-   it2 = it1->next_;
-
-   for (int i=1; i<nEdges_; i++)
-   {
-      if (it2->nPoints_ < minp)
-      {
-         it1->next_ = it2->next_;
-         delete it2;
-         it2 = it1->next_;
-         nEdges--;
-      }
-      else
-      {
-         it1 = it2;
-         it2 = it1->next_;
-      }
-   }
-
-   if (edgelist_->nPoints_ < minp)
-   {
-      it1 = edgelist_;
-      edgelist_ = edgelist_->next_;
-      delete it1;
-      nEdges--;
-   }
-   nEdges_=nEdges;
-}
-
-void BgEdgeList::SetBinImage(BgImage* image)
-{
-   int i, j;
-   int ix, iy;
-   int x, y;
-   
-   x = image->x_;
-   y = image->y_;
-   unsigned char* im=image->im_;
-   
-   for (i=0; i<x; i++)
-   {
-      for (j=0;j<y;j++)
-      {
-         *(im++) = 0;
-      }
-   }
-   
-   im = image->im_;
-   int* ite;
-   crtedge_=edgelist_;
-   for (i=0; i<nEdges_; i++)
-   {
-      ite = crtedge_->edge_;
-      for (j=0; j<crtedge_->nPoints_; j++)
-      {
-         ix = *(ite++);
-         iy = *(ite++);
-         *(im+iy*x+ix) = 255;
-      }
-      crtedge_=crtedge_->next_;
-   }
-}
-
-bool BgEdgeList::SaveEdgeList(char* edgeFile)
-{
-   int length;
-   int i,j;
-   BgEdge *crtedge;
-   
-   FILE* fp;
-   fp=fopen(edgeFile,"wb");
-   crtedge = edgelist_;
-   for (i=0; i<nEdges_; i++)
-   {
-      length = crtedge->nPoints_;
-      for (j=0; j<length; j++)
-      {
-         fprintf(fp, "%d %d %d\n", *((crtedge->edge_)+2*j), *((crtedge->edge_)+2*j+1), i);
-      }
-      crtedge = crtedge->next_;
-   }
-   fclose(fp);
-   return true;
-}
-
-void BgEdgeList::GetAllEdgePoints(int* x, int* y, int* n)
-{
-   int length;
-   int i,j;
-   BgEdge *crtedge;
-   int *edgep;
-   
-   crtedge = edgelist_;
-   *n = 0;
-   for (i=0; i<nEdges_; i++)
-   {
-      length = crtedge->nPoints_;
-      edgep = crtedge->edge_;
-      for (j=0; j<length; j++)
-      {
-         x[*n] = edgep[2*j];
-         y[*n] = edgep[2*j+1];
-         (*n)++;
-      }
-      crtedge = crtedge->next_;
-   }
-}
-
-void BgEdgeList::SetNoMark(void)
-{
-   int length;
-   int i,j;
-   BgEdge* crtedge;
-   unsigned char* mark;
-   crtedge = edgelist_;
-   for (i=0; i<nEdges_; i++)
-   {
-      length = crtedge->nPoints_;
-      mark = crtedge->mark_ = new unsigned char[length];
-      crtedge->isMarkSet_ = true;
-      for (j=0; j<length; j++)
-      {
-         *(mark+j) = 0;
-      }
-      crtedge = crtedge->next_;
-   }
-}
->>>>>>> d49f55c8
+}