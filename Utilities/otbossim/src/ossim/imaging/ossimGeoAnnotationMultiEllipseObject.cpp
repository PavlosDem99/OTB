//*******************************************************************
//
// License:  See top level LICENSE.txt file.
// 
// Author: Garrett Potts
//
//*************************************************************************
<<<<<<< HEAD
// $Id: ossimGeoAnnotationMultiEllipseObject.cpp 15766 2009-10-20 12:37:09Z gpotts $
=======
// $Id: ossimGeoAnnotationMultiEllipseObject.cpp 15833 2009-10-29 01:41:53Z eshirschorn $
>>>>>>> 522e2849

#include <ossim/imaging/ossimGeoAnnotationMultiEllipseObject.h>
#include <ossim/imaging/ossimAnnotationMultiEllipseObject.h>
#include <ossim/projection/ossimProjection.h>
#include <ossim/projection/ossimImageProjectionModel.h>
#include <ossim/base/ossimException.h>

ossimGeoAnnotationMultiEllipseObject::ossimGeoAnnotationMultiEllipseObject()
   :ossimGeoAnnotationObject(),
    theProjectedObject(new ossimAnnotationMultiEllipseObject()),
    theWidthHeight(1,1),
    theFillFlag(false)
{
   theProjectedObject->setFillFlag(false);
}

ossimGeoAnnotationMultiEllipseObject::ossimGeoAnnotationMultiEllipseObject(const std::vector<ossimGpt>& pointList,
                                                                           const ossimDpt& widthHeight,
                                                                           bool enableFill,
                                                                           unsigned char r,
                                                                           unsigned char g,
                                                                           unsigned char b,
                                                                           long thickness)
   :ossimGeoAnnotationObject(r, g, b, thickness),
    theProjectedObject(new ossimAnnotationMultiEllipseObject(widthHeight,enableFill, r, g, b, thickness )),
    thePointList(pointList),
    theWidthHeight(widthHeight),
    theFillFlag(enableFill)
{
   
}

ossimGeoAnnotationMultiEllipseObject::ossimGeoAnnotationMultiEllipseObject(const ossimDpt& widthHeight,
                                                                           bool enableFill,
                                                                           unsigned char r,
                                                                           unsigned char g,
                                                                           unsigned char b,
                                                                           long thickness)
   :ossimGeoAnnotationObject(r, g, b,thickness),
    theProjectedObject(new ossimAnnotationMultiEllipseObject(widthHeight,enableFill, r, g, b, thickness )),
    theWidthHeight(widthHeight),
    theFillFlag(enableFill)
{
}

ossimGeoAnnotationMultiEllipseObject::ossimGeoAnnotationMultiEllipseObject(const ossimGeoAnnotationMultiEllipseObject& rhs)
   :ossimGeoAnnotationObject(rhs),
    theProjectedObject((ossimAnnotationMultiEllipseObject*)rhs.theProjectedObject->dup()),
    thePointList(rhs.thePointList),
    theWidthHeight(rhs.theWidthHeight),
    theFillFlag(rhs.theFillFlag)
{
}
   
void ossimGeoAnnotationMultiEllipseObject::transform(
   ossimImageGeometry* projection)
{
   const std::vector<ossimGpt>::size_type BOUNDS = thePointList.size();
   theProjectedObject->resize((ossim_uint32)BOUNDS);
   for(std::vector<ossimGpt>::size_type i = 0; i < BOUNDS; ++i)
   {
<<<<<<< HEAD
      projection->worldToLocal(thePointList[i], (*theProjectedObject)[i]);
=======
      projection->worldToLocal(thePointList[(int)i], (*theProjectedObject)[(int)i]);
>>>>>>> 522e2849
      
   }
   computeBoundingRect();
}

void ossimGeoAnnotationMultiEllipseObject::setFillFlag(bool fillFlag)
{
   theProjectedObject->setFillFlag(fillFlag);
   theFillFlag = fillFlag;
}

void ossimGeoAnnotationMultiEllipseObject::setColor(unsigned char r,
                                                    unsigned char g,
                                                    unsigned char b)
{
   ossimAnnotationObject::setColor(r,g,b);
   if(theProjectedObject)
   {
      theProjectedObject->setColor(r,g,b);
   }
}

void ossimGeoAnnotationMultiEllipseObject::setThickness(ossim_uint8 thickness)
{
   ossimAnnotationObject::setThickness(thickness);
   if(theProjectedObject)
   {
      theProjectedObject->setThickness(thickness);
   }
}


void ossimGeoAnnotationMultiEllipseObject::applyScale(double x,
                                                      double y)
{
   ossimNotify(ossimNotifyLevel_NOTICE)
      << "ossimGeoAnnotationMultiEllipseObject::applyScale NOT IMPLEMENTED"
      << endl;
}

void ossimGeoAnnotationMultiEllipseObject::draw(ossimRgbImage& anImage)const
{
   theProjectedObject->draw(anImage); 
}

bool ossimGeoAnnotationMultiEllipseObject::intersects(const ossimDrect& rect)const
{
   return theProjectedObject->intersects(rect);
}

void ossimGeoAnnotationMultiEllipseObject::setWidthHeight(const ossimDpt& widthHeight)
{
   theWidthHeight = widthHeight;
   theProjectedObject->setWidthHeight(widthHeight);
}

std::ostream& ossimGeoAnnotationMultiEllipseObject::print(std::ostream& out)const
{
   theProjectedObject->print(out);
   return out;
}

void ossimGeoAnnotationMultiEllipseObject::getBoundingRect(ossimDrect& rect)const
{
   theProjectedObject->getBoundingRect(rect);
}

void ossimGeoAnnotationMultiEllipseObject::computeBoundingRect()
{
   theProjectedObject->computeBoundingRect();
}

ossimObject* ossimGeoAnnotationMultiEllipseObject::dup()const
{
   return new ossimGeoAnnotationMultiEllipseObject(*this);
}

ossimAnnotationObject* ossimGeoAnnotationMultiEllipseObject::getNewClippedObject(const ossimDrect& rect)const
{
   ossimNotify(ossimNotifyLevel_NOTICE)
      << "ossimGeoAnnotationMultiEllipseObject::getNewClippedObject "
      << "NOT IMPLEMENTED" << endl;
   return (ossimAnnotationObject*)dup();
}

void ossimGeoAnnotationMultiEllipseObject::addPoint(const ossimGpt& point)
{
   thePointList.push_back(point);
}

void ossimGeoAnnotationMultiEllipseObject::setPoint(int i,
                                                    const ossimGpt& point)
{
   thePointList[i] = point;
}

void ossimGeoAnnotationMultiEllipseObject::resize(ossim_uint32 newSize)
{
   if(newSize)
   {
      thePointList.resize(newSize);
   }
}<|MERGE_RESOLUTION|>--- conflicted
+++ resolved
@@ -5,11 +5,7 @@
 // Author: Garrett Potts
 //
 //*************************************************************************
-<<<<<<< HEAD
-// $Id: ossimGeoAnnotationMultiEllipseObject.cpp 15766 2009-10-20 12:37:09Z gpotts $
-=======
 // $Id: ossimGeoAnnotationMultiEllipseObject.cpp 15833 2009-10-29 01:41:53Z eshirschorn $
->>>>>>> 522e2849
 
 #include <ossim/imaging/ossimGeoAnnotationMultiEllipseObject.h>
 #include <ossim/imaging/ossimAnnotationMultiEllipseObject.h>
@@ -71,11 +67,7 @@
    theProjectedObject->resize((ossim_uint32)BOUNDS);
    for(std::vector<ossimGpt>::size_type i = 0; i < BOUNDS; ++i)
    {
-<<<<<<< HEAD
-      projection->worldToLocal(thePointList[i], (*theProjectedObject)[i]);
-=======
       projection->worldToLocal(thePointList[(int)i], (*theProjectedObject)[(int)i]);
->>>>>>> 522e2849
       
    }
    computeBoundingRect();
