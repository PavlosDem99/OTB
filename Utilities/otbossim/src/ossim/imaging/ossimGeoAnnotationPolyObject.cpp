//*******************************************************************
// Copyright (C) 2000 ImageLinks Inc. 
//
// License:  See top level LICENSE.txt file.
//
// Author: Garrett Potts
//
//*************************************************************************
<<<<<<< HEAD
// $Id: ossimGeoAnnotationPolyObject.cpp 15766 2009-10-20 12:37:09Z gpotts $
=======
// $Id: ossimGeoAnnotationPolyObject.cpp 15833 2009-10-29 01:41:53Z eshirschorn $
>>>>>>> 522e2849

#include <sstream>

#include <ossim/imaging/ossimGeoAnnotationPolyObject.h>
#include <ossim/projection/ossimProjection.h>
#include <ossim/projection/ossimImageProjectionModel.h>
#include <ossim/base/ossimException.h>
#include <ossim/base/ossimTrace.h>

static const ossimTrace
traceDebug(ossimString("ossimGeoAnnotationPolyObject:debug"));

RTTI_DEF1(ossimGeoAnnotationPolyObject,
          "ossimGeoAnnotationPolyObject",
          ossimGeoAnnotationObject)

ossimGeoAnnotationPolyObject::ossimGeoAnnotationPolyObject(bool enableFill,
                                                           ossim_uint8 r,
                                                           ossim_uint8 g,
                                                           ossim_uint8 b,
                                                           ossim_uint8 thickness)
   :ossimGeoAnnotationObject(r, g, b, thickness),
    thePolygon(),
    theProjectedPolyObject(NULL)
{
   theProjectedPolyObject = new ossimAnnotationPolyObject(enableFill,
                                                          r,
                                                          g,
                                                          b,
                                                          thickness);
}
   
ossimGeoAnnotationPolyObject::ossimGeoAnnotationPolyObject(
   const std::vector<ossimGpt>& groundPts,
   bool enableFill,
   ossim_uint8 r,
   ossim_uint8 g,
   ossim_uint8 b,
   ossim_uint8 thickness)
   :ossimGeoAnnotationObject(r, g, b, thickness),
    thePolygon(),
    theProjectedPolyObject(NULL)
{
   
   thePolygon = groundPts;
   
   // we will initialize the projected polygon's size
   // so we don't have to reset it every time we do a
   // projection
   //
   std::vector<ossimDpt> projectedPoints(thePolygon.size());
   
   theProjectedPolyObject = new ossimAnnotationPolyObject(projectedPoints,
                                                          enableFill,
                                                          r,
                                                          g,
                                                          b,
                                                          thickness);
}

ossimGeoAnnotationPolyObject::ossimGeoAnnotationPolyObject(
   const ossimGeoAnnotationPolyObject& rhs)
   :ossimGeoAnnotationObject(rhs),
    thePolygon(rhs.thePolygon),
    theProjectedPolyObject(rhs.theProjectedPolyObject.valid()?(ossimAnnotationPolyObject*)rhs.theProjectedPolyObject->dup():(ossimAnnotationPolyObject*)NULL)
{
}

ossimGeoAnnotationPolyObject::~ossimGeoAnnotationPolyObject()
{
   theProjectedPolyObject = NULL;
}

ossimObject* ossimGeoAnnotationPolyObject::dup()const
{
   return new ossimGeoAnnotationPolyObject(*this);
}

void ossimGeoAnnotationPolyObject::applyScale(double x,
                                              double y)
{
   for(int i = 0; i < (int)thePolygon.size(); ++i)
   {
      thePolygon[i].lond(thePolygon[i].lond()*x);
      thePolygon[i].latd(thePolygon[i].latd()*y);
   }
   if(theProjectedPolyObject.valid())
   {
      theProjectedPolyObject->applyScale(x, y);
   }
      
}

void ossimGeoAnnotationPolyObject::transform(ossimImageGeometry* projection)
{
   // make sure it's not null
   if(!projection)
   {
      return;
   }
   ossimPolygon& poly = theProjectedPolyObject->getPolygon();
   const std::vector<ossimGpt>::size_type BOUNDS = thePolygon.size();
   
   for(std::vector<ossimGpt>::size_type index=0; index < BOUNDS; ++index)
   {
<<<<<<< HEAD
      projection->worldToLocal(thePolygon[index], poly[index]);
=======
      projection->worldToLocal(thePolygon[(int)index], poly[(int)index]);
>>>>>>> 522e2849
   }

   // update the bounding rect
   //
   theProjectedPolyObject->computeBoundingRect();
}

std::ostream& ossimGeoAnnotationPolyObject::print(std::ostream& out)const
{
   out << "number_of_points:  " << thePolygon.size() << std::endl;
   if(thePolygon.size() > 0)
   {
      for(long index =0; index < (long)(thePolygon.size()-1); ++index)
      {
         out << thePolygon[index] << std::endl;
      }
      out << thePolygon[thePolygon.size()-1] << std::endl;
   }
   out << "Projected Polygon" << std::endl;
   theProjectedPolyObject->print(out);
   return out;
}

void ossimGeoAnnotationPolyObject::draw(ossimRgbImage& anImage)const
{
   if(theProjectedPolyObject.valid())
   {
      theProjectedPolyObject->draw(anImage);
   }
}

ossimAnnotationObject* ossimGeoAnnotationPolyObject::getNewClippedObject(
   const ossimDrect& rect)const
{
   if(theProjectedPolyObject.valid())
   {
      return theProjectedPolyObject->getNewClippedObject(rect);
   }
   
   return (ossimAnnotationObject*)NULL;
}

bool ossimGeoAnnotationPolyObject::intersects(const ossimDrect& rect)const
{
   if(theProjectedPolyObject.valid())
   {
      return theProjectedPolyObject->intersects(rect);
   }
   
   return false;
}

void ossimGeoAnnotationPolyObject::getBoundingRect(ossimDrect& rect)const
{
   rect.makeNan();
   if(theProjectedPolyObject.valid())
   {
      theProjectedPolyObject->getBoundingRect(rect);
   }
}

void ossimGeoAnnotationPolyObject::computeBoundingRect()
{
   if(theProjectedPolyObject.valid())
   {
      theProjectedPolyObject->computeBoundingRect();
   }
}

const std::vector<ossimGpt>& ossimGeoAnnotationPolyObject::getPolygon()const
{
   return thePolygon;
}

void ossimGeoAnnotationPolyObject::setPolygon(const std::vector<ossimGpt>& poly)
{
   thePolygon = poly;
   std::vector<ossimDpt> projectedPoints(thePolygon.size());
   if(theProjectedPolyObject.valid())
   {
      theProjectedPolyObject->setPolygon(projectedPoints);
   }
   
}


void ossimGeoAnnotationPolyObject::setFillFlag(bool flag)
{
   if(theProjectedPolyObject.valid())
   {
      theProjectedPolyObject->setFillFlag(flag);
   }
}

void ossimGeoAnnotationPolyObject::setColor(ossim_uint8 r,
                                            ossim_uint8 g,
                                            ossim_uint8 b)
{
   ossimAnnotationObject::setColor(r, g, b);
   if(theProjectedPolyObject.valid())
   {
      theProjectedPolyObject->setColor(r, g, b);
   }
}

void ossimGeoAnnotationPolyObject::setThickness(ossim_uint8 thickness)
{
   ossimAnnotationObject::setThickness(thickness);
   if(theProjectedPolyObject.valid())
   {
      theProjectedPolyObject->setThickness(thickness);
   }
}

bool ossimGeoAnnotationPolyObject::saveState(ossimKeywordlist& kwl,
                                             const char* prefix) const
{
   ossim_uint32 vIdx = 0;
   
   for(ossim_uint32 i = 0; i < thePolygon.size(); ++i)
   {
      ossimString key = "v";
      key += ossimString::toString(vIdx);

      kwl.add(prefix, key.c_str(), thePolygon[i].toString().c_str());

      ++vIdx;
   }
   
   return ossimGeoAnnotationObject::saveState(kwl, prefix);
}

bool ossimGeoAnnotationPolyObject::loadState(const ossimKeywordlist& kwl,
                                             const char* prefix)
{
   if (!theProjectedPolyObject)
   {
      return false;
   }
   
   //---
   // Base class state must be called first to pick up colors...
   //---
   bool status =  ossimGeoAnnotationObject::loadState(kwl, prefix);

   ossim_uint32 index = 0;
   ossimString copyPrefix = prefix;
   ossim_uint32 count = kwl.getNumberOfSubstringKeys(copyPrefix+"v[0-9]*");

   ossim_uint32 numberOfMatches = 0;
   const ossim_uint32 MAX_INDEX = count + 100;
   
   while(numberOfMatches < count)
   {
      ossimString key = "v";
      key += ossimString::toString(index);

      const char* lookup = kwl.find(prefix, key.c_str());
      if (lookup)
      {
         ++numberOfMatches;
         ossimGpt gpt;

         std::istringstream is(lookup);
         is >> gpt;
         thePolygon.push_back(gpt);
      }

      ++index;
      
      if (index > MAX_INDEX) // Avoid infinite loop...
      {
         break;
      }
   }

   // Set up the annotator.
   theProjectedPolyObject->setColor(theRed, theGreen, theBlue);
   theProjectedPolyObject->setThickness(theThickness);
   
   std::vector<ossimDpt> projectedPoints(thePolygon.size());
   theProjectedPolyObject->setPolygon(projectedPoints);
   
   if (traceDebug())
   {
      ossimNotify(ossimNotifyLevel_DEBUG)
         << "ossimGeoAnnotationPolyObject::loadState DEBUG:" << std::endl;
      for (ossim_uint32 i=0; i<thePolygon.size(); ++i)
      {
         ossimNotify(ossimNotifyLevel_DEBUG)
            << "thePolygon[" << i << "]:  " << thePolygon[i] << std::endl;
      }
   }
   
   return status;
}<|MERGE_RESOLUTION|>--- conflicted
+++ resolved
@@ -6,11 +6,7 @@
 // Author: Garrett Potts
 //
 //*************************************************************************
-<<<<<<< HEAD
-// $Id: ossimGeoAnnotationPolyObject.cpp 15766 2009-10-20 12:37:09Z gpotts $
-=======
 // $Id: ossimGeoAnnotationPolyObject.cpp 15833 2009-10-29 01:41:53Z eshirschorn $
->>>>>>> 522e2849
 
 #include <sstream>
 
@@ -116,11 +112,7 @@
    
    for(std::vector<ossimGpt>::size_type index=0; index < BOUNDS; ++index)
    {
-<<<<<<< HEAD
-      projection->worldToLocal(thePolygon[index], poly[index]);
-=======
       projection->worldToLocal(thePolygon[(int)index], poly[(int)index]);
->>>>>>> 522e2849
    }
 
    // update the bounding rect
