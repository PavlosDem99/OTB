//*******************************************************************
//
// License:  LGPL
// 
// See LICENSE.txt file in the top level directory for more details.
//
// Author: Garrett Potts
//
//*************************************************************************
<<<<<<< HEAD
// $Id: ossimImageData.cpp 15792 2009-10-22 18:03:13Z dburken $
=======
// $Id: ossimImageData.cpp 15833 2009-10-29 01:41:53Z eshirschorn $
>>>>>>> 522e2849

#include <iterator>

#include <ossim/imaging/ossimImageData.h>
#include <ossim/base/ossimSource.h>
#include <ossim/base/ossimErrorContext.h>
#include <ossim/base/ossimIrect.h>
#include <ossim/base/ossimMultiBandHistogram.h>
#include <ossim/base/ossimHistogram.h>
#include <ossim/base/ossimScalarTypeLut.h>

RTTI_DEF1(ossimImageData, "ossimImageData", ossimRectilinearDataObject)

ossimImageData::ossimImageData()
   : ossimRectilinearDataObject(2,            // 2d
                                0,         // owner
                                1,            // bands
                                OSSIM_UINT8), // scalar
      theNullPixelValue(0),
      theMinPixelValue(0),
      theMaxPixelValue(0),
      theOrigin(0, 0)
{
   ossimIpt tileSize;
   ossim::defaultTileSize(tileSize);
   theSpatialExtents[0] = tileSize.x;
   theSpatialExtents[1] = tileSize.y;
   initializeDefaults();
}

ossimImageData::ossimImageData(ossimSource*    owner,
                               ossimScalarType scalar,
                               ossim_uint32    bands)
   : ossimRectilinearDataObject(2,
                                owner,
                                bands,
                                scalar),
     theNullPixelValue(0),
     theMinPixelValue(0),
     theMaxPixelValue(0),
     theOrigin(0, 0)
{
   ossimIpt tileSize;
   ossim::defaultTileSize(tileSize);
   theSpatialExtents[0] = tileSize.x;
   theSpatialExtents[1] = tileSize.y;
   initializeDefaults();
}

ossimImageData::ossimImageData(ossimSource* owner,
                               ossimScalarType scalar,
                               ossim_uint32 bands,
                               ossim_uint32 width,
                               ossim_uint32 height)
   :ossimRectilinearDataObject(owner,
                               bands,
                               width, // 2-D array
                               height,
                               scalar),
      theNullPixelValue(0),
      theMinPixelValue(0),
      theMaxPixelValue(0),
      theOrigin(0, 0)
{   
   theSpatialExtents[0] = width;
   theSpatialExtents[1] = height;
   initializeDefaults();
}

ossimImageData::ossimImageData(const ossimImageData &rhs)
   : ossimRectilinearDataObject(rhs),
     theNullPixelValue(rhs.theNullPixelValue),
     theMinPixelValue(rhs.theMinPixelValue),
     theMaxPixelValue(rhs.theMaxPixelValue),
     theOrigin(rhs.theOrigin)
{
}

const ossimImageData& ossimImageData::operator=(const ossimImageData& rhs)
{
   if (this != &rhs)
   {
      // ossimRectilinearDataObject initialization:
      ossimRectilinearDataObject::operator=(rhs);
      
      // ossimImageData (this) members:
      theNullPixelValue = rhs.theNullPixelValue;
      theMinPixelValue  = rhs.theMinPixelValue;
      theMaxPixelValue  = rhs.theMaxPixelValue;
      theOrigin         = rhs.theOrigin;      
   }
   return *this;
}

ossimImageData::~ossimImageData()
{
}

bool ossimImageData::isValidBand(ossim_uint32 band) const
{
   return (band<getNumberOfDataComponents());
}

ossim_uint32 ossimImageData::getSize() const
{
   return (getSizePerBand() * getNumberOfDataComponents());
}

ossim_uint32 ossimImageData::getSizePerBand() const
{
   return (getHeight() * getWidth());
}

ossim_uint32 ossimImageData::getSizeInBytes() const
{
   return (getSizePerBandInBytes() * getNumberOfDataComponents());
}

ossim_uint32 ossimImageData::getSizePerBandInBytes() const
{
   return (getHeight() * getWidth() * getScalarSizeInBytes());
}

const void* ossimImageData::getBuf() const
{
   if (theDataBuffer.size() > 0)
   {
      return static_cast<const void*>(&theDataBuffer.front());
   }
   return 0;
}

void* ossimImageData::getBuf()
{
   if (theDataBuffer.size() > 0)
   {
      return static_cast<void*>(&theDataBuffer.front());
   }
   return 0;
}

const void* ossimImageData::getBuf(ossim_uint32 band) const
{
   const ossim_uint8* b = static_cast<const ossim_uint8*>(getBuf());
   
   if (isValidBand(band) && b != 0)
   {
      b += (band * getSizePerBandInBytes());
      return static_cast<const void*>(b);
   }
   return 0;
}

void* ossimImageData::getBuf(ossim_uint32 band)
{
   ossim_uint8* b = static_cast<ossim_uint8*>(getBuf());
   
   if (isValidBand(band) && b != 0)
   {
      b += (band * getSizePerBandInBytes());
      return static_cast<void*>(b);
   }
   return 0;
}

const ossim_uint8* ossimImageData::getUcharBuf() const
{
   if (theScalarType == OSSIM_UINT8)
   {
      return static_cast<const ossim_uint8*>(getBuf());
   }
   return 0;
}

const ossim_uint16* ossimImageData::getUshortBuf() const
{
   if (theScalarType == OSSIM_UINT16 ||
       theScalarType == OSSIM_USHORT11)
   {
      return static_cast<const ossim_uint16*>(getBuf());
   }
   return 0;
}

const ossim_sint16* ossimImageData::getSshortBuf() const
{
   if (theScalarType == OSSIM_SINT16)
   {
      return static_cast<const ossim_sint16*>(getBuf());
   }
   return 0;
}

const ossim_float32* ossimImageData::getFloatBuf() const
{
   if (theScalarType == OSSIM_FLOAT32 ||
       theScalarType == OSSIM_NORMALIZED_FLOAT)
   {
      return static_cast<const ossim_float32*>(getBuf());
   }
   return 0;
}

const ossim_float64* ossimImageData::getDoubleBuf() const
{
   if (theScalarType == OSSIM_FLOAT64 ||
       theScalarType == OSSIM_NORMALIZED_DOUBLE)
   {
      return static_cast<const ossim_float64*>(getBuf());
   }
   return 0;
}

ossim_uint8* ossimImageData::getUcharBuf() 
{
   if (theScalarType == OSSIM_UINT8)
   {
      return static_cast<ossim_uint8*>(getBuf());
   }
   return 0;
}

ossim_uint16* ossimImageData::getUshortBuf() 
{
   if (theScalarType == OSSIM_UINT16 ||
       theScalarType == OSSIM_USHORT11)
   {
      return static_cast<ossim_uint16*>(getBuf());
   }
   return 0;
}

ossim_sint16* ossimImageData::getSshortBuf() 
{
   if (theScalarType == OSSIM_SINT16)
   {
      return static_cast<ossim_sint16*>(getBuf());
   }
   return 0;
}

ossim_float32* ossimImageData::getFloatBuf() 
{
   if (theScalarType == OSSIM_FLOAT32 ||
       theScalarType == OSSIM_NORMALIZED_FLOAT)
   {
      return static_cast<ossim_float32*>(getBuf());
   }
   return 0;
}

ossim_float64* ossimImageData::getDoubleBuf() 
{
   if (theScalarType == OSSIM_FLOAT64 ||
       theScalarType == OSSIM_NORMALIZED_DOUBLE)
   {
      return static_cast<ossim_float64*>(getBuf());
   }
   return 0;
}

const ossim_uint8* ossimImageData::getUcharBuf(ossim_uint32 band) const
{
   if (theScalarType == OSSIM_UINT8)
   {
      return static_cast<const ossim_uint8*>(getBuf(band));
   }
   return 0;
}

const ossim_uint16* ossimImageData::getUshortBuf(ossim_uint32 band) const
{
   if (theScalarType == OSSIM_UINT16 ||
       theScalarType == OSSIM_USHORT11)
   {
      return static_cast<const ossim_uint16*>(getBuf(band));
   }
   return 0;
}

const ossim_sint16* ossimImageData::getSshortBuf(ossim_uint32 band) const
{
   if (theScalarType == OSSIM_SINT16)
   {
      return static_cast<const ossim_sint16*>(getBuf(band));
   }
   return 0;
}

const ossim_float32* ossimImageData::getFloatBuf(ossim_uint32 band) const
{
   if (theScalarType == OSSIM_FLOAT32 ||
       theScalarType == OSSIM_NORMALIZED_FLOAT)
   {
      return static_cast<const ossim_float32*>(getBuf(band));
   }
   return 0;
}

const ossim_float64* ossimImageData::getDoubleBuf(ossim_uint32 band) const
{
   if (theScalarType == OSSIM_FLOAT64 ||
       theScalarType == OSSIM_NORMALIZED_DOUBLE)
   {
      return static_cast<const ossim_float64*>(getBuf(band));
   }
   return 0;
}

ossim_uint8* ossimImageData::getUcharBuf(ossim_uint32 band) 
{
   if (theScalarType == OSSIM_UINT8)
   {
      return static_cast<ossim_uint8*>(getBuf(band));
   }
   return 0;
}

ossim_uint16* ossimImageData::getUshortBuf(ossim_uint32 band) 
{
   if (theScalarType == OSSIM_UINT16 ||
       theScalarType == OSSIM_USHORT11)
   {
      return static_cast<ossim_uint16*>(getBuf(band));
   }
   return 0;
}

ossim_sint16* ossimImageData::getSshortBuf(ossim_uint32 band) 
{
   if (theScalarType == OSSIM_SINT16)
   {
      return static_cast<ossim_sint16*>(getBuf(band));
   }
   return 0;
}

ossim_float32* ossimImageData::getFloatBuf(ossim_uint32 band) 
{
   if (theScalarType == OSSIM_FLOAT32 ||
       theScalarType == OSSIM_NORMALIZED_FLOAT)
   {
      return static_cast<ossim_float32*>(getBuf(band));
   }
   return 0;
}

ossim_float64* ossimImageData::getDoubleBuf(ossim_uint32 band) 
{
   if (theScalarType == OSSIM_FLOAT64 ||
       theScalarType == OSSIM_NORMALIZED_DOUBLE)
   {
      return static_cast<ossim_float64*>(getBuf(band));
   }
   return 0;
}

void ossimImageData::getNormalizedFloat(ossim_uint32 offset,
                                        ossim_uint32 bandNumber,
                                        ossim_float32& result)const
{
   // Make sure that the types and width and height are good.
   if( (getDataObjectStatus() == OSSIM_NULL) &&
       (bandNumber < getNumberOfDataComponents()) )
   {
      return;
   }
   
   ossim_float32 delta =  theMaxPixelValue[bandNumber] - theMinPixelValue[bandNumber];
   switch (getScalarType())
   {
      case OSSIM_UINT8:
      {
         const unsigned char* sourceBuf = getUcharBuf(bandNumber);
         result = (sourceBuf[offset] - theMinPixelValue[bandNumber])/delta;
         break;
      }
      case OSSIM_SINT8:
      {
         const ossim_sint8* sourceBuf = static_cast<const ossim_sint8*>(getBuf(bandNumber));
         result = (sourceBuf[offset] - theMinPixelValue[bandNumber])/delta;
         break;
      }
      case OSSIM_USHORT11:
      case OSSIM_UINT16:
      {
         const ossim_uint16* sourceBuf = getUshortBuf(bandNumber);
         result = (sourceBuf[offset] - theMinPixelValue[bandNumber])/delta;
         break;
      }
      case OSSIM_SINT16:
      {
         const ossim_sint16* sourceBuf = getSshortBuf(bandNumber);
         result = (sourceBuf[offset] - theMinPixelValue[bandNumber])/delta;
         break;
      }
      case OSSIM_UINT32:
      {
         const ossim_uint32* sourceBuf =
            static_cast<const ossim_uint32*>(getBuf(bandNumber));
         result = (sourceBuf[offset] - theMinPixelValue[bandNumber])/delta;
         break;
      }
      case OSSIM_SINT32:
      {
         const ossim_sint32* sourceBuf = static_cast<const ossim_sint32*>(getBuf(bandNumber));
         result = (sourceBuf[offset] - theMinPixelValue[bandNumber])/delta;
         break;
      }
      case OSSIM_NORMALIZED_FLOAT:
      case OSSIM_FLOAT32:
      {
         const ossim_float32* sourceBuf = getFloatBuf(bandNumber);
         result = (sourceBuf[offset] - theMinPixelValue[bandNumber])/delta;
         break;
      }
      case OSSIM_FLOAT64:
      case OSSIM_NORMALIZED_DOUBLE:
      {
         const ossim_float64* sourceBuf = getDoubleBuf(bandNumber);
         result = (sourceBuf[offset] - theMinPixelValue[bandNumber])/delta;
         break;
      }
      case OSSIM_SCALAR_UNKNOWN:
      default:
      {
         // Shouldn't hit this.
         ossimNotify(ossimNotifyLevel_WARN)
            << "ossimImageData::setNormalizedFloat Unsupported scalar type!"
            << std::endl;
         
         result = 0;
      }
   }
}

void ossimImageData::setNormalizedFloat(ossim_uint32 offset,
                                        ossim_uint32 bandNumber,
                                        ossim_float32 inputValue)
{
   // Make sure that the types and width and height are good.
   if( (getDataObjectStatus() == OSSIM_NULL)&&
       (bandNumber < getNumberOfDataComponents()) )
   {
      return;
   }
   
   ossim_float32 delta =  theMaxPixelValue[bandNumber] - theMinPixelValue[bandNumber];
   switch (getScalarType())
   {
      case OSSIM_UINT8:
      {
         unsigned char* sourceBuf = getUcharBuf(bandNumber);
         sourceBuf[offset] =
            static_cast<ossim_uint8>(theMinPixelValue[bandNumber] +
                                     delta*inputValue);
         
         break;
      }
      case OSSIM_SINT8:
      {
         ossim_sint8* sourceBuf = static_cast<ossim_sint8*>(getBuf(bandNumber));
         sourceBuf[offset] =
            static_cast<ossim_sint8>(theMinPixelValue[bandNumber] +
                                     delta*inputValue);
         break;
      }
      case OSSIM_USHORT11:
      case OSSIM_UINT16:
      {
         ossim_uint16* sourceBuf = getUshortBuf(bandNumber);
         sourceBuf[offset] =
            static_cast<ossim_uint16>(theMinPixelValue[bandNumber] +
                                      delta*inputValue);
         break;
      }
      case OSSIM_SINT16:
      {
         ossim_sint16* sourceBuf = getSshortBuf(bandNumber);
         sourceBuf[offset] =
            static_cast<ossim_sint16>(theMinPixelValue[bandNumber] +
                                      delta*inputValue);
         break;
      }
      case OSSIM_UINT32:
      {
         ossim_uint32* sourceBuf =
            static_cast<ossim_uint32*>(getBuf(bandNumber));
         sourceBuf[offset] =
            static_cast<ossim_uint32>(theMinPixelValue[bandNumber] +
                                      delta*inputValue);
         break;
      }
      case OSSIM_SINT32:
      {
         ossim_sint32* sourceBuf = static_cast<ossim_sint32*>(getBuf(bandNumber));
         sourceBuf[offset] =
            static_cast<ossim_sint32>(theMinPixelValue[bandNumber] +
                                      delta*inputValue);
         break;
      }
      case OSSIM_NORMALIZED_FLOAT:
      case OSSIM_FLOAT32:
      {
         ossim_float32* sourceBuf = getFloatBuf(bandNumber);
         sourceBuf[offset] =
            static_cast<ossim_float32>(theMinPixelValue[bandNumber] +
                                       delta*inputValue);
         break;
      }
      case OSSIM_FLOAT64:
      case OSSIM_NORMALIZED_DOUBLE:
      {
         ossim_float64* sourceBuf = getDoubleBuf(bandNumber);
         sourceBuf[offset] =
            static_cast<ossim_float64>(theMinPixelValue[bandNumber]
                                       + delta*inputValue);
      break;
   }
   case OSSIM_SCALAR_UNKNOWN:
   default:
      // Shouldn't hit this.
      ossimNotify(ossimNotifyLevel_WARN)
         << "ossimImageData::setNormalizedFloat Unsupported scalar type!"
         << std::endl;
   }
}

void ossimImageData::convertToNormalizedFloat(ossimImageData* result)const
{
   if(!result)
   {
      return;
   }
   // make sure that the types and width and height are
   // good.
   if( (result->getScalarType() != OSSIM_NORMALIZED_FLOAT) ||
       (result->getNumberOfBands() != this->getNumberOfBands())||
       (result->getWidth() != this->getWidth()) ||
       (result->getHeight() != this->getHeight())||
       (result->getDataObjectStatus() == OSSIM_NULL) ||
       (getDataObjectStatus() == OSSIM_NULL))
   {
      return;
   }

   copyTileToNormalizedBuffer((ossim_float32*)result->getBuf());
   result->setDataObjectStatus(getDataObjectStatus());
}

ossimRefPtr<ossimImageData> ossimImageData::newNormalizedFloat()const
{
   ossimRefPtr<ossimImageData> result =
      new ossimImageData(0,
                         OSSIM_NORMALIZED_FLOAT,
                         this->getNumberOfBands(),
                         this->getWidth(),
                         this->getHeight());
   
   result->initialize();
   
   convertToNormalizedFloat(result.get());
   
   return result;
}

void ossimImageData::convertToNormalizedDouble(ossimImageData* result)const
{
   if(!result)
   {
      return;
   }
   // make sure that the types and width and height are
   // good.
   if( (result->getScalarType() != OSSIM_NORMALIZED_DOUBLE) ||
       (result->getNumberOfBands() != this->getNumberOfBands())||
       (result->getWidth() != this->getWidth()) ||
       (result->getHeight() != this->getHeight())||
       (result->getDataObjectStatus() == OSSIM_NULL) ||
       (getDataObjectStatus() == OSSIM_NULL))
   {
      return;
   }

   copyTileToNormalizedBuffer((ossim_float64*)result->getBuf());
   result->setDataObjectStatus(getDataObjectStatus());
}

ossimImageData* ossimImageData::newNormalizedDouble()const
{
   ossimImageData* result = new ossimImageData(0,
                                               OSSIM_NORMALIZED_DOUBLE,
                                               this->getNumberOfBands(),
                                               this->getWidth(),
                                               this->getHeight());
   result->initialize();

   convertToNormalizedDouble(result);
   
   return result;   
}


void ossimImageData::unnormalizeInput(ossimImageData* normalizedInput)
{
   if((normalizedInput->getScalarType() != OSSIM_NORMALIZED_FLOAT) &&
      (normalizedInput->getScalarType() != OSSIM_NORMALIZED_DOUBLE) )
   {
      //ERROR
      return;
   }

   if(normalizedInput->getScalarType() == OSSIM_NORMALIZED_DOUBLE)
   {
      copyNormalizedBufferToTile((ossim_float64*)normalizedInput->getBuf());
   }
   else
   {
      copyNormalizedBufferToTile((ossim_float32*)normalizedInput->getBuf());
   }
}

ossim_float64 ossimImageData::computeMeanSquaredError(
   ossim_float64 meanValue,
   ossim_uint32 bandNumber) const
{
   ossim_float64 result = -1; // invalid MSE
   
   switch (getScalarType())
   {
      case OSSIM_UINT8:
      {
         result = computeMeanSquaredError(ossim_uint8(0),
                                          meanValue,
                                          bandNumber);
         break;
      }
      case OSSIM_SINT8:
      {
         result = computeMeanSquaredError(ossim_sint8(0),
                                          meanValue,
                                          bandNumber);
         break;
      }
      case OSSIM_UINT16:
      case OSSIM_USHORT11:
      {
         result = computeMeanSquaredError(ossim_uint16(0),
                                          meanValue,
                                          bandNumber);
         break;
      }  
      case OSSIM_SINT16:
      {
         result = computeMeanSquaredError(ossim_sint16(0),
                                          meanValue,
                                          bandNumber);
         break;
      }  
      case OSSIM_UINT32:
      {
         result = computeMeanSquaredError(ossim_uint32(0),
                                          meanValue,
                                          bandNumber);
         break;
      }  
      case OSSIM_SINT32:
      {
         result = computeMeanSquaredError(ossim_sint32(0),
                                          meanValue,
                                          bandNumber);
         break;
      }  
      case OSSIM_FLOAT32:
      case OSSIM_NORMALIZED_FLOAT:
      {
         result = computeMeanSquaredError(ossim_float32(0.0),
                                          meanValue,
                                          bandNumber);
         break;
      }  
      case OSSIM_NORMALIZED_DOUBLE:
      case OSSIM_FLOAT64:
      {
         result = computeMeanSquaredError(ossim_float64(0.0),
                                          meanValue,
                                          bandNumber);
         break;
      }  
      case OSSIM_SCALAR_UNKNOWN:
      default:
      {
         setDataObjectStatus(OSSIM_STATUS_UNKNOWN);
         ossimSetError(getClassName(),
                       ossimErrorCodes::OSSIM_ERROR,
                       "ossimImageData::computeMeanSquaredError File %s line %d\n\
Invalid scalar type:  %d",
                       __FILE__,
                       __LINE__,
                       getScalarType());
         break;
      }
   }

   return result;
}
   
template <class T> ossim_float64 ossimImageData::computeMeanSquaredError(
   T, /* dummyTemplate */
   ossim_float64 meanValue,
   ossim_uint32 bandNumber) const
{
   ossim_float64  result               = -1.0; // invalid MSE

   if ( (getDataObjectStatus() == OSSIM_NULL) ||
        (getDataObjectStatus() == OSSIM_EMPTY) )
   {
      return result;
   }
   
   ossim_uint32  index           = 0;
   ossim_float64 delta           = 0.0;
   ossim_uint32  validPixelCount = 0;

   const T* BUFFER = static_cast<const T*>(getBuf(bandNumber));
   if(BUFFER)
   {
      const ossim_uint32 BOUNDS = getSizePerBand();
      for(index = 0; index < BOUNDS; ++index)
      {
         if(!isNull(index))
         {
            delta = BUFFER[index] - meanValue;
            result += (delta*delta);
            ++validPixelCount;
         }
      }
      if(validPixelCount > 0)
      {
         result /= validPixelCount;
      }
   }

   return result;
}


//******************************************************************
//
// NOTE: I was checking for null and not adding it to the histogram.
//       this was messing up the equalization algorithms since the
//       accumulation histogram did not represent the area of the
//       image.  For now I will leave out the check for "is null" and
//       add this to the count so that the total accumulation is the
//       area of the image.
//
//******************************************************************
void ossimImageData::populateHistogram(ossimRefPtr<ossimMultiBandHistogram> histo)
{
   ossim_uint32 numberOfBands = getNumberOfBands();

   if( (getDataObjectStatus() == OSSIM_NULL) ||
       (getDataObjectStatus() == OSSIM_EMPTY)||
       (!histo))
   {
      return;
   }
   switch(getScalarType())
   {
      case OSSIM_UINT8:
      {
         for(ossim_uint32 band = 0; band < numberOfBands; ++band)
         {
            ossimRefPtr<ossimHistogram> currentHisto = histo->getHistogram(band);
            ossim_uint8* buffer = (ossim_uint8*)getBuf(band);
         
            if(currentHisto.valid())
            {
               ossimRefPtr<ossimHistogram> currentHisto = histo->getHistogram(band);
               
               if(currentHisto.valid())
               {
                  ossim_uint32 upperBound = getWidth()*getHeight();
                  for(ossim_uint32 offset = 0; offset < upperBound; ++offset)
                  {
                     currentHisto->UpCount((float)buffer[offset]);
                  }
               }
            }
         }
         break;
      }
      case OSSIM_UINT16:
      case OSSIM_USHORT11:
      {
         for(ossim_uint32 band = 0; band < numberOfBands; ++band)
         {
            ossimRefPtr<ossimHistogram> currentHisto = histo->getHistogram(band);
	 
             ossim_uint16* buffer = (ossim_uint16*)getBuf(band);
             if(currentHisto.valid())
             {
                ossim_uint32 upperBound = getWidth()*getHeight();
                for(ossim_uint32 offset = 0; offset < upperBound; ++offset)
                {
                  currentHisto->UpCount((float)buffer[offset]);
                }
             }
         }
         break;
      }
      case OSSIM_SINT16:
      {
         for(ossim_uint32 band = 0; band < numberOfBands; ++band)
         {
            ossimRefPtr<ossimHistogram> currentHisto = histo->getHistogram(band);
            ossim_sint16* buffer = (ossim_sint16*)getBuf(band);
            
            if(currentHisto.valid())
            {
               ossim_uint32 upperBound = getWidth()*getHeight();
               for(ossim_uint32 offset = 0; offset < upperBound; ++offset)
               {
                  currentHisto->UpCount((float)buffer[offset]);
               }
            }
         }
         break;
      }
      case OSSIM_SINT32:
      {
         for(ossim_uint32 band = 0; band < numberOfBands; ++band)
         {
            ossimRefPtr<ossimHistogram> currentHisto = histo->getHistogram(band);
            ossim_sint32* buffer = (ossim_sint32*)getBuf(band);
            
            if(currentHisto.valid())
            {
               ossim_uint32 upperBound = getWidth()*getHeight();
               for(ossim_uint32 offset = 0; offset < upperBound; ++offset)
               {
                  currentHisto->UpCount((float)buffer[offset]);
               }
            }
         }
         break;
      }
      case OSSIM_UINT32:
      {
         for(ossim_uint32 band = 0; band < numberOfBands; ++band)
         {
            ossimRefPtr<ossimHistogram> currentHisto = histo->getHistogram(band);
            ossim_uint32* buffer = (ossim_uint32*)getBuf(band);
            
            if(currentHisto.valid())
            {
               ossim_uint32 upperBound = getWidth()*getHeight();
               for(ossim_uint32 offset = 0; offset < upperBound; ++offset)
               {
                  currentHisto->UpCount((float)buffer[offset]);
               }
            }
         }
         break;
      }
      case OSSIM_NORMALIZED_DOUBLE:
      case OSSIM_FLOAT64:
      {
         for(ossim_uint32 band = 0; band < numberOfBands; ++band)
         {
            ossimRefPtr<ossimHistogram> currentHisto = histo->getHistogram(band);
            ossim_float64* buffer = (ossim_float64*)getBuf(band);
            
            if(currentHisto.valid())
            {
               ossim_uint32 upperBound = getWidth()*getHeight();
               for(ossim_uint32 offset = 0; offset < upperBound; ++offset)
               {
                  currentHisto->UpCount((float)buffer[offset]);
               }
            }
         }
         break;
      }
      case OSSIM_NORMALIZED_FLOAT:
      case OSSIM_FLOAT32:
      {
         for(ossim_uint32 band = 0; band < numberOfBands; ++band)
         {
            ossimRefPtr<ossimHistogram> currentHisto = histo->getHistogram(band);
            ossim_float32* buffer = (ossim_float32*)getBuf(band);
            
            if(currentHisto.valid())
            {
               ossim_uint32 upperBound = getWidth()*getHeight();
               for(ossim_uint32 offset = 0; offset < upperBound; ++offset)
               {
                  currentHisto->UpCount((float)buffer[offset]);
               }
            }
         }
         break;
      }
      case OSSIM_SCALAR_UNKNOWN:
      default:
      {
         //ERROR
         ossimNotify(ossimNotifyLevel_WARN)
            << "ossimImageData::populateHistogram\n"
            << "Unknown scalar type." << std::endl;
      }
   }  // end of switch
}

ossim_float64 ossimImageData::computeAverageBandValue(ossim_uint32 bandNumber) const
{
   ossim_float64 result = 0.0;
   
   switch (getScalarType())
   {
      case OSSIM_UINT8:
      {
         result = computeAverageBandValue(ossim_uint8(0),
                                          bandNumber);
         break;
      }  
      case OSSIM_SINT8:
      {
         result = computeAverageBandValue(ossim_sint8(0),
                                          bandNumber);
         break;
      }  
      case OSSIM_UINT16:
      case OSSIM_USHORT11:
      {
         result = computeAverageBandValue(ossim_uint16(0),
                                          bandNumber);
         break;
      }  
      case OSSIM_SINT16:
      {
         result = computeAverageBandValue(ossim_sint16(0),
                                          bandNumber);
         break;
      }  
      case OSSIM_UINT32:
      {
         result = computeAverageBandValue(ossim_uint32(0),
                                          bandNumber);
         break;
      }  
      case OSSIM_SINT32:
      {
         result = computeAverageBandValue(ossim_sint32(0),
                                          bandNumber);
         break;
      }  
      case OSSIM_FLOAT32:
      case OSSIM_NORMALIZED_FLOAT:
      {
         result = computeAverageBandValue(ossim_float32(0.0),
                                          bandNumber);
         break;
      }  
      case OSSIM_NORMALIZED_DOUBLE:
      case OSSIM_FLOAT64:
      {
         result = computeAverageBandValue(ossim_float64(0.0),
                                          bandNumber);
         break;
      }  
      case OSSIM_SCALAR_UNKNOWN:
      default:
      {
         setDataObjectStatus(OSSIM_STATUS_UNKNOWN);
         ossimSetError(getClassName(),
                       ossimErrorCodes::OSSIM_ERROR,
                       "ossimImageData::computeAverageBandValue File %s line %d\n\
Invalid scalar type:  %d",
                       __FILE__,
                       __LINE__,
                       getScalarType());
         break;
      }
   }

   return result;
}

template <class T> ossim_float64 ossimImageData::computeAverageBandValue(
   T, /* dummy */
   ossim_uint32 bandNumber) const
{
   ossim_float64  result = 0.0;

   if ( (getDataObjectStatus() == OSSIM_NULL) ||
        (getDataObjectStatus() == OSSIM_EMPTY) )
   {
      return result;
   }
   
   ossim_uint32 index = 0;
   ossim_uint32 validPixelCount = 0;

   const T* BUFFER = static_cast<const T*>(getBuf(bandNumber));
   if(BUFFER)
   {
      const ossim_uint32 BOUNDS = getSizePerBand();
      for(index = 0; index < BOUNDS; ++index)
      {
         if(!isNull(index))
         {
            result += BUFFER[index];
            ++validPixelCount;
         }
      }
      if(validPixelCount > 0)
      {
         result /= validPixelCount;
      }
   }

   return result;
}

ossimDataObjectStatus ossimImageData::validate() const
{
   switch (getScalarType())
   {
      case OSSIM_UINT8:
      {
         return validate(ossim_uint8(0));
      }
      case OSSIM_SINT8:
      {
         return validate(ossim_sint8(0));
      }
         
      case OSSIM_UINT16:
      case OSSIM_USHORT11:
      {
         return validate(ossim_uint16(0));
      }  
      case OSSIM_SINT16:
      {
         return validate(ossim_sint16(0));
      }
         
      case OSSIM_UINT32:
      {
         return validate(ossim_uint32(0));
      }  
      case OSSIM_SINT32:
      {
         return validate(ossim_sint32(0));
      }  
      case OSSIM_FLOAT32:
      case OSSIM_NORMALIZED_FLOAT:
      {
         return validate(ossim_float32(0.0));
      }
         
      case OSSIM_NORMALIZED_DOUBLE:
      case OSSIM_FLOAT64:
      {
         return validate(ossim_float64(0.0));
      }  
      case OSSIM_SCALAR_UNKNOWN:
      default:
      {
         setDataObjectStatus(OSSIM_STATUS_UNKNOWN);
         break;
      }
   }

   return OSSIM_STATUS_UNKNOWN;
}

template <class T>
ossimDataObjectStatus ossimImageData::validate(T /* dummyTemplate */ ) const
{
   if (theDataBuffer.size() == 0)
   {
      setDataObjectStatus(OSSIM_NULL);
      return OSSIM_NULL;
   }

   ossim_uint32       count           = 0;
   const ossim_uint32 SIZE            = getSize();
   const ossim_uint32 BOUNDS          = getSizePerBand();
   const ossim_uint32 NUMBER_OF_BANDS = getNumberOfBands();
   
   for(ossim_uint32 band = 0; band < NUMBER_OF_BANDS; ++band)
   {
      const T NP = static_cast<T>(theNullPixelValue[band]);
      const T* p = static_cast<const T*>(getBuf(band));
      
      for (ossim_uint32 i = 0; i < BOUNDS; ++i)
      {
         // check if the band is null
         if (p[i] != NP) ++count;         
      }
   }

   if (!count)
      setDataObjectStatus(OSSIM_EMPTY);
   else if (count == SIZE)
      setDataObjectStatus(OSSIM_FULL);
   else
      setDataObjectStatus(OSSIM_PARTIAL);

   return getDataObjectStatus();
}

void ossimImageData::makeBlank()
{
   if ( (theDataBuffer.size() == 0) || (getDataObjectStatus() == OSSIM_EMPTY) )
   {
      return; // nothing to do...
   }

   switch (getScalarType())
   {
      case OSSIM_UINT8:
      {
         makeBlank(ossim_uint8(0));
         return;
      }  
      case OSSIM_SINT8:
      {
         makeBlank(ossim_sint8(0));
         return;
      }  
      case OSSIM_UINT16:
      case OSSIM_USHORT11:
      {
         makeBlank(ossim_uint16(0));
         return;
      }  
      case OSSIM_SINT16:
      {
         makeBlank(ossim_sint16(0));
         return;
      }  
      case OSSIM_UINT32:
      {
         makeBlank(ossim_uint32(0));
         return;
      }
      case OSSIM_SINT32:
      {
         makeBlank(ossim_sint32(0));
         return;
      }  
      case OSSIM_FLOAT32:
      case OSSIM_NORMALIZED_FLOAT:
      {
         makeBlank(ossim_float32(0.0));
         return;
      }  
      case OSSIM_NORMALIZED_DOUBLE:
      case OSSIM_FLOAT64:
      {
         makeBlank(ossim_float64(0.0));
         return;
      }  
      case OSSIM_SCALAR_UNKNOWN:
      default:
      {
         setDataObjectStatus(OSSIM_STATUS_UNKNOWN);
         ossimSetError(getClassName(),
                       ossimErrorCodes::OSSIM_ERROR,
                       "ossimImageData::makeBlank File %s line %d\n\
Invalid scalar type:  %d",
                       __FILE__,
                       __LINE__,
                       getScalarType());
         break;
      }
   }
}

template <class T> void ossimImageData::makeBlank(T /* dummyTemplate */ )
{
   // Note: Empty buffer or already OSSIM_EMPTY checked in public method.
   
   const ossim_uint32 BANDS = getNumberOfBands();
   const ossim_uint32 SPB   = getSizePerBand();
   
   for(ossim_uint32 band = 0; band < BANDS; ++band)
   {
      const T NP = static_cast<T>(theNullPixelValue[band]);
      T* p = static_cast<T*>(getBuf(band));
      for (ossim_uint32 i = 0; i < SPB; ++i)
      {
         p[i] = NP;
      }
   }
   
   setDataObjectStatus(OSSIM_EMPTY);
}

void ossimImageData::initialize()
{
   // let the base class allocate a buffer
   ossimRectilinearDataObject::initialize();
   
   if (theDataBuffer.size() > 0)
   {
      makeBlank();  // Make blank will set the status.
   }
}

bool ossimImageData::isWithin(ossim_int32 x, ossim_int32 y)
{
   return ((x >= theOrigin.x) &&
           (x <  theOrigin.x + static_cast<ossim_int32>(theSpatialExtents[0])) &&
           (y >= theOrigin.y) &&
           (y <  theOrigin.y + static_cast<ossim_int32>(theSpatialExtents[1])));
           
}

void ossimImageData::setValue(ossim_int32 x, ossim_int32 y, ossim_float64 color)
{
   if(theDataBuffer.size() > 0 && isWithin(x, y))
   {
      ossim_uint32 band=0;

      //***
      // Compute the offset into the buffer for (x,y).  This should always
      // come out positive.
      //***
      ossim_uint32 ux = static_cast<ossim_uint32>(x - theOrigin.x);
      ossim_uint32 uy = static_cast<ossim_uint32>(y - theOrigin.y);
      
      ossim_uint32 offset = uy * theSpatialExtents[0] + ux;
      
      switch (getScalarType())
      {
         case OSSIM_UINT8:
         {
            for(band = 0; band < theNumberOfDataComponents; band++)
            {
               unsigned char* buf = static_cast<unsigned char*>(getBuf(band))+
                  offset;
               *buf = (unsigned char)color;
            }
            break;
         }
         case OSSIM_SINT8:
         {
            for(band = 0; band < theNumberOfDataComponents; band++)
            {
               ossim_sint8* buf = static_cast<ossim_sint8*>(getBuf(band))+
                  offset;
               *buf = (ossim_sint8)color;
            }
            break;
         }
         case OSSIM_UINT16:
         case OSSIM_USHORT11:
         {
            for(band = 0; band < theNumberOfDataComponents; band++)
            {
               ossim_uint16* buf = static_cast<ossim_uint16*>(getBuf(band))+
                  offset;
               *buf = (ossim_uint16)color;
            }
            break;
         }
         case OSSIM_SINT16:
         {
            for(band = 0; band < theNumberOfDataComponents; band++)
            {
               signed short* buf = static_cast<signed short*>(getBuf(band))+
                  offset;
               *buf = (signed short)color;
            }
            break;
         }
         case OSSIM_UINT32:
         {
            for(band = 0; band < theNumberOfDataComponents; band++)
            {
               ossim_uint32* buf = static_cast<ossim_uint32*>(getBuf(band))+
                  offset;
               *buf = (ossim_uint32)color;
            }
            break;
         }
         case OSSIM_SINT32:
         {
            for(band = 0; band < theNumberOfDataComponents; band++)
            {
               ossim_sint32* buf = static_cast<ossim_sint32*>(getBuf(band))+
                  offset;
               *buf = (ossim_sint32)color;
            }
            break;
         }
         case OSSIM_NORMALIZED_FLOAT:
         case OSSIM_FLOAT32:
         {
            for(band = 0; band < theNumberOfDataComponents; band++)
            {
               ossim_float32* buf = static_cast<ossim_float32*>(getBuf(band))+offset;
               *buf = (ossim_float32)color;
            }
            break;
         }
         case OSSIM_FLOAT64:
         case OSSIM_NORMALIZED_DOUBLE:
         {
            for(band = 0; band < theNumberOfDataComponents; band++)
            {
               ossim_float64* buf = static_cast<ossim_float64*>(getBuf(band))+offset;
               *buf = color;
            }
            break;
         }
         case OSSIM_SCALAR_UNKNOWN:
         default:
         {
            //ERROR
            ossimNotify(ossimNotifyLevel_WARN)
               << "ossimImageData::setValue Unsupported scalar type!"
               << std::endl;
            
         }
         
      } // End of:  switch (getScalarType())
   }
}

void ossimImageData::initializeDefaults()
{
   initializeMinDefault();
   initializeMaxDefault();
   initializeNullDefault();
}

void ossimImageData::initializeMinDefault()
{
   if(!theNumberOfDataComponents)
   {
      return;
   }

   theMinPixelValue.resize(theNumberOfDataComponents);

   ossim_float64 value = ossim::defaultMin( getScalarType() );
   
   for(ossim_uint32 band = 0; band < theNumberOfDataComponents; ++band)
   {
      theMinPixelValue[band]  = value;
   }
}

void ossimImageData::initializeMaxDefault()
{
   if(!theNumberOfDataComponents)
   {
      return;
   }

   theMaxPixelValue.resize(theNumberOfDataComponents);

   ossim_float64 value = ossim::defaultMax( getScalarType() );
      
   for(ossim_uint32 band = 0; band < theNumberOfDataComponents; ++band)
   {
      theMaxPixelValue[band]  = value;
   }
}

void ossimImageData::initializeNullDefault()
{
   if(!theNumberOfDataComponents)
   {
      return;
   }

   theNullPixelValue.resize(theNumberOfDataComponents);

   ossim_float64 value = ossim::defaultNull( getScalarType() );
   
   for(ossim_uint32 band = 0; band < theNumberOfDataComponents; ++band)
   {
      theNullPixelValue[band]  = value;
   }
}

bool ossimImageData::isEqualTo(const ossimDataObject& rhs,
                               bool deepTest)const
{
   ossimImageData* rhsPtr = PTR_CAST(ossimImageData, &rhs);
   if(!(&rhs)||(!rhsPtr)) return false;
   bool result = ( (theScalarType         == rhsPtr->theScalarType)&&
                   (theNumberOfDataComponents == rhsPtr->theNumberOfDataComponents)&&
                   (theOrigin             == rhsPtr->theOrigin)&&
                   (getWidth()            == rhsPtr->getWidth())&&
                   (getHeight()           == rhsPtr->getHeight()));

   if(result)
   {
      bool test=true;
      for(ossim_uint32 index = 0; index < theNumberOfDataComponents; ++index)
      {
         if(theMinPixelValue[index] != rhsPtr->theMinPixelValue[index])
         {
            test = false;
            break;
         }
         if(theMaxPixelValue[index] != rhsPtr->theMaxPixelValue[index])
         {
            test = false;
            break;
         }
         if(theNullPixelValue[index] != rhsPtr->theNullPixelValue[index])
         {
            test = false;
            break;
         }
      }
      result = test;
   }
   if(deepTest&&result)
   {
      if(getBuf() != 0 && rhsPtr->getBuf() != 0)
      {
         if(memcmp(getBuf(), rhsPtr->getBuf(), getSizeInBytes()) != 0)
         {
            result = false;
         }
      }
      else if(getBuf() == 0 && rhsPtr->getBuf() == 0)
      {
         // nothing both are null so don't change the result.
      }
      else // one is null so not equal.
      {
         result = false;
      }
   }

   return result;
}

ossimString ossimImageData::getScalarTypeAsString() const
{
   return ossimScalarTypeLut::instance()->getEntryString(getScalarType());
}

ossim_uint32 ossimImageData::getNumberOfBands() const
{
   return getNumberOfDataComponents();
}

ossim_float64 ossimImageData::getPix(const ossimIpt& position,
                              ossim_uint32 band) const
{
   ossimIpt relative( position.x - theOrigin.x,
                      position.y - theOrigin.y);
   return getPix((theSpatialExtents[0])*relative.y + relative.x, band);
}

ossim_float64 ossimImageData::getPix(ossim_uint32 offset, ossim_uint32 band) const
{
   switch(theScalarType)
   {
      case OSSIM_UINT8:
      {
         const ossim_uint8* buf = getUcharBuf(band);
         if(buf)
         {
            return (ossim_float64)buf[offset];
         }
      }
      case OSSIM_SINT8:
      {
         const ossim_sint8* buf = static_cast<const ossim_sint8*>(getBuf(band));
         if(buf)
         {
            return (ossim_float64)buf[offset];
         }
      }
      case OSSIM_USHORT11:
      case OSSIM_UINT16:
      {
         const ossim_uint16* buf = getUshortBuf(band);
         if(buf)
         {
            return (ossim_float64)buf[offset];
         }
         break;
      }
      case OSSIM_SINT16:
      {
         const ossim_sint16* buf = getSshortBuf(band);
         if(buf)
         {
            return (ossim_float64)buf[offset];
         }
         break;
      }
      case OSSIM_SINT32:
      {
         const ossim_sint32* buf = static_cast<const ossim_sint32*>(getBuf(band));
         if(buf)
         {
            return (ossim_float64)buf[offset];
         }
         break;
      }
      case OSSIM_UINT32:
      {
         const ossim_uint32* buf = static_cast<const ossim_uint32*>(getBuf(band));
         if(buf)
         {
            return (ossim_float64)buf[offset];
         }
         break;
      }
      case OSSIM_NORMALIZED_DOUBLE:
      case OSSIM_FLOAT64:
      {
         const ossim_float64* buf = getDoubleBuf(band);
         if(buf)
         {
            return (ossim_float64)buf[offset];
         }      
         break;
      }
      case OSSIM_NORMALIZED_FLOAT:
      case OSSIM_FLOAT32:
      {
         const ossim_float32* buf = getFloatBuf(band);
         if(buf)
         {
            return (ossim_float64)buf[offset];
         }
         break;
      }
      case OSSIM_SCALAR_UNKNOWN:
      default:
         // Shouldn't hit this.
         ossimNotify(ossimNotifyLevel_WARN)
            << "ossimImageData::fill Unsupported scalar type!"
            << std::endl;   
   }

   return 0.0;
}

void ossimImageData::fill(ossim_uint32 band, ossim_float64 value)
{
   void* s         = getBuf(band);

   if (s == 0) return; // nothing to do...

   ossim_uint32 size_in_pixels = getWidth()*getHeight();
   
   switch (getScalarType())
   {
      case OSSIM_UINT8:
      {
         ossim_uint8* p = getUcharBuf(band);
         ossim_uint8 np = static_cast<ossim_uint8>(value);
         for (ossim_uint32 i=0; i<size_in_pixels; i++) p[i] = np;
         
         break;
      }
      case OSSIM_SINT8:
      {
         ossim_sint8* p = static_cast<ossim_sint8*>(getBuf(band));
         ossim_sint8 np = static_cast<ossim_sint8>(value);
         for (ossim_uint32 i=0; i<size_in_pixels; i++) p[i] = np;
         
         break;
      }
      case OSSIM_UINT16:
      case OSSIM_USHORT11:
      {
         ossim_uint16* p = getUshortBuf(band);
         ossim_uint16 np = static_cast<ossim_uint16>(value);
         for (ossim_uint32 i=0; i<size_in_pixels; i++) p[i] = np;
         
         break;
      }
      case OSSIM_SINT16:
      {
         ossim_sint16* p = getSshortBuf(band);
         ossim_sint16 np = static_cast<ossim_sint16>(value);
         for (ossim_uint32 i=0; i<size_in_pixels; i++) p[i] = np;
         
         break;
      }
      case OSSIM_UINT32:
      {
         ossim_uint32* p = static_cast<ossim_uint32*>(getBuf(band));
         ossim_uint32 np = static_cast<ossim_uint32>(value);
         for (ossim_uint32 i=0; i<size_in_pixels; i++) p[i] = np;
         
         break;
      }
      case OSSIM_SINT32:
      {
         ossim_sint32* p = static_cast<ossim_sint32*>(getBuf(band));
         ossim_sint32 np = static_cast<ossim_sint32>(value);
         for (ossim_uint32 i=0; i<size_in_pixels; i++) p[i] = np;
         
         break;
      }
      case OSSIM_NORMALIZED_FLOAT:
      case OSSIM_FLOAT32:
      {
         ossim_float32* p = getFloatBuf(band);
         ossim_float32 np = static_cast<ossim_float32>(value);
         for (ossim_uint32 i=0; i<size_in_pixels; i++) p[i] = np;
         
         break;
      }
      case OSSIM_NORMALIZED_DOUBLE:
      case OSSIM_FLOAT64:
      {
         ossim_float64* p = getDoubleBuf(band);
         ossim_float64 np = static_cast<ossim_float64>(value);
         for (ossim_uint32 i=0; i<size_in_pixels; i++) p[i] = np;
         
         break;
      }
      case OSSIM_SCALAR_UNKNOWN:
      default:
         ossimSetError(getClassName(),
                       ossimErrorCodes::OSSIM_ERROR,
                       "ossimImageData::makeBlank File %s line %d\n\
Invalid scalar type:  %d",
                       __FILE__,
                       __LINE__,
                       getScalarType());
         return;
   }
   
   setDataObjectStatus(OSSIM_EMPTY);
   
}

void ossimImageData::fill(ossim_float64 value)
{
   ossim_uint32 valueNullCount= 0;
   for(ossim_uint32 band=0; band < getNumberOfBands(); ++band)
   {
      if (value == theNullPixelValue[band])
      {
         ++valueNullCount;
      }
      
      fill(band, value);
   }

   if (valueNullCount==0)
   {
      setDataObjectStatus(OSSIM_FULL);
   }
   else if(valueNullCount==getNumberOfBands())
   {
      setDataObjectStatus(OSSIM_EMPTY);
   }
   else
   {
      setDataObjectStatus(OSSIM_PARTIAL);
   }
}

bool ossimImageData::isNull(ossim_uint32 offset)const
{
   ossim_uint32 numberOfBands = getNumberOfBands();
   ossim_uint32 band=0;
   if(!getBuf())
   {
      return true;
   }

   switch(getScalarType())
   {
      case OSSIM_UINT8:
      {
         for(band = 0; band < numberOfBands; ++band)  
         {
            const ossim_uint8* buf = static_cast<const ossim_uint8*>(getBuf(band))+offset;
            if((*buf) != (ossim_uint8)getNullPix(band))
            {
               return false;
            }
         }
         break;
      }
      case OSSIM_SINT8:
      {
         for(band = 0; band < numberOfBands; ++band)  
         {
            const ossim_sint8* buf = static_cast<const ossim_sint8*>(getBuf(band))+offset;
            if((*buf) != (ossim_uint8)getNullPix(band))
            {
               return false;
            }
         }
         break;
      }
      case OSSIM_UINT16:
      case OSSIM_USHORT11:
      {
         for(band = 0; band < numberOfBands; band++)
         {
            const ossim_uint16* buf = static_cast<const ossim_uint16*>(getBuf(band))+offset;
            if((*buf) != (ossim_uint16)getNullPix(band))
            {
               return false;
            }
         }
         break;
      }
      case OSSIM_SINT16:
      {
         for(band = 0; band < numberOfBands; band++)
         {
            const ossim_sint16* buf = static_cast<const ossim_sint16*>(getBuf(band))+offset;
            if((*buf) != (ossim_sint16)getNullPix(band))
            {
               return false;
            }
         }
         break;
      }
      case OSSIM_UINT32:
      {
         for(band = 0; band < numberOfBands; band++)
         {
            const ossim_uint32* buf = static_cast<const ossim_uint32*>(getBuf(band))+offset;
            if((*buf) != (ossim_uint32)getNullPix(band))
            {
               return false;
            }
         }
         break;
      }
      case OSSIM_SINT32:
      {
         for(band = 0; band < numberOfBands; band++)
         {
            const ossim_sint32* buf = static_cast<const ossim_sint32*>(getBuf(band))+offset;
            if((*buf) != (ossim_sint32)getNullPix(band))
            {
               return false;
            }
         }
         break;
      }
      case OSSIM_NORMALIZED_FLOAT:
      {
         for(band = 0; band < numberOfBands; band++)
         {
            const ossim_float32* buf = static_cast<const ossim_float32*>(getBuf(band))+offset;
            if((*buf) != 0.0)
            {
               return false;
            }
         }
         break;
      }
      case OSSIM_FLOAT32:
      {
         for(band = 0; band < numberOfBands; band++)
         {
            const ossim_float32* buf = static_cast<const ossim_float32*>(getBuf(band))+offset;
            if((*buf) != (ossim_float32)getNullPix(band))
            {
               return false;
            }
         }
         break;
      }
      case OSSIM_NORMALIZED_DOUBLE:
      {
         for(band = 0; band < numberOfBands; band++)
         {
            const ossim_float64* buf = static_cast<const ossim_float64*>(getBuf(band))+offset;
            if((*buf) != 0.0)
            {
               return false;
            }
         }
         break;
      }
      case OSSIM_FLOAT64:
      {
         for(band = 0; band < numberOfBands; band++)
         {
            const ossim_float64* buf = static_cast<const ossim_float64*>(getBuf(band))+offset;
            if((*buf) != getNullPix(band))
            {
               return false;
            }
         }
         break;
      }
      case OSSIM_SCALAR_UNKNOWN:
      default:
      {
         //ERROR
         ossimNotify(ossimNotifyLevel_WARN)
            << "ossimImageData::isNull Unsupported scalar type!"
            << std::endl;
      }
   }
   return true;
}

bool ossimImageData::isNull(ossim_uint32 offset, ossim_uint32 band)const
{
   switch(getScalarType())
   {
      case OSSIM_UINT8:
      {
         const ossim_uint8* buf =
            static_cast<const ossim_uint8*>(getBuf(band))+offset;
         
         if((*buf) != (ossim_uint8)getNullPix(band))
         {
            return false;
         }
         break;
      }
      case OSSIM_SINT8:
      {
         const ossim_sint8* buf =
            static_cast<const ossim_sint8*>(getBuf(band))+offset;
         
         if((*buf) != (ossim_sint8)getNullPix(band))
         {
            return false;
         }
         break;
      }
      case OSSIM_UINT16:
      case OSSIM_USHORT11:
      {
         const ossim_uint16* buf =
            static_cast<const ossim_uint16*>(getBuf(band))+offset;
         if((*buf) != (ossim_uint16)getNullPix(band))
         {
            return false;
         }
         break;
      }
      case OSSIM_SINT16:
      {
         const ossim_sint16* buf =
            static_cast<const ossim_sint16*>(getBuf(band))+offset;
         if((*buf) != (ossim_sint16)getNullPix(band))
         {
            return false;
         }
         break;
      }
      case OSSIM_UINT32:
      {
         const ossim_uint32* buf =
            static_cast<const ossim_uint32*>(getBuf(band))+offset;
         if((*buf) != (ossim_uint32)getNullPix(band))
         {
            return false;
         }
         break;
      }
      case OSSIM_SINT32:
      {
         const ossim_sint32* buf =
            static_cast<const ossim_sint32*>(getBuf(band))+offset;
         if((*buf) != (ossim_sint32)getNullPix(band))
         {
            return false;
         }
         break;
      }
      case OSSIM_NORMALIZED_FLOAT:
      case OSSIM_FLOAT32:
      {
         const ossim_float32* buf = static_cast<const ossim_float32*>(getBuf(band))+offset;
         if((*buf) != (ossim_float32)getNullPix(band))
         {
            return false;
         }
         break;
      }
      case OSSIM_FLOAT64:
      case OSSIM_NORMALIZED_DOUBLE:
      {
         const ossim_float64* buf = static_cast<const ossim_float64*>(getBuf(band))+offset;
         if((*buf) != getNullPix(band))
         {
            return false;
         }
         break;
      }
      case OSSIM_SCALAR_UNKNOWN:
      default:
      {
         //ERROR
         ossimNotify(ossimNotifyLevel_WARN)
            << "ossimImageData::isNull Unsupported scalar type!"
            << std::endl;
      }
   }
   return true;
}

bool ossimImageData::isNull(const ossimIpt& pt)const
{
   ossim_int32 xNew = (pt.x - theOrigin.x);
   ossim_int32 yNew = (pt.y - theOrigin.y);
   if(xNew < 0 || xNew >= static_cast<ossim_int32>(theSpatialExtents[0]) ||
      yNew < 0 || yNew >= static_cast<ossim_int32>(theSpatialExtents[1]) )
   {
      return true;
   }
   ossim_uint32 offset = getWidth()*yNew + xNew;
   
   return isNull(offset);
}

bool ossimImageData::isNull(const ossimIpt& pt, ossim_uint32 band)const
{
   ossim_int32 xNew = (pt.x - theOrigin.x);
   ossim_int32 yNew = (pt.y - theOrigin.y);
   if(xNew < 0 || xNew >= static_cast<ossim_int32>(theSpatialExtents[0]) ||
      yNew < 0 || yNew >= static_cast<ossim_int32>(theSpatialExtents[1]) )
   {
      return true;
   }
   ossim_uint32 offset = getWidth()*yNew + xNew;

   return isNull(offset, band);
}

void ossimImageData::setNull(ossim_uint32 offset)
{
   ossim_uint32 numberOfBands = getNumberOfBands();
   ossim_uint32 band=0;
   switch(getScalarType())
   {
      case OSSIM_UINT8:
      {
         for(band = 0; band < numberOfBands; ++band)  
         {
            ossim_uint8* buf = static_cast<ossim_uint8*>(getBuf(band))+offset;
            *buf       = (ossim_uint8)getNullPix(band);
         }
         break;
      }
      case OSSIM_SINT8:
      {
         for(band = 0; band < numberOfBands; ++band)  
         {
            ossim_sint8* buf = static_cast<ossim_sint8*>(getBuf(band))+offset;
            *buf       = (ossim_sint8)getNullPix(band);
         }
         break;
      }
      case OSSIM_UINT16:
      case OSSIM_USHORT11:
      {
         for(band = 0; band < numberOfBands; band++)
         {
            ossim_uint16* buf = static_cast<ossim_uint16*>(getBuf(band))+
               offset;
            *buf = (ossim_uint16)getNullPix(band);
         }
         break;
      }
      case OSSIM_SINT16:
      {
         for(band = 0; band < numberOfBands; band++)
         {
            ossim_sint16* buf = static_cast<ossim_sint16*>(getBuf(band))+
               offset;
            *buf = (ossim_sint16)getNullPix(band);
         }
         break;
      }
      case OSSIM_UINT32:
      {
         for(band = 0; band < numberOfBands; band++)
         {
            ossim_uint32* buf = static_cast<ossim_uint32*>(getBuf(band))+
               offset;
            *buf = (ossim_uint32)getNullPix(band);
         }
         break;
      }
      case OSSIM_SINT32:
      {
         for(band = 0; band < numberOfBands; band++)
         {
            ossim_sint32* buf = static_cast<ossim_sint32*>(getBuf(band))+
               offset;
            *buf = (ossim_sint32)getNullPix(band);
         }
         break;
      }
      case OSSIM_NORMALIZED_FLOAT:
      case OSSIM_FLOAT32:
      {
         for(band = 0; band < numberOfBands; band++)
         {
            ossim_float32* buf = static_cast<ossim_float32*>(getBuf(band))+offset;
            *buf = (ossim_float32)getNullPix(band);
         }
         break;
      }
      case OSSIM_FLOAT64:
      case OSSIM_NORMALIZED_DOUBLE:
      {
         for(band = 0; band < numberOfBands; band++)
         {
            ossim_float64* buf = static_cast<ossim_float64*>(getBuf(band))+offset;
            *buf = getNullPix(band);
         }
         break;
      }
      case OSSIM_SCALAR_UNKNOWN:
      default:
      {
         //ERROR
         ossimNotify(ossimNotifyLevel_WARN)
            << "ossimImageData::isNull Unsupported scalar type!"
            << std::endl;
      }
   }
}

void ossimImageData::setNull(ossim_uint32 offset, ossim_uint32 band)
{
   switch(getScalarType())
   {
      case OSSIM_UINT8:
      {
         ossim_uint8* buf = static_cast<ossim_uint8*>(getBuf(band))+offset;
         *buf       = (ossim_uint8)getNullPix(band);
         break;
      }
      case OSSIM_SINT8:
      {
         ossim_sint8* buf = static_cast<ossim_sint8*>(getBuf(band))+offset;
         *buf       = (ossim_sint8)getNullPix(band);
         break;
      }
      case OSSIM_UINT16:
      case OSSIM_USHORT11:
      {
         ossim_uint16* buf = static_cast<ossim_uint16*>(getBuf(band))+offset;
         *buf = (ossim_uint16)getNullPix(band);
         break;
      }
      case OSSIM_SINT16:
      {
         ossim_sint16* buf = static_cast<ossim_sint16*>(getBuf(band))+offset;
         *buf = (ossim_sint16)getNullPix(band);
         break;
      }
      case OSSIM_UINT32:
      {
         ossim_uint32* buf = static_cast<ossim_uint32*>(getBuf(band))+offset;
         *buf       = (ossim_uint32)getNullPix(band);
         break;
      }
      case OSSIM_SINT32:
      {
         ossim_sint32* buf = static_cast<ossim_sint32*>(getBuf(band))+offset;
         *buf       = (ossim_sint32)getNullPix(band);
         break;
      }
      case OSSIM_NORMALIZED_FLOAT:
      case OSSIM_FLOAT32:
      {
         ossim_float32* buf = static_cast<ossim_float32*>(getBuf(band))+offset;
         *buf = (ossim_float32)getNullPix(band);
         break;
      }
      case OSSIM_FLOAT64:
      case OSSIM_NORMALIZED_DOUBLE:
      {
         ossim_float64* buf = static_cast<ossim_float64*>(getBuf(band))+offset;
         *buf = getNullPix(band);
         break;
      }
      case OSSIM_SCALAR_UNKNOWN:
      default:
      {
         //ERROR
         ossimNotify(ossimNotifyLevel_WARN)
            << "ossimImageData::isNull Unsupported scalar type!"
            << std::endl;
      }
   }
}

void ossimImageData::setNull(const ossimIpt& pt)
{
   ossim_int32 xNew = (pt.x - theOrigin.x);
   ossim_int32 yNew = (pt.y - theOrigin.y);
   
   if(xNew < 0 || xNew >= (int)theSpatialExtents[0] ||
      yNew < 0 || yNew >= (int)theSpatialExtents[1])
   {
      return;
   }
   ossim_uint32 offset = ((int)getWidth())*yNew + xNew;
   
   setNull(offset);
}

void ossimImageData::setNull(const ossimIpt& pt, ossim_uint32 band)
{
   ossim_int32 xNew = (pt.x - theOrigin.x);
   ossim_int32 yNew = (pt.y - theOrigin.y);
   
   if(xNew < 0 || xNew >= (int)theSpatialExtents[0] ||
      yNew < 0 || yNew >= (int)theSpatialExtents[1])
   {
      return;
   }
   ossim_uint32 offset = ((int)getWidth())*yNew + xNew;
   
   setNull(offset, band);
}

void ossimImageData::setNullPix(ossim_float64 null_pix)
{
   if(!theNumberOfDataComponents)
   {
      return;
   }
   theNullPixelValue.resize(theNumberOfDataComponents);
   for(ossim_uint32 band = 0; band < theNumberOfDataComponents; ++band)
   {
      theNullPixelValue[band] = null_pix;
   }
}

void ossimImageData::setNullPix(ossim_float64 null_pix, ossim_uint32 band)
{
   if( !theNumberOfDataComponents || (band >= theNumberOfDataComponents) )
   {
      return;
   }
   if (theNullPixelValue.size() != theNumberOfDataComponents)
   {
      initializeNullDefault();
   }
   theNullPixelValue[band] = null_pix;
}

void ossimImageData::setNullPix(const ossim_float64* nullPixArray,
                                ossim_uint32 numberOfValues)
{
   if(!nullPixArray || !theNumberOfDataComponents)
   {
      return;
   }

   if (theNullPixelValue.size() != theNumberOfDataComponents)
   {
      initializeNullDefault();
   }
   
   for(ossim_uint32 band = 0;
       (band < numberOfValues) && (band < theNumberOfDataComponents);
       ++band)
   {
      theNullPixelValue[band] = nullPixArray[band];
   }
}

void ossimImageData::setMinPix(ossim_float64 min_pix)
{
   if(!theNumberOfDataComponents)
   {
      return;
   }
   theMinPixelValue.resize(theNumberOfDataComponents);
   for(ossim_uint32 band = 0; band < theMinPixelValue.size(); ++band)
   {
      theMinPixelValue[band] = min_pix;
   }
}

void ossimImageData::setMinPix(ossim_float64 min_pix, ossim_uint32 band)
{
   if( !theNumberOfDataComponents || (band >= theNumberOfDataComponents) )
   {
      return;
   }
   if (theMinPixelValue.size() != theNumberOfDataComponents)
   {
      initializeMinDefault();
   }
   theMinPixelValue[band] = min_pix;
}

void ossimImageData::setMinPix(const ossim_float64* minPixArray,
                               ossim_uint32 numberOfValues)
{
   if( !minPixArray || !theNumberOfDataComponents )
   {
      return;
   }

   if (theMinPixelValue.size() != theNumberOfDataComponents)
   {
      initializeMinDefault();
   }
   
   for(ossim_uint32 band = 0;
       (band < numberOfValues) && (band < theNumberOfDataComponents);
       ++band)
   {
      theMinPixelValue[band] = minPixArray[band];
   }
}

void ossimImageData::setMaxPix(ossim_float64 max_pix)
{
   if(!theNumberOfDataComponents)
   {
      return;
   }
   theMaxPixelValue.resize(theNumberOfDataComponents);
   for(ossim_uint32 band = 0; band < theNumberOfDataComponents; ++band)
   {
      theMaxPixelValue[band] = max_pix;
   }
}

void ossimImageData::setMaxPix(ossim_float64 max_pix, ossim_uint32 band)
{
   if( !theNumberOfDataComponents || (band >= theNumberOfDataComponents) )
   {
      return;
   }
   if (theMaxPixelValue.size() != theNumberOfDataComponents)
   {
      initializeMaxDefault();
   }
   theMaxPixelValue[band] = max_pix;
}

void ossimImageData::setMaxPix(const ossim_float64* maxPixArray,
                               ossim_uint32 numberOfValues)
{
   if(!maxPixArray || !theNumberOfDataComponents )
   {
      return;
   }

   if (theMaxPixelValue.size() != theNumberOfDataComponents)
   {
      initializeMaxDefault();
   }
   
   for(ossim_uint32 band = 0;
       (band < theNumberOfDataComponents) &&
          (band < theNumberOfDataComponents);
       ++band)
   {
      theMaxPixelValue[band] = maxPixArray[band];
   }
}

void ossimImageData::setNumberOfBands(ossim_uint32 bands,
                                      bool reallocate)
{
   ossim_uint32 b  = getNumberOfBands();
   if(bands && (b != bands))
   {
      setNumberOfDataComponents(bands);
      if(reallocate)
      {
         ossimRectilinearDataObject::initialize();
      }
      
      ossim_uint32 minBands = ossim::min(b, bands);

      vector<ossim_float64> newNull(bands);
      vector<ossim_float64> newMin(bands);
      vector<ossim_float64> newMax(bands);

      ossim_uint32 i = 0;
      while (i < minBands)
      {
         newNull[i] = theNullPixelValue[i];
         newMin[i]  = theMinPixelValue[i];
         newMax[i]  = theMaxPixelValue[i];
         ++i;
      }
      while (i < bands)
      {
         newNull[i] = theNullPixelValue[b-1];
         newMin[i]  = theMinPixelValue[b-1];
         newMax[i]  = theMaxPixelValue[b-1];
         ++i;
      }
      
      theNullPixelValue = newNull;
      theMinPixelValue  = newMin;
      theMaxPixelValue  = newMax;
   }
}

void ossimImageData::setImageRectangleAndBands(const ossimIrect& rect,
                                               ossim_uint32 numberOfBands)
{
   if(rect.hasNans())
   {
      return;
   }
   
   ossim_uint32 bands   = getNumberOfBands();
   ossim_uint32 w       = getWidth();
   ossim_uint32 h       = getHeight();
   ossim_uint32 nw      = rect.width();
   ossim_uint32 nh      = rect.height();

   setOrigin(rect.ul());
   setWidthHeight(nw, nh);
   setNumberOfBands(numberOfBands, false);
   
   // we will try to be non destructive on the resize of the number of bands
   if( ( (w*h != nw*nh)  || ( bands != numberOfBands) ) &&
       (theDataObjectStatus != OSSIM_NULL) )
   {
      initialize();
   }
}

void ossimImageData::setImageRectangle(const ossimIrect& rect)
{
   if(rect.hasNans())
   {
      return;
   }
   
   ossim_uint32 w  = getWidth();
   ossim_uint32 h  = getHeight();
   ossim_uint32 nw = rect.width();
   ossim_uint32 nh = rect.height();

   setOrigin(rect.ul());
   setWidthHeight(nw, nh);

   // we will try to be non destructive on the resize of the number of bands
   if ( (w*h != nw*nh) && (theDataObjectStatus != OSSIM_NULL) )
   {
      initialize();
   }
}

void ossimImageData::assign(const ossimDataObject* data)
{
   if(!data) return;
   ossimImageData* d = PTR_CAST(ossimImageData, data);
   if(d)
   {
      assign(d);
   }
}

void ossimImageData::assign(const ossimImageData* data)
{
   ossimSource* tmp_owner = getOwner();
   
   ossimRectilinearDataObject::assign(data);

   //***
   // The data member "theSource" will be overwritten so capture it and then
   // set it back.
   //***
   setOwner(tmp_owner);

   if(this != data)
   {
      ossim_uint32 numberOfBands = getNumberOfBands();
      if(!numberOfBands)
      {
         ossimNotify(ossimNotifyLevel_WARN)
            << "ossimImageData::assign\n"
            << "Number of components is 0, can't assign" << std::endl;
         return;
      }
      theOrigin = data->theOrigin;

      theMinPixelValue  = data->theMinPixelValue;
      theMaxPixelValue  = data->theMaxPixelValue;
      theNullPixelValue = data->theNullPixelValue;

      if (theMinPixelValue.size() == 0 ||
          theMaxPixelValue.size() == 0 ||
          theNullPixelValue.size() == 0)
      {
         initializeDefaults();
      }
   }
}

void ossimImageData::assignBand(const ossimImageData* data,
                                ossim_uint32 source_band,
                                ossim_uint32 output_band)
{
   //***
   // This method requires this image data to be initialized to the same
   // size as the source data being copied.
   //***

   // Some basic error checking...
   if ( !data->isValidBand(source_band) )
   {
      ossimNotify(ossimNotifyLevel_WARN)
         << "ossimImageData::assignBand ERROR:"
         << "\nInvalid source band!" << std::endl;
      return;
   }
   if ( !isValidBand(output_band) )
   {
      ossimNotify(ossimNotifyLevel_WARN)
         << "ossimImageData::assignBand ERROR:"
         << "\nInvalid output band!" << std::endl;
      return;
   }
   if (data->getDataObjectStatus() == OSSIM_NULL)
   {
      ossimNotify(ossimNotifyLevel_WARN)
         << "ossimImageData::assignBand ERROR:"
         << "\nSource data status is null!" << std::endl;
      return;
   }
   if (getDataObjectStatus() == OSSIM_NULL)
   {
      ossimNotify(ossimNotifyLevel_WARN)
         << "ossimImageData::assignBand ERROR:"
         << "\nThis status is null!" << std::endl;
      return;
   }
   
   //***
   // Make sure this buffer is the same size; if not, return.
   //***
   ossim_uint32 source_size = data->getSizePerBandInBytes();
      
   if ( source_size != getSizePerBandInBytes() )
   {
      return;
   }

   // Get the pointers to the bands.
   const void*  s = data->getBuf(source_band);
   void*        d = getBuf(output_band);

   // One last check.
   if (s == 0 || d == 0)
   {
      return;
   }

   // Ok copy the image data...
   memcpy(d, s, source_size);
}

void ossimImageData::loadBand(const void* src,
                              const ossimIrect& src_rect,
                              ossim_uint32 band)
{
   // Call the appropriate load method.
   switch (getScalarType())
   {
      case OSSIM_UINT8:
         loadBandTemplate(ossim_uint8(0), src, src_rect, band);
         return;

      case OSSIM_SINT8:
         loadBandTemplate(ossim_sint8(0), src, src_rect, band);
         return;
         
      case OSSIM_UINT16:
      case OSSIM_USHORT11:
         loadBandTemplate(ossim_uint16(0), src, src_rect, band);
         return;
         
      case OSSIM_SINT16:
         loadBandTemplate(ossim_sint16(0), src, src_rect, band);
         return;
         
      case OSSIM_UINT32:
         loadBandTemplate(ossim_uint32(0), src, src_rect, band);
         return;

      case OSSIM_SINT32:
         loadBandTemplate(ossim_sint32(0), src, src_rect, band);
         return;
         
      case OSSIM_FLOAT32:
      case OSSIM_NORMALIZED_FLOAT:
         loadBandTemplate(ossim_float32(0), src, src_rect, band);
         return;
      
      case OSSIM_NORMALIZED_DOUBLE:
      case OSSIM_FLOAT64:
         loadBandTemplate(ossim_float64(0), src, src_rect, band);
         return;
         
      case OSSIM_SCALAR_UNKNOWN:
      default:
         ossimSetError(getClassName(),
                       ossimErrorCodes::OSSIM_ERROR,
                       "ossimImageData::loadBand\n\
File %s line %d\nUnknown scalar type!",
                       __FILE__,
                       __LINE__);      
         return;
   }
}

void ossimImageData::loadBand(const void* src,
                              const ossimIrect& src_rect,
                              const ossimIrect& clip_rect,
                              ossim_uint32 band)
{
   // Call the appropriate load method.
   switch (getScalarType())
   {
      case OSSIM_UINT8:
         loadBandTemplate(ossim_uint8(0), src, src_rect, clip_rect, band);
         return;

      case OSSIM_SINT8:
         loadBandTemplate(ossim_sint8(0), src, src_rect, clip_rect, band);
         return;
         
      case OSSIM_UINT16:
      case OSSIM_USHORT11:
         loadBandTemplate(ossim_uint16(0), src, src_rect, clip_rect, band);
         return;
         
      case OSSIM_SINT16:
         loadBandTemplate(ossim_sint16(0), src, src_rect, clip_rect, band);
         return;
         
      case OSSIM_UINT32:
         loadBandTemplate(ossim_uint32(0), src, src_rect, clip_rect, band);
         return;

      case OSSIM_SINT32:
         loadBandTemplate(ossim_sint32(0), src, src_rect, clip_rect, band);
         return;
         
      case OSSIM_FLOAT32:
      case OSSIM_NORMALIZED_FLOAT:
         loadBandTemplate(ossim_float32(0), src, src_rect, clip_rect, band);
         return;
         
      case OSSIM_NORMALIZED_DOUBLE:
      case OSSIM_FLOAT64:
         loadBandTemplate(ossim_float64(0), src, src_rect, clip_rect, band);
         return;
         
      case OSSIM_SCALAR_UNKNOWN:
      default:
         ossimSetError(getClassName(),
                       ossimErrorCodes::OSSIM_ERROR,
                       "ossimImageData::loadBand\n\
File %s line %d\nUnknown scalar type!",
                       __FILE__,
                       __LINE__);      
         return;
   }
}

template <class T> void ossimImageData::loadBandTemplate(T, // dummy template variable
                                                         const void* src,
                                                         const ossimIrect& src_rect,
                                                         ossim_uint32 band)
{
   const ossimIrect img_rect = getImageRectangle();

   // Get the clip rect.
   const ossimIrect clip_rect = img_rect.clipToRect(src_rect);

   
   loadBandTemplate(T(0), src, src_rect, clip_rect, band);
}

template <class T> void ossimImageData::loadBandTemplate(T, // dummy template variable
                                                         const void* src,
                                                         const ossimIrect& src_rect,
                                                         const ossimIrect& clip_rect,
                                                         ossim_uint32 band)
{
   static const char  MODULE[] = "ossimImageData::loadBand";
   
   // Check the pointer.
   if (!src)
   {
      // Set the error...
      ossimSetError(getClassName(),
                    ossimErrorCodes::OSSIM_ERROR,
                    "%s File %s line %d\nNULL pointer passed to method!",
                    MODULE,
                    __FILE__,
                    __LINE__);
      return;
   }
   
   // Check the band.
   if (!isValidBand(band))
   {
      // Set the error...
      ossimSetError(getClassName(),
                    ossimErrorCodes::OSSIM_ERROR,
                    "%s File %s line %d\nInvalid band:  %d",
                    MODULE,
                    __FILE__,
                    __LINE__,
                    band);
      return;
   }
   
   const ossimIrect img_rect = getImageRectangle();
   
   // Check for intersect.
   if ( ! img_rect.intersects(src_rect) )
   {
      return; // Nothing to do here.
   }

   // Check the clip rect.
   if (!clip_rect.completely_within(img_rect))
   {
      return;
   }
   
   // Check the status and allocate memory if needed.
   if (getDataObjectStatus() == OSSIM_NULL) initialize();

   // Get the width of the buffers.
   ossim_uint32 s_width = src_rect.width();
   ossim_uint32 d_width = getWidth();
   
   const T* s = static_cast<const T*>(src);
   T* d = static_cast<T*>(getBuf(band));

   // Move the pointers to the first valid pixel.
   s += (clip_rect.ul().y - src_rect.ul().y) * s_width +
        clip_rect.ul().x - src_rect.ul().x;
   
   d += (clip_rect.ul().y - img_rect.ul().y) * d_width +
        clip_rect.ul().x - img_rect.ul().x;
   
   // Copy the data.
   ossim_uint32 clipHeight = clip_rect.height();
   ossim_uint32 clipWidth  = clip_rect.width();
  
   for (ossim_uint32 line = 0; line < clipHeight; ++line)
   {
      for (ossim_uint32 sample = 0; sample < clipWidth; ++sample)
      {
         d[sample] = s[sample];
      }

      s += s_width;
      d += d_width;
   }
}

void ossimImageData::loadTile(const ossimImageData* src)
{
   if (!src)
   {
      ossimNotify(ossimNotifyLevel_WARN)
         << "ossimImageData::loadTile ERROR:"
         << "Null tile passed to method!" << std::endl;
      return;
   }

   if (!src->getBuf())
   {
      ossimNotify(ossimNotifyLevel_WARN)
         << "ossimImageData::loadTile ERROR:"
         << "Source tile buff is null!" << std::endl;
      return;
   }

   if (!this->getBuf())
   {
      ossimNotify(ossimNotifyLevel_WARN)
         << "ossimImageData::loadTile ERROR:"
         << "This tile not initialized!" << std::endl;
      return;
   }

   if (src->getNumberOfBands() != this->getNumberOfBands())
   {
      ossimNotify(ossimNotifyLevel_WARN)
         << "ossimImageData::loadTile ERROR:"
         << "Tiles do not have same number of bands!" << std::endl;
      return;
   }

   //***
   // Set the status of this tile to the status of the source tile.
   // Do this in place of validate.
   //***
   setDataObjectStatus(src->getDataObjectStatus());
   
   if(getScalarType() == src->getScalarType())
   {      
      loadTile((void*)(src->getBuf()),
               src->getImageRectangle(),
               OSSIM_BSQ);
      setNullPix(src->getNullPix(), src->getNumberOfBands());
   }
   else // do a slow generic normalize to unnormalize copy
   {
      // Check the pointer.
      ossimIrect src_rect = src->getImageRectangle();
      const ossimIrect img_rect = getImageRectangle();
      
      // Check for intersect.
      if ( !img_rect.intersects(src_rect) )
      {
         return; // Nothing to do here.
      }

      // Get the clip rect.
      const ossimIrect clip_rect = img_rect.clipToRect(src_rect);

      // Check the status and allocate memory if needed.
      if (getDataObjectStatus() == OSSIM_NULL) initialize();
      
      // Get the width of the buffers.
      ossim_uint32 num_bands     = getNumberOfBands();
      ossim_uint32 s_width       = src_rect.width();
      ossim_uint32 d_width       = getWidth();
            
      ossim_uint32 band;
      
      ossim_uint32 sourceOffset = (clip_rect.ul().y - src_rect.ul().y) *
         s_width + (clip_rect.ul().x - src_rect.ul().x);      
      
      ossim_uint32 destinationOffset = (clip_rect.ul().y - img_rect.ul().y) *
         d_width + (clip_rect.ul().x - img_rect.ul().x);
      
      ossim_uint32 clipHeight = clip_rect.height();
      ossim_uint32 clipWidth  = clip_rect.width();

      // Copy the data.
      for (band=0; band<num_bands; ++band)
      {
         ossim_uint32 sourceIndex      = sourceOffset;
         ossim_uint32 destinationIndex = destinationOffset;
         ossim_float32 tempResult      = 0.0;

         for (ossim_uint32 line = 0; line < clipHeight; ++line)
         {
            for (ossim_uint32 sample = 0; sample < clipWidth; ++sample)
            {
               src->getNormalizedFloat(sourceIndex + sample,
                                       band,
                                       tempResult);
               
               this->setNormalizedFloat(destinationIndex + sample,
                                        band,
                                        tempResult);
            }
            sourceIndex      += s_width;
            destinationIndex += d_width;
         }
      }
   }
}

void ossimImageData::loadTile(const void* src,
                              const ossimIrect& src_rect,
                              ossimInterleaveType il_type)
{
   switch (il_type)
   {
   case OSSIM_BIP:
      loadTileFromBip(src, src_rect);
      return;
   case OSSIM_BIL:
      loadTileFromBil(src, src_rect);
      return;
   case OSSIM_BSQ:
      loadTileFromBsq(src, src_rect);
      return;
   default:
      ossimNotify(ossimNotifyLevel_WARN)
         << "ossimImageData::loadTile ERROR:  unsupported interleave type!"
         << std::endl;
      ossimSetError(getClassName(),
                    ossimErrorCodes::OSSIM_ERROR,
                    "ossimImageData::loadTile\n\
File %s line %d\nUnknown interleave type!",
                    __FILE__,
                    __LINE__);      
      return;
   } // End of "switch (type)"
}

void ossimImageData::loadTile(const void* src,
                              const ossimIrect& src_rect,
                              const ossimIrect& clip_rect,
                              ossimInterleaveType il_type)
{
   switch (il_type)
   {
   case OSSIM_BIP:
      loadTileFromBip(src, src_rect, clip_rect);
      return;
   case OSSIM_BIL:
      loadTileFromBil(src, src_rect, clip_rect);
      return;
   case OSSIM_BSQ:
      loadTileFromBsq(src, src_rect, clip_rect);
      return;
   default:
      ossimNotify(ossimNotifyLevel_WARN)
         << "ossimImageData::loadTile ERROR:  unsupported interleave type!"
         << std::endl;
      ossimSetError(getClassName(),
                    ossimErrorCodes::OSSIM_ERROR,
                    "ossimImageData::loadTile\n\
File %s line %d\nUnknown interleave type!",
                    __FILE__,
                    __LINE__);      
      return;
   } // End of "switch (type)"
}


void ossimImageData::nullTileAlpha(const ossim_uint8* src,
                                   const ossimIrect& src_rect,
                                   bool multiplyAlphaFlag)
{
   const ossimIrect img_rect = getImageRectangle();
   
   // Get the clip rect.
   const ossimIrect clip_rect = img_rect.clipToRect(src_rect);

   nullTileAlpha(src, src_rect, clip_rect, multiplyAlphaFlag);
}

void ossimImageData::nullTileAlpha(const ossim_uint8* src,
                                   const ossimIrect& src_rect,
                                   const ossimIrect& clip_rect,
                                   bool multiplyAlphaFlag)
{
   switch (getScalarType())
   {
      case OSSIM_UINT8:
         nullTileAlphaTemplate(ossim_uint8(0), src, src_rect, clip_rect, multiplyAlphaFlag);
         return;

      case OSSIM_SINT8:
         nullTileAlphaTemplate(ossim_sint8(0), src, src_rect, clip_rect, multiplyAlphaFlag);
         return;
         
      case OSSIM_UINT16:
      case OSSIM_USHORT11:
         nullTileAlphaTemplate(ossim_uint16(0), src, src_rect, clip_rect, multiplyAlphaFlag);
         return;
         
      case OSSIM_SINT16:
         nullTileAlphaTemplate(ossim_sint16(0), src, src_rect, clip_rect, multiplyAlphaFlag);
         return;
         
      case OSSIM_UINT32:
         nullTileAlphaTemplate(ossim_uint32(0), src, src_rect, clip_rect, multiplyAlphaFlag);
         return;

      case OSSIM_SINT32:
         nullTileAlphaTemplate(ossim_sint32(0), src, src_rect, clip_rect, multiplyAlphaFlag);
         return;
         
      case OSSIM_NORMALIZED_FLOAT:
      case OSSIM_FLOAT32:
         nullTileAlphaTemplate(ossim_float32(0), src, src_rect, clip_rect, multiplyAlphaFlag);
         return;
         
      case OSSIM_NORMALIZED_DOUBLE:
      case OSSIM_FLOAT64:
         nullTileAlphaTemplate(ossim_float64(0), src, src_rect, clip_rect, multiplyAlphaFlag);
         return;
         
      case OSSIM_SCALAR_UNKNOWN:
      default:
         ossimSetError(getClassName(),
                       ossimErrorCodes::OSSIM_ERROR,
                       "ossimImageData::nullTileAlpha\n\
File %s line %d\nUnsupported scalar type for method!",
                       __FILE__,
                       __LINE__);      
         return;
   }
   
}

void ossimImageData::loadTileFromBip(const void* src,
                                     const ossimIrect& src_rect)
{
   switch (getScalarType())
   {
      case OSSIM_UINT8:
         loadTileFromBipTemplate(ossim_uint8(0), src, src_rect);
         return;

      case OSSIM_SINT8:
         loadTileFromBipTemplate(ossim_sint8(0), src, src_rect);
         return;
         
      case OSSIM_UINT16:
      case OSSIM_USHORT11:
         loadTileFromBipTemplate(ossim_uint16(0), src, src_rect);
         return;
         
      case OSSIM_SINT16:
         loadTileFromBipTemplate(ossim_sint16(0), src, src_rect);
         return;
         
      case OSSIM_UINT32:
         loadTileFromBipTemplate(ossim_uint32(0), src, src_rect);
         return;

      case OSSIM_SINT32:
         loadTileFromBipTemplate(ossim_sint32(0), src, src_rect);
         return;
         
      case OSSIM_NORMALIZED_FLOAT:
      case OSSIM_FLOAT32:
         loadTileFromBipTemplate(ossim_float32(0), src, src_rect);
         return;
         
      case OSSIM_NORMALIZED_DOUBLE:
      case OSSIM_FLOAT64:
         loadTileFromBipTemplate(ossim_float64(0), src, src_rect);
         return;
         
      case OSSIM_SCALAR_UNKNOWN:
      default:
         ossimSetError(getClassName(),
                       ossimErrorCodes::OSSIM_ERROR,
                       "ossimImageData::loadTileFromBip\n\
File %s line %d\nUnsupported scalar type for method!",
                       __FILE__,
                       __LINE__);      
         return;
   }
}

void ossimImageData::loadTileFromBip(const void* src,
                                     const ossimIrect& src_rect,
                                     const ossimIrect& clip_rect)
{
   switch (getScalarType())
   {
      case OSSIM_UINT8:
         loadTileFromBipTemplate(ossim_uint8(0), src, src_rect, clip_rect);
         return;

      case OSSIM_SINT8:
         loadTileFromBipTemplate(ossim_sint8(0), src, src_rect, clip_rect);
         return;

      case OSSIM_UINT16:
      case OSSIM_USHORT11:
         loadTileFromBipTemplate(ossim_uint16(0), src, src_rect, clip_rect);
         return;
      
      case OSSIM_SINT16:
         loadTileFromBipTemplate(ossim_sint16(0), src, src_rect, clip_rect);
         return;
      
      case OSSIM_UINT32:
         loadTileFromBipTemplate(ossim_uint32(0), src, src_rect, clip_rect);
         return;

      case OSSIM_SINT32:
         loadTileFromBipTemplate(ossim_sint32(0), src, src_rect, clip_rect);
         return;
      
      case OSSIM_NORMALIZED_FLOAT:
      case OSSIM_FLOAT32:
         loadTileFromBipTemplate(ossim_float32(0), src, src_rect, clip_rect);
         return;
      
      case OSSIM_NORMALIZED_DOUBLE:
      case OSSIM_FLOAT64:
         loadTileFromBipTemplate(ossim_float64(0), src, src_rect, clip_rect);
         return;

      case OSSIM_SCALAR_UNKNOWN:
      default:
         ossimSetError(getClassName(),
                       ossimErrorCodes::OSSIM_ERROR,
                       "ossimImageData::loadTileFromBip\n\
File %s line %d\nUnsupported scalar type for method!",
                       __FILE__,
                       __LINE__);      
         return;
   }
}

void ossimImageData::loadTileFromBil(const void* src,
                                     const ossimIrect& src_rect)
{
   switch (getScalarType())
   {
      case OSSIM_UINT8:
         loadTileFromBilTemplate(ossim_uint8(0), src, src_rect);
         return;

      case OSSIM_SINT8:
         loadTileFromBilTemplate(ossim_sint8(0), src, src_rect);
         return;

      case OSSIM_UINT16:
      case OSSIM_USHORT11:
         loadTileFromBilTemplate(ossim_uint16(0), src, src_rect);
         return;
      
      case OSSIM_SINT16:
         loadTileFromBilTemplate(ossim_sint16(0), src, src_rect);
         return;
      
      case OSSIM_UINT32:
         loadTileFromBilTemplate(ossim_uint32(0), src, src_rect);
         return;

      case OSSIM_SINT32:
         loadTileFromBilTemplate(ossim_sint32(0), src, src_rect);
         return;
      
      case OSSIM_NORMALIZED_FLOAT:
      case OSSIM_FLOAT32:
         loadTileFromBilTemplate(ossim_float32(0), src, src_rect);
         return;
      
      case OSSIM_NORMALIZED_DOUBLE:
      case OSSIM_FLOAT64:
         loadTileFromBilTemplate(ossim_float64(0), src, src_rect);
         return;

      case OSSIM_SCALAR_UNKNOWN:
      default:
         ossimSetError(getClassName(),
                       ossimErrorCodes::OSSIM_ERROR,
                       "ossimImageData::loadTileFromBil\n\
File %s line %d\nUnsupported scalar type for method!",
                       __FILE__,
                       __LINE__);      
         return;
   }
}

void ossimImageData::loadTileFromBil(const void* src,
                                     const ossimIrect& src_rect,
                                     const ossimIrect& clip_rect)
{
   switch (getScalarType())
   {
      case OSSIM_UINT8:
         loadTileFromBilTemplate(ossim_uint8(0), src, src_rect, clip_rect);
         return;

      case OSSIM_SINT8:
         loadTileFromBilTemplate(ossim_sint8(0), src, src_rect, clip_rect);
         return;

      case OSSIM_UINT16:
      case OSSIM_USHORT11:
         loadTileFromBilTemplate(ossim_uint16(0), src, src_rect, clip_rect);
         return;
      
      case OSSIM_SINT16:
         loadTileFromBilTemplate(ossim_sint16(0), src, src_rect, clip_rect);
         return;
      
      case OSSIM_UINT32:
         loadTileFromBilTemplate(ossim_uint32(0), src, src_rect, clip_rect);
         return;

      case OSSIM_SINT32:
         loadTileFromBilTemplate(ossim_sint32(0), src, src_rect, clip_rect);
         return;
      
      case OSSIM_NORMALIZED_FLOAT:
      case OSSIM_FLOAT32:
         loadTileFromBilTemplate(ossim_float32(0), src, src_rect, clip_rect);
         return;
      
      case OSSIM_NORMALIZED_DOUBLE:
      case OSSIM_FLOAT64:
         loadTileFromBilTemplate(ossim_float64(0), src, src_rect, clip_rect);
         return;

      case OSSIM_SCALAR_UNKNOWN:
      default:
         ossimSetError(getClassName(),
                       ossimErrorCodes::OSSIM_ERROR,
                       "ossimImageData::loadTileFromBil\n\
File %s line %d\nUnsupported scalar type for method!",
                       __FILE__,
                       __LINE__);      
         return;
   }
}

void ossimImageData::loadTileFromBsq(const void* src,
                                     const ossimIrect& src_rect)
{
   switch (getScalarType())
   {
      case OSSIM_UINT8:
         loadTileFromBsqTemplate(ossim_uint8(0), src, src_rect);
         return;

      case OSSIM_SINT8:
         loadTileFromBsqTemplate(ossim_sint8(0), src, src_rect);
         return;

      case OSSIM_UINT16:
      case OSSIM_USHORT11:
         loadTileFromBsqTemplate(ossim_uint16(0), src, src_rect);
         return;
      
      case OSSIM_SINT16:
         loadTileFromBsqTemplate(ossim_sint16(0), src, src_rect);
         return;
      
      case OSSIM_UINT32:
         loadTileFromBsqTemplate(ossim_uint32(0), src, src_rect);
         return;

      case OSSIM_SINT32:
         loadTileFromBsqTemplate(ossim_sint32(0), src, src_rect);
         return;
      
      case OSSIM_NORMALIZED_FLOAT:
      case OSSIM_FLOAT32:
         loadTileFromBsqTemplate(ossim_float32(0), src, src_rect);
         return;
      
      case OSSIM_NORMALIZED_DOUBLE:
      case OSSIM_FLOAT64:
         loadTileFromBsqTemplate(ossim_float64(0), src, src_rect);
         return;
      
      case OSSIM_SCALAR_UNKNOWN:
      default:
         ossimSetError(getClassName(),
                       ossimErrorCodes::OSSIM_ERROR,
                       "ossimImageData::loadTileFromBsq\n\
File %s line %d\nUnsupported scalar type for method!",
                       __FILE__,
                       __LINE__);      
         return;
   }
}

void ossimImageData::loadTileFromBsq(const void* src,
                                     const ossimIrect& src_rect,
                                     const ossimIrect& clip_rect)
{
   switch (getScalarType())
   {
      case OSSIM_UINT8:
         loadTileFromBsqTemplate(ossim_uint8(0), src, src_rect, clip_rect);
         return;

      case OSSIM_SINT8:
         loadTileFromBsqTemplate(ossim_sint8(0), src, src_rect, clip_rect);
         return;
         
      case OSSIM_UINT16:
      case OSSIM_USHORT11:
         loadTileFromBsqTemplate(ossim_uint16(0), src, src_rect, clip_rect);
         return;
         
      case OSSIM_SINT16:
         loadTileFromBsqTemplate(ossim_sint16(0), src, src_rect, clip_rect);
         return;
         
      case OSSIM_UINT32:
         loadTileFromBsqTemplate(ossim_uint32(0), src, src_rect, clip_rect);
         return;

      case OSSIM_SINT32:
         loadTileFromBsqTemplate(ossim_sint32(0), src, src_rect, clip_rect);
         return;
      
      case OSSIM_NORMALIZED_FLOAT:
      case OSSIM_FLOAT32:
         loadTileFromBsqTemplate(ossim_float32(0), src, src_rect, clip_rect);
         return;
         
      case OSSIM_NORMALIZED_DOUBLE:
      case OSSIM_FLOAT64:
         loadTileFromBsqTemplate(ossim_float64(0), src, src_rect, clip_rect);
         return;
         
      case OSSIM_SCALAR_UNKNOWN:
      default:
         ossimSetError(getClassName(),
                       ossimErrorCodes::OSSIM_ERROR,
                       "ossimImageData::loadTileFromBsq\n\
File %s line %d\nUnsupported scalar type for method!",
                       __FILE__,
                       __LINE__);      
         return;
   }
}


void ossimImageData::computeMinMaxPix(vector<ossim_float64>& minBands,
                                      vector<ossim_float64>& maxBands)
{
   if ( (getDataObjectStatus() == OSSIM_NULL) || 
        (getDataObjectStatus() == OSSIM_EMPTY) )
   {
      return;
   }

   switch(theScalarType)
   {
      case OSSIM_UINT8:
      {
         computeMinMaxPix((ossim_uint8)0,
                          minBands,
                          maxBands);
         break;
      }
      case OSSIM_SINT8:
      {
         computeMinMaxPix((ossim_sint8)0,
                          minBands,
                          maxBands);
         break;
         
      }
      case OSSIM_USHORT11:
      case OSSIM_UINT16:
      {
         computeMinMaxPix((ossim_uint16)0,
                          minBands,
                          maxBands);
         break;
      }
      case OSSIM_SINT16:
      {
         computeMinMaxPix((ossim_sint16)0,
                          minBands,
                          maxBands);
         break;
      }
      case OSSIM_UINT32:
      {
         computeMinMaxPix((ossim_uint32)0,
                          minBands,
                          maxBands);
         break;
      }
      case OSSIM_SINT32:
      {
         computeMinMaxPix((ossim_sint32)0,
                          minBands,
                          maxBands);
         break;
      }
      case OSSIM_NORMALIZED_FLOAT:
      case OSSIM_FLOAT32:
      {
         computeMinMaxPix((ossim_float32)0.0,
                          minBands,
                          maxBands);
         break;
      }
      case OSSIM_NORMALIZED_DOUBLE:
      case OSSIM_FLOAT64:
      {
         computeMinMaxPix((ossim_float64)0.0,
                          minBands,
                          maxBands);
         break;
      }
      case OSSIM_SCALAR_UNKNOWN:
      default:
      {
         // Shouldn't hit this.
         ossimNotify(ossimNotifyLevel_WARN)
            << "ossimImageData::computeMinPix Unsupported scalar type!"
            << std::endl;
         break;
      }
   }
}

template <class T>
void ossimImageData::computeMinMaxPix(T dummyValue,
                                      vector<ossim_float64>& minBands,
                                      vector<ossim_float64>& maxBands)
{
   const ossim_uint32 BANDS = getNumberOfBands();
   const ossim_uint32 SPB   = getSizePerBand(); 
   
   if( minBands.size() != BANDS ||
       maxBands.size() != BANDS )
   {
      minBands.resize(BANDS);
      maxBands.resize(BANDS);
      for (ossim_uint32 band = 0; band < BANDS; ++band)
      {
         // Set min to max and max to min for starters.
         minBands[band] = getMaxPix(band);
         maxBands[band] = getMinPix(band);
      }
   }
   
   for(ossim_uint32 band = 0; band < BANDS; ++band)
   {
      const T* bandBuffer = (const T*)getBuf(band);
      if(bandBuffer)
      {
         const T NP   = static_cast<T>(getNullPix(band));
         ossim_float64 currentMin = minBands[band];
         ossim_float64 currentMax = maxBands[band];
         for(ossim_uint32 offset = 0; offset < SPB; ++offset)
         {
            T p = bandBuffer[offset];
            if(p != NP)
            {
               if(p < currentMin)
               {
                  currentMin = p;
               }
               else if(p > currentMax)
               {
                  currentMax = p;
               }
            }
         }
         minBands[band] = currentMin;
         maxBands[band] = currentMax;
      }
   }
}

template <class T>
void ossimImageData::loadTileFromBipTemplate(T, // dummy template variable
                                             const void* src,
                                             const ossimIrect& src_rect)
{
   const ossimIrect img_rect = getImageRectangle();
   
   // Get the clip rect.
   const ossimIrect clip_rect = img_rect.clipToRect(src_rect);

   loadTileFromBipTemplate(T(0), src, src_rect, clip_rect);
}

template <class T>
void ossimImageData::loadTileFromBipTemplate(T, // dummy template variable
                                             const void* src,
                                             const ossimIrect& src_rect,
                                             const ossimIrect& clip_rect)
{
   static const char  MODULE[] = "ossimImageData::loadTileFromBip";
   
   // Check the pointer.
   if (!src)
   {
      // Set the error...
      ossimSetError(getClassName(),
                    ossimErrorCodes::OSSIM_ERROR,
                    "%s File %s line %d\nNULL pointer passed to method!",
                    MODULE,
                    __FILE__,
                    __LINE__);
      return;
   }
   
   const ossimIrect img_rect = getImageRectangle();
   
   // Check for intersect.
   if ( ! img_rect.intersects(src_rect) )
   {
      return; // Nothing to do here.
   }
   
   // Check the clip rect.
   if (!clip_rect.completely_within(img_rect))
   {
      return;
   }
   
   // Check the status and allocate memory if needed.
   if (getDataObjectStatus() == OSSIM_NULL) initialize();

   // Get the width of the buffers.
   ossim_uint32 num_bands  = getNumberOfBands();
   ossim_uint32 s_width    = (src_rect.width()) * num_bands;
   ossim_uint32 d_width    = getWidth();
   ossim_uint32 band       = 0;
   const T* s        = static_cast<const T*>(src);
   T** d             = new T*[num_bands];
   
   // Make destination pointers to each one.
   for (band=0; band<num_bands; band++)
   {
      d[band] = static_cast<T*>(getBuf(band));
      
      // Move the pointers to the first valid pixel.
      d[band] += (clip_rect.ul().y - img_rect.ul().y) * d_width +
                 clip_rect.ul().x - img_rect.ul().x;
   }
   
   // Move the source pointer to the first valid pixel.
   s += (clip_rect.ul().y - src_rect.ul().y) * s_width +
        (clip_rect.ul().x - src_rect.ul().x) * num_bands;
   
   // Copy the data.
   ossim_uint32 clipHeight = clip_rect.height();
   ossim_uint32 clipWidth  = clip_rect.width();
   
   for (ossim_uint32 line = 0; line < clipHeight; ++line)
   {
      ossim_uint32 j = 0;
      for (ossim_uint32 sample = 0; sample < clipWidth; ++sample)
      {
         for (band=0; band<num_bands; band++)
         {
            d[band][sample] = s[j+band];
         }
         j += num_bands;
      }
      
      s += s_width;
      for (band=0; band<num_bands; band++)
      {
         d[band] += d_width;
      }
   }
   
   delete [] d;
}
   
template <class T>
void ossimImageData::loadTileFromBilTemplate(T, // dummy template variable
                                             const void* src,
                                             const ossimIrect& src_rect)
{
   const ossimIrect img_rect = getImageRectangle();
   
   // Get the clip rect.
   const ossimIrect clip_rect = img_rect.clipToRect(src_rect);

   loadTileFromBilTemplate(T(0), src, src_rect, clip_rect);
}
   
template <class T>
void ossimImageData::loadTileFromBilTemplate(T, // dummy template variable
                                             const void* src,
                                             const ossimIrect& src_rect,
                                             const ossimIrect& clip_rect)
{
   static const char  MODULE[] = "ossimImageData::loadTileFromBil";
   
   // Check the pointer.
   if (!src)
   {
      // Set the error...
      ossimSetError(getClassName(),
                    ossimErrorCodes::OSSIM_ERROR,
                    "%s File %s line %d\nNULL pointer passed to method!",
                    MODULE,
                    __FILE__,
                    __LINE__);
      return;
   }
   
   const ossimIrect img_rect = getImageRectangle();
   
   // Check for intersect.
   if ( ! img_rect.intersects(src_rect) )
   {
      return; // Nothing to do here.
   }
   
   // Check the clip rect.
   if (!clip_rect.completely_within(img_rect))
   {
      return;
   }

   // Check the status and allocate memory if needed.
   if (getDataObjectStatus() == OSSIM_NULL) initialize();
   
   // Get the width of the buffers.
   ossim_uint32 num_bands = getNumberOfBands();
   ossim_uint32 s_width = (src_rect.lr().x - src_rect.ul().x + 1);
   ossim_uint32 d_width = getWidth();
   ossim_uint32 band = 0;
   ossim_uint32 d_offset = (clip_rect.ul().y - img_rect.ul().y) * d_width +
                     clip_rect.ul().x - img_rect.ul().x;
   
   const T* s = static_cast<const T*>(src);

   // Get the number of bands and make destination pointers to each one.
   T** d = new T*[num_bands];
   
   for (band=0; band<num_bands; band++)
   {
      d[band] = static_cast<T*>(getBuf(band));
      
      // Move the pointers to the first valid pixel.
      d[band] += d_offset;
   }
   
   // Move the source pointer to the first valid pixel.
   s += (clip_rect.ul().y - src_rect.ul().y) * s_width * num_bands +
        clip_rect.ul().x - src_rect.ul().x;
   
   // Copy the data.
   ossim_uint32 clipHeight = clip_rect.height();
   ossim_uint32 clipWidth  = clip_rect.width();

   for (ossim_uint32 line = 0; line < clipHeight; ++line)
   {
      for (band = 0; band < num_bands; ++band)
      {
         for (ossim_uint32 sample = 0; sample < clipWidth; ++sample)
         {
            d[band][sample] = s[sample];
         }
         s       += s_width;
         d[band] += d_width;
      }
   }

   delete [] d;
}
   
template <class T>
void ossimImageData::loadTileFromBsqTemplate(T, // dummy template variable
                                             const void* src,
                                             const ossimIrect& src_rect)
{
   const ossimIrect img_rect = getImageRectangle();
   
   // Get the clip rect.
   const ossimIrect clip_rect = img_rect.clipToRect(src_rect);

   loadTileFromBsqTemplate(T(0), src, src_rect, clip_rect);
}

template <class T>
void ossimImageData::loadTileFromBsqTemplate(T, // dummy template variable
                                             const void* src,
                                             const ossimIrect& src_rect,
                                             const ossimIrect& clip_rect)
{
   static const char  MODULE[] = "ossimImageData::loadTileFromBsq";
   
   // Check the pointer.
   if (!src)
   {
      // Set the error...
      ossimSetError(getClassName(),
                    ossimErrorCodes::OSSIM_ERROR,
                    "%s File %s line %d\nNULL pointer passed to method!",
                    MODULE,
                    __FILE__,
                    __LINE__);
      return;
   }
   
   const ossimIrect img_rect = getImageRectangle();
   
   // Check for intersect.
   if ( ! img_rect.intersects(src_rect) )
   {
      return; // Nothing to do here.
   }

   // Check the clip rect.
   if (!clip_rect.completely_within(img_rect))
   {
      return;
   }
   
   // Check the status and allocate memory if needed.
   if (getDataObjectStatus() == OSSIM_NULL) initialize();
   
   // Get the width of the buffers.
   ossim_uint32 num_bands = getNumberOfBands();
   ossim_uint32 s_width = src_rect.width();
   ossim_uint32 d_width = getWidth();
   ossim_uint32 s_band_offset = s_width * src_rect.height();
   
   const T* s = static_cast<const T*>(src);
   
   ossim_uint32 band;
   ossim_uint32 destinationOffset = (clip_rect.ul().y - img_rect.ul().y) * d_width +
                              (clip_rect.ul().x - img_rect.ul().x);
   ossim_uint32 destinationIndex = destinationOffset;
   ossim_uint32 sourceOffset = (clip_rect.ul().y - src_rect.ul().y) * s_width +
                         (clip_rect.ul().x - src_rect.ul().x);
   ossim_uint32 sourceIndex = sourceOffset;
   ossim_uint32 clipHeight = clip_rect.height();
   ossim_uint32 clipWidth = clip_rect.width();

   // Copy the data.
   for (band=0; band<num_bands; band++)
   {
      T* destinationBand = static_cast<T*>(getBuf(band));
      destinationIndex = destinationOffset;
      sourceIndex = sourceOffset + s_band_offset*band;
      
      for (ossim_uint32 line = 0; line < clipHeight; ++line)
      {
         for (ossim_uint32 sample = 0; sample < clipWidth; ++sample)
         {
            destinationBand[destinationIndex + sample]
               = s[sourceIndex+sample];
         }
         sourceIndex += s_width;
         destinationIndex += d_width;
      }
   }
}

void ossimImageData::loadTileFrom1Band(const void* src,
				       const ossimIrect& src_rect)
{
   ossim_uint32 bands = getNumberOfBands();
   for(ossim_uint32 band = 0; band < bands; ++band)
   {
      loadBand(src, src_rect, band);
   }
}

void ossimImageData::loadTileFrom1Band(const ossimImageData* src)
{
  if(!src) return;
  loadTileFrom1Band((const void*)src->getBuf(),
		    src->getImageRectangle());
}

void ossimImageData::loadShortBand(const void* src,
                                   const ossimIrect& src_rect,
                                   ossim_uint32 band,
                                   bool swap_bytes)
{
   static const char  MODULE[] = "ossimImageData::loadShortBand";

   // Check the pointer.
   if (!src)
   {
      // Set the error...
      ossimSetError(getClassName(),
                    ossimErrorCodes::OSSIM_ERROR,
                    "%s File %s line %d\nNULL pointer passed to method!",
                    MODULE,
                    __FILE__,
                    __LINE__);
      return;
   }

   // Check the band.
   if (!isValidBand(band))
   {
      // Set the error...
      ossimSetError(getClassName(),
                    ossimErrorCodes::OSSIM_ERROR,
                    "%s File %s line %d\nInvalid band:  %d",
                    MODULE,
                    __FILE__,
                    __LINE__,
                    band);
      return;
   }

   const ossimIrect img_rect = getImageRectangle();
   
   // Check for intersect.
   if ( ! img_rect.intersects(src_rect) )
   {
      return; // Nothing to do here.
   }

   // Get the clip rect.
   const ossimIrect clip_rect = img_rect.clipToRect(src_rect);

   // Check the status and allocate memory if needed.
   if (getDataObjectStatus() == OSSIM_NULL) initialize();

   // Get the width of the buffers.
   ossim_uint32 s_width = src_rect.width();
   ossim_uint32 d_width = getWidth();

   const ossim_uint16* s = static_cast<const ossim_uint16*>(src);
   ossim_uint16* d = getUshortBuf(band);

   // Move the pointers to the first valid pixel.
   s += (clip_rect.ul().y - src_rect.ul().y) * s_width +
        clip_rect.ul().x - src_rect.ul().x;
   
   d += (clip_rect.ul().y - img_rect.ul().y) * d_width +
        clip_rect.ul().x - img_rect.ul().x;
   
   // Copy the data.
   for (ossim_int32 line=clip_rect.ul().y; line<=clip_rect.lr().y; line++)
   {
      ossim_uint32 i = 0;
      for (ossim_int32 sample=clip_rect.ul().x; sample<=clip_rect.lr().x; sample++)
      {
         d[i] = (swap_bytes ? ( (s[i] << 8) | (s[i] >> 8) ) :
                 s[i]);
         ++i;
      }

      s += s_width;
      d += d_width;
   }

   validate();
}

bool ossimImageData::isPointWithin(const ossimIpt& point)const
{
   return ((point.x >= theOrigin.x)&&
           (point.y >= theOrigin.y)&&
           ((point.x - theOrigin.x)<static_cast<ossim_int32>(theSpatialExtents[0]))&&
           ((point.y - theOrigin.y)<static_cast<ossim_int32>(theSpatialExtents[1])));
}

bool ossimImageData::isPointWithin(ossim_int32 x, ossim_int32 y)const
{
   return ((x >= theOrigin.x)&&
           (y >= theOrigin.y)&&
           ((x - theOrigin.x) < static_cast<ossim_int32>(theSpatialExtents[0]))&&
           ((y - theOrigin.y) < static_cast<ossim_int32>(theSpatialExtents[1])));
}

void ossimImageData::unloadTile(void* dest,
                                const ossimIrect& dest_rect,
                                ossimInterleaveType type) const
{
   unloadTile(dest, dest_rect, getImageRectangle(), type);
}

void ossimImageData::unloadTile(void* dest,
                                const ossimIrect& dest_rect,
                                const ossimIrect& clip_rect,
                                ossimInterleaveType type) const
{
   switch (type)
   {
      case OSSIM_BIP:
         unloadTileToBip(dest, dest_rect, clip_rect);
         return;
      case OSSIM_BIL:
         unloadTileToBil(dest, dest_rect, clip_rect);
         return;
      case OSSIM_BSQ:
         unloadTileToBsq(dest, dest_rect, clip_rect);
         return;
      default:
         ossimSetError(getClassName(),
                       ossimErrorCodes::OSSIM_ERROR,
                       "ossimImageData::unloadTile\n\
File %s line %d\nUnknown scalar type!",
                       __FILE__,
                       __LINE__);      
         return;
   }
}

void ossimImageData::unloadTileToBip(void* dest,
                                     const ossimIrect& dest_rect,
                                     const ossimIrect& clip_rect) const
{
   switch (getScalarType())
   {
      case OSSIM_UINT8:
         unloadTileToBipTemplate(ossim_uint8(0), dest, dest_rect, clip_rect);
         return;

      case OSSIM_SINT8:
         unloadTileToBipTemplate(ossim_sint8(0), dest, dest_rect, clip_rect);
         return;
         
      case OSSIM_UINT16:
      case OSSIM_USHORT11:
         unloadTileToBipTemplate(ossim_uint16(0), dest, dest_rect, clip_rect);
         return;
         
      case OSSIM_SINT16:
         unloadTileToBipTemplate(ossim_sint16(0), dest, dest_rect, clip_rect);
         return;
         
      case OSSIM_UINT32:
         unloadTileToBipTemplate(ossim_uint32(0), dest, dest_rect, clip_rect);
         return;
         
      case OSSIM_SINT32:
         unloadTileToBipTemplate(ossim_sint32(0), dest, dest_rect, clip_rect);
         return;
         
      case OSSIM_NORMALIZED_FLOAT:
      case OSSIM_FLOAT32:
         unloadTileToBipTemplate(ossim_float32(0), dest, dest_rect, clip_rect);
         return;
         
      case OSSIM_NORMALIZED_DOUBLE:
      case OSSIM_FLOAT64:
         unloadTileToBipTemplate(ossim_float64(0), dest, dest_rect, clip_rect);
         return;
         
      case OSSIM_SCALAR_UNKNOWN:
      default:
         ossimSetError(getClassName(),
                       ossimErrorCodes::OSSIM_ERROR,
                       "ossimImageData::unloadTileToBip\n\
File %s line %d\nUnsupported scalar type for method!",
                       __FILE__,
                       __LINE__);      
         return;
   }
}

void ossimImageData::unloadTileToBil(void* dest,
                                     const ossimIrect& dest_rect,
                                     const ossimIrect& clip_rect) const
{
   switch (getScalarType())
   {
      case OSSIM_UINT8:
         unloadTileToBilTemplate(ossim_uint8(0), dest, dest_rect, clip_rect);
         return;

      case OSSIM_SINT8:
         unloadTileToBilTemplate(ossim_sint8(0), dest, dest_rect, clip_rect);
         return;
         
      case OSSIM_UINT16:
      case OSSIM_USHORT11:
         unloadTileToBilTemplate(ossim_uint16(0), dest, dest_rect, clip_rect);
         return;
         
      case OSSIM_SINT16:
         unloadTileToBilTemplate(ossim_sint16(0), dest, dest_rect, clip_rect);
         return;

      case OSSIM_UINT32:
         unloadTileToBilTemplate(ossim_uint32(0), dest, dest_rect, clip_rect);
         return;

      case OSSIM_SINT32:
         unloadTileToBilTemplate(ossim_sint32(0), dest, dest_rect, clip_rect);
         return;
         
      case OSSIM_NORMALIZED_FLOAT:
      case OSSIM_FLOAT32:
         unloadTileToBilTemplate(ossim_float32(0), dest, dest_rect, clip_rect);
         return;
         
      case OSSIM_NORMALIZED_DOUBLE:
      case OSSIM_FLOAT64:
         unloadTileToBilTemplate(ossim_float64(0), dest, dest_rect, clip_rect);
         return;
         
      case OSSIM_SCALAR_UNKNOWN:
      default:
         ossimSetError(getClassName(),
                       ossimErrorCodes::OSSIM_ERROR,
                       "ossimImageData::unloadTileToBil\n\
File %s line %d\nUnsupported scalar type for method!",
                       __FILE__,
                       __LINE__);      
         return;
   }
}

void ossimImageData::unloadTileToBsq(void* dest,
                                     const ossimIrect& dest_rect,
                                     const ossimIrect& clip_rect) const
{
   switch (getScalarType())
   {
      case OSSIM_UINT8:
         unloadTileToBsqTemplate(ossim_uint8(0), dest, dest_rect, clip_rect);
         return;

      case OSSIM_SINT8:
         unloadTileToBsqTemplate(ossim_sint8(0), dest, dest_rect, clip_rect);
         return;
         
      case OSSIM_UINT16:
      case OSSIM_USHORT11:
         unloadTileToBsqTemplate(ossim_uint16(0), dest, dest_rect, clip_rect);
         return;
         
      case OSSIM_SINT16:
         unloadTileToBsqTemplate(ossim_sint16(0), dest, dest_rect, clip_rect);
         return;
         
      case OSSIM_UINT32:
         unloadTileToBsqTemplate(ossim_uint32(0), dest, dest_rect, clip_rect);
         return;

      case OSSIM_SINT32:
         unloadTileToBsqTemplate(ossim_sint32(0), dest, dest_rect, clip_rect);
         return;
         
      case OSSIM_NORMALIZED_FLOAT:
      case OSSIM_FLOAT32:
         unloadTileToBsqTemplate(ossim_float32(0), dest, dest_rect, clip_rect);
         return;
         
      case OSSIM_NORMALIZED_DOUBLE:
      case OSSIM_FLOAT64:
         unloadTileToBsqTemplate(ossim_float64(0), dest, dest_rect, clip_rect);
         return;
         
      case OSSIM_SCALAR_UNKNOWN:
      default:
         ossimSetError(getClassName(),
                       ossimErrorCodes::OSSIM_ERROR,
                       "ossimImageData::unloadTileToBsq\n\
File %s line %d\nUnsupported scalar type for method!",
                       __FILE__,
                       __LINE__);      
         return;
   }
}

void ossimImageData::unloadBand(void* dest,
                                const ossimIrect& dest_rect,
                                ossim_uint32 band) const
{
   unloadBand(dest, dest_rect, getImageRectangle(), band);
}

void ossimImageData::unloadBand(void* dest,
                                const ossimIrect& dest_rect,
                                const ossimIrect& clip_rect,
                                ossim_uint32 band) const
{
   // Call the appropriate load method.
   switch (getScalarType())
   {
      case OSSIM_UINT8:
         unloadBandTemplate(ossim_uint8(0), dest, dest_rect, clip_rect, band);
         return;

      case OSSIM_SINT8:
         unloadBandTemplate(ossim_sint8(0), dest, dest_rect, clip_rect, band);
         return;
         
      case OSSIM_UINT16:
      case OSSIM_USHORT11:
         unloadBandTemplate(ossim_uint16(0), dest, dest_rect, clip_rect, band);
         return;
         
      case OSSIM_SINT16:
         unloadBandTemplate(ossim_sint16(0), dest, dest_rect, clip_rect, band);
         return;
         
      case OSSIM_UINT32:
         unloadBandTemplate(ossim_uint32(0), dest, dest_rect, clip_rect, band);
         return;

      case OSSIM_SINT32:
         unloadBandTemplate(ossim_sint32(0), dest, dest_rect, clip_rect, band);
         return;
         
      case OSSIM_NORMALIZED_FLOAT:
      case OSSIM_FLOAT32:
         unloadBandTemplate(ossim_float32(0), dest, dest_rect, clip_rect, band);
         return;
         
      case OSSIM_NORMALIZED_DOUBLE:
      case OSSIM_FLOAT64:
         unloadBandTemplate(ossim_float64(0), dest, dest_rect, clip_rect, band);
         return;
         
      case OSSIM_SCALAR_UNKNOWN:
      default:
         ossimSetError(getClassName(),
                       ossimErrorCodes::OSSIM_ERROR,
                       "ossimImageData::unloadBand\n\
File %s line %d\nUnsupported scalar type for method!",
                       __FILE__,
                       __LINE__);      
         return;
   }
}

void ossimImageData::unloadBand( void* dest,
                                 ossim_uint32 src_band,
                                 ossim_uint32 dest_band,
                                 const ossimIrect& dest_rect,
                                 ossimInterleaveType il_type,
                                 OverwriteBandRule ow_type ) const
{
   unloadBand( dest, src_band, dest_band, dest_rect, getImageRectangle(), il_type, ow_type );
}

void ossimImageData::unloadBand( void* dest,
                                 ossim_uint32 src_band,
                                 ossim_uint32 dest_band,
                                 const ossimIrect& dest_rect,
                                 const ossimIrect& clip_rect,
                                 ossimInterleaveType il_type,
                                 OverwriteBandRule ow_type ) const
{
   static const char  MODULE[] = "ossimImageData::unloadBand";

   if ( il_type == OSSIM_BSQ )
   {
      unloadBandToBsq( dest, src_band, dest_band, dest_rect, clip_rect, ow_type );
   }
   else
   {
      ossimNotify(ossimNotifyLevel_WARN)
         << MODULE << " NOTICE:"
         << "\nUnsupported interleave type:  " << il_type << "  Returning..."
         << std::endl;
   }
}

void ossimImageData::unloadBandToBsq( void* dest,
                                      ossim_uint32 src_band,
                                      ossim_uint32 dest_band,
                                      const ossimIrect& dest_rect,
                                      const ossimIrect& clip_rect,
                                      OverwriteBandRule ow_type ) const
{
   switch (getScalarType())
   {
      case OSSIM_UINT8:
         unloadBandToBsqTemplate(ossim_uint8(0), dest, src_band, dest_band, dest_rect, clip_rect, ow_type );
         return;

      case OSSIM_SINT8:
         unloadBandToBsqTemplate(ossim_sint8(0), dest, src_band, dest_band, dest_rect, clip_rect, ow_type );
         return;

      case OSSIM_UINT16:
      case OSSIM_USHORT11:
         unloadBandToBsqTemplate(ossim_uint16(0), dest, src_band, dest_band, dest_rect, clip_rect, ow_type );
         return;

      case OSSIM_SINT16:
         unloadBandToBsqTemplate(ossim_sint16(0), dest, src_band, dest_band, dest_rect, clip_rect, ow_type );
         return;

      case OSSIM_UINT32:
         unloadBandToBsqTemplate(ossim_uint32(0), dest, src_band, dest_band, dest_rect, clip_rect, ow_type );
         return;

      case OSSIM_SINT32:
         unloadBandToBsqTemplate(ossim_sint32(0), dest, src_band, dest_band, dest_rect, clip_rect, ow_type );
         return;

      case OSSIM_NORMALIZED_FLOAT:
      case OSSIM_FLOAT32:
         unloadBandToBsqTemplate(ossim_float32(0), dest, src_band, dest_band, dest_rect, clip_rect, ow_type );
         return;

      case OSSIM_NORMALIZED_DOUBLE:
      case OSSIM_FLOAT64:
         unloadBandToBsqTemplate(ossim_float64(0), dest, src_band, dest_band, dest_rect, clip_rect, ow_type );
         return;

      case OSSIM_SCALAR_UNKNOWN:
      default:
         ossimSetError(getClassName(),
            ossimErrorCodes::OSSIM_ERROR,
            "ossimImageData::unloadBandToBsq\n\
            File %s line %d\nUnsupported scalar type for method!",
            __FILE__,
            __LINE__);      
         return;
   }
}

template <class T>
void ossimImageData::unloadBandTemplate(T, // dummy template variable
                                        void* dest,
                                        const ossimIrect& dest_rect,
                                        const ossimIrect& clip_rect,
                                        ossim_uint32 band) const
{
   static const char  MODULE[] = "ossimImageData::unloadBand";

   // Check the pointers.
   if (!dest)
   {
      ossimNotify(ossimNotifyLevel_WARN)
         << MODULE << " ERROR:"
         << "\nNULL pointer passed to method!  Returning..." << std::endl;
      return;
   }

   if (getDataObjectStatus() == OSSIM_NULL)
   {
      ossimNotify(ossimNotifyLevel_WARN)
         << MODULE << " ERROR:"
         << "\nThis object is null! Returning..." << std::endl;
      return;
   }
   
   ossimIrect img_rect = getImageRectangle();
   
   // Clip the clip_rect to the tile rect.
   ossimIrect output_clip_rect = clip_rect.clipToRect(img_rect);

   // Clip it again to the destination rect.
   output_clip_rect = dest_rect.clipToRect(output_clip_rect);
   
   // Check the output clip rect for intersection.
   if (!output_clip_rect.intersects(img_rect))
   {
      return;
   }
   if ( !(output_clip_rect.intersects(dest_rect)) )
   {
      return;
   }

   // Check for valid band.
   if (!isValidBand(band))
   {
      ossimNotify(ossimNotifyLevel_WARN)
         << MODULE << " NOTICE:"
         << "\nInvalid band:  " << band << "  Returning..."
         << std::endl;
      return;
   }
   
   ossim_uint32 buf_width = dest_rect.lr().x - dest_rect.ul().x + 1;

   // Get a pointer to the source band buffer.
   const T* s = reinterpret_cast<const T*>(getBuf(band));

   // Get the offset for each source band.
   ossim_uint32 src_offset = (output_clip_rect.ul().y - img_rect.ul().y) *
      getWidth() + output_clip_rect.ul().x - img_rect.ul().x;
   
   // Move the pointers to the start.
   T* d = reinterpret_cast<T*>(dest);

   ossim_uint32 dest_offset = (output_clip_rect.ul().y - dest_rect.ul().y) *
      buf_width + output_clip_rect.ul().x - dest_rect.ul().x;

   d += dest_offset;
   s += src_offset;

   for (ossim_int32 line=output_clip_rect.ul().y;
        line<=output_clip_rect.lr().y; ++line)
   {
      ossim_uint32 i=0;
      for (ossim_int32 samp=clip_rect.ul().x;
           samp<=output_clip_rect.lr().x; ++samp)
      {
         d[i] = s[i];
         ++i;
      }
      d += buf_width;
      s += getWidth();
   }
}

template <class T> void
ossimImageData::unloadTileToBipTemplate(T, // dummy template variable
                                        void* dest,
                                        const ossimIrect& dest_rect,
                                        const ossimIrect& clip_rect) const
{
   static const char  MODULE[] = "ossimImageData::unloadTileToBip";
   
   // Check the pointer.
   if (!dest)
   {
      ossimNotify(ossimNotifyLevel_WARN)
         << MODULE << " ERROR:"
         << "\nNULL pointer passed to method!  Returning..." << std::endl;
      return;
   }
   
   bool  dataIsNull = false;
   if (getDataObjectStatus() == OSSIM_NULL)
   {
      dataIsNull = true;
   }
   
   ossimIrect img_rect = getImageRectangle();
   
   // Clip the clip_rect to the tile rect.
   ossimIrect output_clip_rect = clip_rect.clipToRect(img_rect);

   // Clip it again to the destination rect.
   output_clip_rect = dest_rect.clipToRect(output_clip_rect);
   
   // Check the output clip rect for intersection.
   if (output_clip_rect.hasNans())
   {
      return;
   }
   if ( !(output_clip_rect.intersects(dest_rect)) )
   {
      return;
   }
   
   ossim_int32 num_bands = getNumberOfBands();
   
   ossim_int32 buf_width = dest_rect.width() * num_bands;

   if(!dataIsNull)
   {
      // Get the number of bands and grab a pointers to each one.
      const T** s = new const T*[num_bands];
      
      ossim_int32 band;
      ossim_int32 s_width = getWidth();
      
      for (band=0; band<num_bands; band++)
      {
         s[band] = reinterpret_cast<const T*>(getBuf(band));
      }
      
      // Move the pointers to the start.
      T* d = reinterpret_cast<T*>(dest);      
      
      d += (output_clip_rect.ul().y - dest_rect.ul().y) * buf_width +
           (output_clip_rect.ul().x - dest_rect.ul().x) * num_bands;
      
      // Get the offset for each source band.
      ossim_int32 src_offset = (output_clip_rect.ul().y - img_rect.ul().y) *
         s_width + (output_clip_rect.ul().x - img_rect.ul().x);
      
      ossim_int32 output_clip_width  = output_clip_rect.width();
      ossim_int32 output_clip_height = output_clip_rect.height();
      
      for (band=0; band<(ossim_int32)getNumberOfBands(); band++)
      {
         s[band] += src_offset;
      }
      
      ossim_int32 j;
      for (ossim_int32 line=0; line<output_clip_height; ++line)
      {
         j = 0;
         for (ossim_int32 samp=0; samp<output_clip_width; ++samp, j+=num_bands)
         {
            for (band=0; band<num_bands; ++band)
            {
               d[j+band] = s[band][samp];
            }
         }
         
         // increment to next line...
         d += buf_width;
         for (band=0; band<num_bands; ++band)
         {
            s[band] += s_width;
         }
      
      }
      delete [] s;
   }
   else
   {
      ossim_int32 band = 0;
      T* nulls = new T[num_bands];
      for(band = 0; band < num_bands; ++band)
      {
         nulls[band] = static_cast<T>(theNullPixelValue[band]);
      }
      // Move the pointers to the start.
      T* d = reinterpret_cast<T*>(dest);
      
      d += (output_clip_rect.ul().y - dest_rect.ul().y) * buf_width +
           (output_clip_rect.ul().x - dest_rect.ul().x) * num_bands;

      for (ossim_int32 line=output_clip_rect.ul().y;
           line<=output_clip_rect.lr().y; ++line)
      {
         ossim_int32 i=0;
         ossim_int32 j=0;
         for (ossim_int32 samp=output_clip_rect.ul().x;
              samp<=output_clip_rect.lr().x; ++samp)
         {
            for (band=0; band<num_bands; ++band)
            {
               d[j+band] = nulls[band];
            }
            ++i;  // increment to next pixel...
            j+= num_bands;
         }
         
         // increment to next line...
         d += buf_width;
      }
      delete [] nulls;
      nulls = 0;
   }
}

template <class T> void
ossimImageData::unloadTileToBilTemplate(T,  // dummy template arg...
                                        void* dest,
                                        const ossimIrect& dest_rect,
                                        const ossimIrect& clip_rect) const
{
  static const char  MODULE[] = "ossimImageData::unloadTileToBil";

   // Check the pointers.
   if (!dest)
   {
      ossimNotify(ossimNotifyLevel_WARN)
         << MODULE << " ERROR:"
         << "\nNULL pointer passed to method!  Returning..." << std::endl;
      return;
   }
   bool dataIsNull = false;
   if (getDataObjectStatus() == OSSIM_NULL)
   {
      dataIsNull = true;
   }

   ossimIrect img_rect = getImageRectangle();
   
   // Clip the clip_rect to the tile rect.
   ossimIrect output_clip_rect = clip_rect.clipToRect(img_rect);

   // Clip it again to the destination rect.
   output_clip_rect = dest_rect.clipToRect(output_clip_rect);
   
   // Check the output clip rect for intersection.
   if (output_clip_rect.hasNans())
   {
      return;
   }
   if ( !(output_clip_rect.intersects(dest_rect)) )
   {
      return;
   }

   ossim_uint32 num_bands = getNumberOfBands();

   ossim_uint32 buf_width = dest_rect.width();

   if(!dataIsNull)
   {
      // Get the number of bands and grab a pointers to each one.
      const T** s = new const T*[num_bands];
      
      ossim_uint32 band;
      
      for (band=0; band<num_bands; band++)
      {
         s[band] = reinterpret_cast<const T*>(getBuf(band));
      }
      
      // Get the offset for each source band.
      ossim_uint32 src_offset = (output_clip_rect.ul().y - img_rect.ul().y) *
         getWidth() + (output_clip_rect.ul().x - img_rect.ul().x);
      
      // Move the pointers to the start.
      T* d = reinterpret_cast<T*>(dest);

      d += (output_clip_rect.ul().y - dest_rect.ul().y) *
         buf_width * num_bands +
         (output_clip_rect.ul().x-dest_rect.ul().x);
      
      for (band=0; band<num_bands; ++band)
      {
         s[band] += src_offset;
      }
      
      for (ossim_int32 line=output_clip_rect.ul().y;
           line<=output_clip_rect.lr().y; ++line)
      {
         for (band=0; band<num_bands; ++band)
         {
            ossim_uint32 i=0;
            for (ossim_int32 samp=output_clip_rect.ul().x;
                 samp<=output_clip_rect.lr().x; ++samp)
            {
               d[i] = s[band][i];
               ++i;
            }
            d       += buf_width;
            s[band] += getWidth();
         }
      }
      // Free up memory allocated for pointers.
      delete [] s;
   }
   else
   {
      ossim_uint32 band = 0;
      T* nulls = new T[num_bands];
      for(band = 0; band < num_bands; ++band)
      {
         nulls[band] = static_cast<T>(theNullPixelValue[band]);
      }
      
      // Move the pointers to the start.
      T* d = reinterpret_cast<T*>(dest);

      d += (output_clip_rect.ul().y - dest_rect.ul().y) *
           buf_width * num_bands + (output_clip_rect.ul().x - dest_rect.ul().x);
      
      for (ossim_int32 line=output_clip_rect.ul().y;
           line<=output_clip_rect.lr().y; ++line)
      {
         for (band=0; band<num_bands; ++band)
         {
            ossim_uint32 i=0;
            for (ossim_int32 samp=output_clip_rect.ul().x;
                 samp<=output_clip_rect.lr().x; ++samp)
            {
               d[i] = nulls[band];
               ++i;
            }
            d += buf_width;
         }
      }
      delete [] nulls;
   }
}

template <class T> void ossimImageData::nullTileAlphaTemplate(
   T,
   const ossim_uint8* src,
   const ossimIrect& src_rect,
   const ossimIrect& clip_rect,
   bool multiplyAlphaFlag)
{
   static const char  MODULE[] = "ossimImageData::nullTileAlphaTemplate";
   
   // Check the pointer.
   if (!src)
   {
      // Set the error...
      ossimSetError(getClassName(),
                    ossimErrorCodes::OSSIM_ERROR,
                    "%s File %s line %d\nNULL pointer passed to method!",
                    MODULE,
                    __FILE__,
                    __LINE__);
      return;
   }
   
   const ossimIrect img_rect = getImageRectangle();
   
   // Check for intersect.
   if ( ! img_rect.intersects(src_rect) )
   {
      return; // Nothing to do here.
   }

   // Check the clip rect.
   if (!clip_rect.completely_within(img_rect))
   {
      return;
   }
   
   // Check the status and allocate memory if needed.
   if (getDataObjectStatus() == OSSIM_NULL) initialize();
   
   // Get the width of the buffers.
   ossim_uint32 num_bands = getNumberOfBands();
   ossim_uint32 s_width = src_rect.width();
   ossim_uint32 d_width = getWidth();
   ossim_uint32 band;
   ossim_uint32 destinationOffset = (clip_rect.ul().y - img_rect.ul().y) * d_width +
                              (clip_rect.ul().x - img_rect.ul().x);
   ossim_uint32 destinationIndex = destinationOffset;
   ossim_uint32 sourceOffset = (clip_rect.ul().y - src_rect.ul().y) * s_width +
                         (clip_rect.ul().x - src_rect.ul().x);
   ossim_uint32 sourceIndex = sourceOffset;
   ossim_uint32 clipHeight = clip_rect.height();
   ossim_uint32 clipWidth = clip_rect.width();

   if(!multiplyAlphaFlag)
   {
      // Copy the data.
      for (band=0; band<num_bands; band++)
      {
         T* destinationBand = static_cast<T*>(getBuf(band));
         destinationIndex = destinationOffset;
         sourceIndex = sourceOffset;
         T nullPix = (T)getNullPix(band);
         T minPix = (T)getMinPix(band);
         for (ossim_uint32 line = 0; line < clipHeight; ++line)
         {
            for (ossim_uint32 sample = 0; sample < clipWidth; ++sample)
            {
               if(src[sourceIndex+sample] == 0)
               {
                  destinationBand[destinationIndex + sample] = nullPix;
               }
               else if(destinationBand[destinationIndex + sample] == nullPix)
               {
                  destinationBand[destinationIndex + sample] = minPix;
               }
            }
            sourceIndex += s_width;
            destinationIndex += d_width;
         }
      }
   }
   else
   {
      ossim_float64 normalizer = 1.0/255.0;
      // Copy the data.
      for (band=0; band<num_bands; band++)
      {
         T* destinationBand = static_cast<T*>(getBuf(band));
         destinationIndex = destinationOffset;
         sourceIndex = sourceOffset;
         T nullPix = (T)getNullPix(band);
         T minPix = (T)getMinPix(band);
         for (ossim_uint32 line = 0; line < clipHeight; ++line)
         {
            for (ossim_uint32 sample = 0; sample < clipWidth; ++sample)
            {
               if(src[sourceIndex+sample] != 255)
               {
                  if(src[sourceIndex+sample] != 0)
                  {
                     destinationBand[destinationIndex + sample] = (T)(destinationBand[destinationIndex + sample]*
                                                                      (src[sourceIndex+sample]*normalizer));
                     if(destinationBand[destinationIndex + sample] == nullPix)
                     {
                        destinationBand[destinationIndex + sample] = minPix;
                     }
                  }
                  else
                  {
                     destinationBand[destinationIndex + sample] = nullPix;
                  }
               }
               else if(destinationBand[destinationIndex + sample] == nullPix)
               {
                  destinationBand[destinationIndex + sample] = minPix;
               }
            }
            sourceIndex += s_width;
            destinationIndex += d_width;
         }
      }
      
   }
}

template <class T> void
ossimImageData::unloadTileToBsqTemplate(T,  // dummy template arg...
                                        void* dest,
                                        const ossimIrect& dest_rect,
                                        const ossimIrect& clip_rect) const
{
   static const char  MODULE[] = "ossimImageData::unloadTileToBsq";
   
   // Check the pointers.
   if (!dest)
   {
      ossimNotify(ossimNotifyLevel_WARN)
         << MODULE << " ERROR:"
         << "\nNULL pointer passed to method!  Returning..." << std::endl;
      return;
   }

   bool dataIsNull = false;
   if (getDataObjectStatus() == OSSIM_NULL)
   {
      dataIsNull = true;
   }

   ossimIrect img_rect = getImageRectangle();
   
   // Clip the clip_rect to the tile rect.
   ossimIrect output_clip_rect = clip_rect.clipToRect(img_rect);

   // Clip it again to the destination rect.
   output_clip_rect = dest_rect.clipToRect(output_clip_rect);
   
   // Check the output clip rect for intersection.
   if (output_clip_rect.hasNans())
   {
      return;
   }
   if ( !(output_clip_rect.intersects(dest_rect)) )
   {
      return;
   }

   ossim_uint32 num_bands = getNumberOfBands();
   ossim_uint32 band      = 0;
   if(!dataIsNull)
   {
      ossim_uint32 d_width       = dest_rect.lr().x - dest_rect.ul().x + 1;
      ossim_uint32 d_band_offset = d_width * (dest_rect.lr().y-dest_rect.ul().y+1);
      ossim_uint32 s_width       = getWidth();
      ossim_uint32 s_offset      = (output_clip_rect.ul().y - img_rect.ul().y) *
                                   s_width + (output_clip_rect.ul().x - img_rect.ul().x);

      T* d        = static_cast<T*>(dest);
      const T** s = new const T*[num_bands];

      // Grab a pointers to each one.
      for (band=0; band<num_bands; ++band)
      {
         s[band] = reinterpret_cast<const T*>(getBuf(band));

         // Move to first valid pixel.
         s[band] += s_offset;
      }

      // Move to first valid pixel.
      d += (output_clip_rect.ul().y - dest_rect.ul().y) * d_width +
           (output_clip_rect.ul().x - dest_rect.ul().x);

      for (band=0; band<num_bands; ++band)
      {
         ossim_uint32 d_buf_offset = 0;

         for (ossim_int32 line=output_clip_rect.ul().y;
              line<=output_clip_rect.lr().y; ++line)
         {
            ossim_int32 i=0;
            for (ossim_int32 samp=output_clip_rect.ul().x;
                 samp<=output_clip_rect.lr().x; ++samp)
            {
               d[d_buf_offset+i] = s[band][i];
               ++i;
            }

            d_buf_offset += d_width;
            s[band]      += s_width;
         }
         d += d_band_offset;
      }
      
      // Free up memory allocated for pointers.
      delete [] s;
   }
   else
   {
      ossim_uint32 d_width       = dest_rect.lr().x - dest_rect.ul().x + 1;
      ossim_uint32 d_band_offset = d_width * (dest_rect.lr().y-dest_rect.ul().y+1);
      
      ossim_uint8* d = static_cast<ossim_uint8*>(dest);
            
      // Move to first valid pixel.
      d += (output_clip_rect.ul().y - dest_rect.ul().y) * d_width +
           (output_clip_rect.ul().x - dest_rect.ul().x);
      
      for (band=0; band<num_bands; ++band)
      {
         ossim_uint8 np = static_cast<ossim_uint8>(theNullPixelValue[band]);
         ossim_uint32 d_buf_offset = 0;
         
         for (ossim_int32 line=output_clip_rect.ul().y;
              line<=output_clip_rect.lr().y; ++line)
         {
            ossim_int32 i=0;
            for (ossim_int32 samp=output_clip_rect.ul().x;
                 samp<=output_clip_rect.lr().x; ++samp)
            {
               d[d_buf_offset+i] = np;
               ++i;
            }
            
            d_buf_offset += d_width;
         }
         d += d_band_offset;
      }
   }
}

template <class T> void
ossimImageData::unloadBandToBsqTemplate(T,  // dummy template arg...
                                        void* dest,
                                        ossim_uint32 src_band,
                                        ossim_uint32 dest_band,
                                        const ossimIrect& dest_rect,
                                        const ossimIrect& clip_rect,
                                        OverwriteBandRule ow_type) const
{
   static const char  MODULE[] = "ossimImageData::unloadBandToBsq";

   // Check the pointers.
   if (!dest)
   {
      ossimNotify(ossimNotifyLevel_WARN)
         << MODULE << " ERROR:"
         << "\nNULL pointer passed to method!  Returning..." << std::endl;
      return;
   }

   bool dataIsNull = false;
   if (getDataObjectStatus() == OSSIM_NULL)
   {
      dataIsNull = true;
   }

   ossimIrect img_rect = getImageRectangle();

   // Clip the clip_rect to the tile rect.
   ossimIrect output_clip_rect = clip_rect.clipToRect(img_rect);

   // Clip it again to the destination rect.
   output_clip_rect = dest_rect.clipToRect(output_clip_rect);

   // Check the output clip rect for intersection.
   if (output_clip_rect.hasNans())
   {
      return;
   }
   if ( !(output_clip_rect.intersects(dest_rect)) )
   {
      return;
   }

   ossim_uint32 num_bands = getNumberOfBands();
   ossim_uint32 band      = 0;
   if(!dataIsNull)
   {
      ossim_uint32 d_width       = dest_rect.lr().x - dest_rect.ul().x + 1;
      ossim_uint32 d_band_offset = d_width * (dest_rect.lr().y-dest_rect.ul().y+1);
      ossim_uint32 s_width  = getWidth();
      ossim_uint32 s_offset = (output_clip_rect.ul().y - img_rect.ul().y) *
         s_width + (output_clip_rect.ul().x - img_rect.ul().x);

      T* d        = static_cast<T*>(dest);
      const T** s = new const T*[num_bands];

      // Grab a pointers to each one.
      for (band=0; band<num_bands; ++band)
      {
         s[band] = reinterpret_cast<const T*>(getBuf(band));

         // Move to first valid pixel.
         s[band] += s_offset;
      }

      // Move to first valid pixel.
      d += (output_clip_rect.ul().y - dest_rect.ul().y) * d_width +
           (output_clip_rect.ul().x - dest_rect.ul().x);

      ossim_uint32 d_dest_band_offset = dest_band * d_band_offset;
      ossim_uint32 d_buf_offset = 0;

      for (ossim_int32 line=output_clip_rect.ul().y;
         line<=output_clip_rect.lr().y; ++line)
      {
         ossim_int32 i=0;
         for (ossim_int32 samp=output_clip_rect.ul().x;
            samp<=output_clip_rect.lr().x; ++samp)
         {
            ossim_uint32 d_pixel_offset = d_buf_offset+i;
            ossim_uint32 d_dest_band_pixel_offset = d_pixel_offset + d_dest_band_offset;

            switch( ow_type )
            {
               case COLOR_DISCREPANCY:
               {
                  T d_dest_band = d[d_dest_band_pixel_offset];

<<<<<<< HEAD
                  for ( band=0; band<num_bands; ++band )
                  {
                     if (band!=dest_band)
                     {
                        T d_other_band = d[d_pixel_offset + (band * d_band_offset)];
                        
                        // test for the color discrepancy
                        if ( d_other_band != d_dest_band )
                        {
                           d[d_dest_band_pixel_offset] = s[src_band][i];
                           break;
                        }
=======
                  for ( band=0; band<num_bands && band!=dest_band; ++band )
                  {
                     T d_other_band = d[d_pixel_offset + (band * d_band_offset)];

                     // test for the color discrepancy
                     if ( d_other_band != d_dest_band )
                     {
                        d[d_dest_band_pixel_offset] = s[src_band][i];
                        break;
>>>>>>> 522e2849
                     }
                  }
               }
               break;

               case NULL_RULE:
               default:
               {
                  d[d_dest_band_pixel_offset] = s[src_band][i];
               }
               break;
            }

            ++i;
         }

         d_buf_offset += d_width;
         s[src_band]  += s_width;
      }

      // Free up memory allocated for pointers.
      delete [] s;
   }
   else
   {
      ossim_uint32 d_width       = dest_rect.lr().x - dest_rect.ul().x + 1;
      ossim_uint32 d_band_offset = d_width * (dest_rect.lr().y-dest_rect.ul().y+1);

      ossim_uint8* d = static_cast<ossim_uint8*>(dest);

      // Move to first valid pixel.
      d += (output_clip_rect.ul().y - dest_rect.ul().y) * d_width +
         (output_clip_rect.ul().x - dest_rect.ul().x);

      for (band=0; band<num_bands; ++band)
      {
         ossim_uint8 np = static_cast<ossim_uint8>(theNullPixelValue[band]);
         ossim_uint32 d_buf_offset = 0;

         for (ossim_int32 line=output_clip_rect.ul().y;
            line<=output_clip_rect.lr().y; ++line)
         {
            ossim_int32 i=0;
            for (ossim_int32 samp=output_clip_rect.ul().x;
               samp<=output_clip_rect.lr().x; ++samp)
            {
               d[d_buf_offset+i] = np;
               ++i;
            }

            d_buf_offset += d_width;
         }
         d += d_band_offset;
      }
   }
}

ossimObject* ossimImageData::dup() const
{
   return new ossimImageData(*this);
}

void ossimImageData::copyTileToNormalizedBuffer(ossim_float64* buf)const
{
   if (!buf)
   {
      ossimNotify(ossimNotifyLevel_WARN)
         << "ossimImageData::copyTileToNormalizedBuffer ERROR:"
         << "\nNull buffer passed to method!  Returning..." << std::endl;
      return;
   }

   if (getDataObjectStatus() == OSSIM_NULL)
   {
      ossimNotify(ossimNotifyLevel_WARN)
         << "ossimImageData::copyTileToNormalizedBuffer ERROR:"
         << "\nThis object is null! Returning..." << std::endl;
      return;
   }
   
   switch(getScalarType())
   {
      case OSSIM_NORMALIZED_DOUBLE:
      {
         memmove(buf, getBuf(), getDataSizeInBytes());
         break;
      }
      case OSSIM_NORMALIZED_FLOAT:
      {
         ossim_uint32 upperBound = getWidth()*getHeight()*getNumberOfBands();
         const ossim_float32* inputBuf = static_cast<const ossim_float32*>(getBuf());
         for(ossim_uint32 offset = 0; offset < upperBound; ++offset)
         {
            buf[offset] = inputBuf[offset];
         }
         break;
      }
      case OSSIM_FLOAT32:
      {
         copyTileToNormalizedBuffer((ossim_float32)0, buf);
         break;
      }
      case OSSIM_FLOAT64:
      {
         copyTileToNormalizedBuffer((ossim_float64)0, buf);
         break;
      }
      case OSSIM_UINT8:
      {
         copyTileToNormalizedBuffer((ossim_uint8)0, buf);
         break;
      
      }
      case OSSIM_SINT8:
      {
         copyTileToNormalizedBuffer((ossim_sint8)0, buf);
         break;
      
      }
      case OSSIM_USHORT11:
      case OSSIM_UINT16:
      {
         copyTileToNormalizedBuffer((ossim_uint16)0, buf);
         break;
      }
      case OSSIM_SINT16:
      {
         copyTileToNormalizedBuffer((ossim_sint16)0, buf);
         break;
      }
      case OSSIM_UINT32:
      {
         copyTileToNormalizedBuffer((ossim_uint32)0, buf);
         break;
      }
      case OSSIM_SINT32:
      {
         copyTileToNormalizedBuffer((ossim_sint32)0, buf);
         break;
      }
      case OSSIM_SCALAR_UNKNOWN:
      default:
      {
         ossimNotify(ossimNotifyLevel_WARN)
            << "NOTICE:  copyTileToNormalizedBuffer not implemented yet"
            << std::endl;
      }
      
   }  // End of "switch(getScalarType())"
}

template <class T>
void ossimImageData::copyTileToNormalizedBuffer(T dummyTemplate,
                                                ossim_float64* buf) const
{
   const ossim_uint32 SIZE  = getSizePerBand();
   const ossim_uint32 BANDS = getNumberOfBands();
   
   for(ossim_uint32 band = 0; band < BANDS; ++band)
   {
      const ossim_float64 MIN_PIX = getMinPix(band);
      const ossim_float64 MAX_PIX = getMaxPix(band);
      const ossim_float64 RANGE   = (MAX_PIX-MIN_PIX);
      const ossim_float64 NP      = getNullPix(band);

      const T* s = (T*)getBuf(band);  // source
      ossim_float64* d = (ossim_float64*)(buf + (band*SIZE));  // destination
      
      for(ossim_uint32 offset = 0; offset < SIZE; ++offset)
      {
         ossim_float64 p = s[offset];
         if(p != NP)
         {
            if( p == MIN_PIX)
            {
               d[offset] = OSSIM_DEFAULT_MIN_PIX_NORM_DOUBLE;
            }
            else
            {
               d[offset] = (p-MIN_PIX)/RANGE;
            }
         }
         else
         {
            d[offset] = 0.0;
         }
      }
   }   
}

template <class T>
void ossimImageData::copyTileToNormalizedBuffer(T dummyTemplate,
                                                ossim_float32* buf) const
{
   const ossim_uint32 SIZE  = getSizePerBand();
   const ossim_uint32 BANDS = getNumberOfBands();
   
   for(ossim_uint32 band = 0; band < BANDS; ++band)
   {
      const ossim_float64 MIN_PIX = getMinPix(band);
      const ossim_float64 MAX_PIX = getMaxPix(band);
      const ossim_float64 RANGE   = (MAX_PIX-MIN_PIX);
      const ossim_float64 NP      = getNullPix(band);
      
      const T* s = (T*)getBuf(band);  // source
      ossim_float32* d = (ossim_float32*)(buf + (band*SIZE));  // destination
      
      for(ossim_uint32 offset = 0; offset < SIZE; ++offset)
      {
         ossim_float64 p = s[offset];
         if(p != NP)
         {
            if( p == MIN_PIX)
            {
               d[offset] = OSSIM_DEFAULT_MIN_PIX_NORM_FLOAT;
            }
            else
            {
               d[offset] = (p-MIN_PIX)/RANGE;
            }
         }
         else
         {
            d[offset] = 0.0;
         }
      }
   }   
}

template <class T>
void ossimImageData::copyTileToNormalizedBuffer(T dummyTemplate,
                                                ossim_uint32 band,
                                                ossim_float64* buf) const
{
   const ossim_uint32  SIZE    = getSizePerBand();
   const ossim_float64 MIN_PIX = getMinPix(band);
   const ossim_float64 MAX_PIX = getMaxPix(band);
   const ossim_float64 RANGE   = (MAX_PIX-MIN_PIX);
   const ossim_float64 NP      = getNullPix(band);
   
   const T* s = (T*)getBuf(band);  // source
   ossim_float64* d = (ossim_float64*)(buf);  // destination
   
   for(ossim_uint32 offset = 0; offset < SIZE; ++offset)
   {
         ossim_float64 p = s[offset];
         if(p != NP)
         {
            if( p == MIN_PIX)
            {
               d[offset] = OSSIM_DEFAULT_MIN_PIX_NORM_DOUBLE;
            }
            else
            {
               d[offset] = (p-MIN_PIX)/RANGE;
            }
         }
         else
         {
            d[offset] = 0.0;
         }
   }   
}

template <class T>
void ossimImageData::copyTileToNormalizedBuffer(T dummyTemplate,
                                                ossim_uint32 band,
                                                ossim_float32* buf) const
{
   const ossim_uint32  SIZE    = getSizePerBand();
   const ossim_float64 MIN_PIX = getMinPix(band);
   const ossim_float64 MAX_PIX = getMaxPix(band);
   const ossim_float64 RANGE   = (MAX_PIX-MIN_PIX);
   const ossim_float64 NP      = getNullPix(band);
   
   const T* s = (T*)getBuf(band);  // source
   ossim_float32* d     = (ossim_float32*)(buf);  // destination
   
   for(ossim_uint32 offset = 0; offset < SIZE; ++offset)
   {
      ossim_float64 p = s[offset];
      if(p != NP)
      {
         if( p == MIN_PIX)
         {
            d[offset] = OSSIM_DEFAULT_MIN_PIX_NORM_FLOAT;
         }
         else
         {
            d[offset] = (p-MIN_PIX)/RANGE;
         }
      }
      else
      {
         d[offset] = 0.0;
      }
   }   
}

template <class T>
void ossimImageData::copyNormalizedBufferToTile(T dummyTemplate,
                                                ossim_float64* buf)
{
   const ossim_uint32 SIZE  = getSizePerBand();
   const ossim_uint32 BANDS = getNumberOfBands();
   
   for(ossim_uint32 band = 0; band < BANDS; ++band)
   {
      const ossim_float64 MIN_PIX = getMinPix(band);
      const ossim_float64 MAX_PIX = getMaxPix(band);
      const ossim_float64 RANGE   = (MAX_PIX-MIN_PIX);
      const T NP                  = (T)getNullPix(band);
      
      ossim_float64* s = buf + (band*SIZE); // source
      T* d   = (T*)getBuf(band); // destination
      
      for(ossim_uint32 offset = 0; offset < SIZE; ++offset)
      {
         const ossim_float64 P = s[offset];
         if(P != 0.0)
         {
            d[offset] = (T)(MIN_PIX + RANGE*P);
         }
         else
         {
            d[offset] = NP;
         }
      }
   }
}

template <class T>
void ossimImageData::copyNormalizedBufferToTile(T dummyTemplate,
                                                ossim_float32* buf)
{
   const ossim_uint32 SIZE  = getSizePerBand();
   const ossim_uint32 BANDS = getNumberOfBands();
   
   for(ossim_uint32 band = 0; band < BANDS; ++band)
   {
      const ossim_float64 MIN_PIX = getMinPix(band);
      const ossim_float64 MAX_PIX = getMaxPix(band);
      const ossim_float64 RANGE   = (MAX_PIX-MIN_PIX);
      const T             NP      = (T)getNullPix(band);
      
      ossim_float32* s = buf + (band*SIZE); // source
      T* d   = (T*)getBuf(band); // destination
      
      for(ossim_uint32 offset = 0; offset < SIZE; ++offset)
      {
         const ossim_float64 P = s[offset];
         if(P != 0.0)
         {
	   ossim_float64 test = MIN_PIX + RANGE*P;
	   if(test > MAX_PIX) test = MAX_PIX;
	   d[offset] = (T)test;
         }
         else
         {
            d[offset] = NP;
         }
      }
   }
}

template <class T>
void ossimImageData::copyNormalizedBufferToTile(T dummyTemplate,
                                                ossim_uint32 band,
                                                ossim_float64* buf)
{
   const ossim_uint32  SIZE    = getSizePerBand();
   const ossim_float64 MIN_PIX = getMinPix(band);
   const ossim_float64 MAX_PIX = getMaxPix(band);
   const ossim_float64 RANGE   = (MAX_PIX-MIN_PIX);
   const T             NP      = (T)getNullPix(band);
   
   ossim_float64* s = buf; // source
   T* d   = (T*)getBuf(band); // destination
   
   for(ossim_uint32 offset = 0; offset < SIZE; ++offset)
   {
      const ossim_float64 P = s[offset];
      if(P != 0.0)
      {
	   ossim_float64 test = MIN_PIX + RANGE*P;
	   if(test > MAX_PIX) test = MAX_PIX;
	   d[offset] = (T)test;
      }
      else
      {
         d[offset] = NP;
      }
   }
}

template <class T>
void ossimImageData::copyNormalizedBufferToTile(T dummyTemplate,
                                                ossim_uint32 band,
                                                ossim_float32* buf)
{
   const ossim_uint32 SIZE     = getSizePerBand();
   const ossim_float64 MIN_PIX = getMinPix(band);
   const ossim_float64 MAX_PIX = getMaxPix(band);
   const ossim_float64 RANGE   = (MAX_PIX-MIN_PIX);
   const T NP                  = (T)getNullPix(band);
   
   ossim_float32* s = buf; // source
   T* d   = (T*)getBuf(band); // destination
   
   for(ossim_uint32 offset = 0; offset < SIZE; ++offset)
   {
      const ossim_float64 P = s[offset];
      if(P != 0.0)
      {
	   ossim_float64 test = MIN_PIX + RANGE*P;
	   if(test > MAX_PIX) test = MAX_PIX;
	   d[offset] = (T)test;
      }
      else
      {
         d[offset] = NP;
      }
   }
}

void ossimImageData::copyTileBandToNormalizedBuffer(ossim_uint32 band,
                                                    ossim_float64* buf) const
{
   if (!buf)
   {
      ossimNotify(ossimNotifyLevel_WARN)
         << "ossimImageData::copyTileBandToNormalizedBuffer ERROR:"
         << "\nNull buffer passed to method!  Returning..." << std::endl;
      return;
   }

   if (getDataObjectStatus() == OSSIM_NULL)
   {
      ossimNotify(ossimNotifyLevel_WARN)
         << "ossimImageData::copyTileBandToNormalizedBuffer ERROR:"
         << "\nThis object is null! Returning..." << std::endl;
      return;
   }
   
   if(!getBuf(band)) return;

   switch(getScalarType())
   {
      case OSSIM_NORMALIZED_DOUBLE:
      {
         memmove(buf, getBuf(band), getDataSizeInBytes());
         break;
      }
      case OSSIM_NORMALIZED_FLOAT:
      {
         ossim_uint32 upperBound = getWidth()*getHeight();
         const ossim_float32* inputBuf = static_cast<const ossim_float32*>(getBuf(band));
         for(ossim_uint32 offset = 0; offset < upperBound; ++offset)
         {
            buf[offset] = inputBuf[offset];
         }
         break;
      }
      case OSSIM_FLOAT32:
      {
         copyTileToNormalizedBuffer((ossim_float32)0, band, buf);
         break;
      }
      case OSSIM_FLOAT64:
      {
         copyTileToNormalizedBuffer((ossim_float64)0, band, buf);
         break;
      }
      case OSSIM_UINT8:
      {
         copyTileToNormalizedBuffer((ossim_uint8)0, band, buf);
         break;
      
      }
      case OSSIM_SINT8:
      {
         copyTileToNormalizedBuffer((ossim_sint8)0, band, buf);
         break;
      
      }
      case OSSIM_USHORT11:
      case OSSIM_UINT16:
      {
         copyTileToNormalizedBuffer((ossim_uint16)0, band, buf);
         break;
      }
      case OSSIM_SINT16:
      {
         copyTileToNormalizedBuffer((ossim_sint16)0, band, buf);
         break;
      }
      case OSSIM_UINT32:
      {
         copyTileToNormalizedBuffer((ossim_uint32)0, band, buf);
         break;
      }
      case OSSIM_SINT32:
      {
         copyTileToNormalizedBuffer((ossim_sint32)0, band, buf);
         break;
      }
      case OSSIM_SCALAR_UNKNOWN:
      default:
      {
         ossimNotify(ossimNotifyLevel_WARN)
            << "ossimImageData::copyTileBandToNormalizedBuffer ERROR:"
            << " Unknown scalar type!"
            << std::endl;
      }
      
   }  // End of "switch(getScalarType())"
   
}

void ossimImageData::copyTileToNormalizedBuffer(ossim_float32* buf)const
{
   
   if (!buf)
   {
      ossimNotify(ossimNotifyLevel_WARN)
         << "ossimImageData::copyTileToNormalizedBuffer ERROR:"
         << "\nNull buffer passed to method!  Returning..." << std::endl;
      return;
   }

   if (getDataObjectStatus() == OSSIM_NULL)
   {
      ossimNotify(ossimNotifyLevel_WARN)
         << "ossimImageData::copyTileToNormalizedBuffer ERROR:"
         << "\nThis object is null! Returning..." << std::endl;
      return;
   }

   switch(getScalarType())
   {
      case OSSIM_NORMALIZED_DOUBLE:
      {
         ossim_uint32 upperBound = getWidth()*getHeight()*getNumberOfBands();
         const ossim_float32* inputBuf = static_cast<const ossim_float32*>(getBuf());
         for(ossim_uint32 offset = 0; offset < upperBound; ++offset)
         {
            buf[offset] = inputBuf[offset];
         }
         break;
      }
      case OSSIM_NORMALIZED_FLOAT:
      {
         memmove(buf, getBuf(), getDataSizeInBytes());
         break;
      }
      case OSSIM_FLOAT32:
      {
         copyTileToNormalizedBuffer((ossim_float32)0, buf);
         break;
      }
      case OSSIM_FLOAT64:
      {
         copyTileToNormalizedBuffer((ossim_float64)0, buf);
         break;
      }
      case OSSIM_UINT8:
      {
         copyTileToNormalizedBuffer((ossim_uint8)0, buf);
         break;
      
      }
      case OSSIM_SINT8:
      {
         copyTileToNormalizedBuffer((ossim_sint8)0, buf);
         break;
      
      }
      case OSSIM_USHORT11:
      case OSSIM_UINT16:
      {
         copyTileToNormalizedBuffer((ossim_uint16)0, buf);
         break;
      }
      case OSSIM_SINT16:
      {
         copyTileToNormalizedBuffer((ossim_sint16)0, buf);
         break;
      }
      case OSSIM_UINT32:
      {
         copyTileToNormalizedBuffer((ossim_uint32)0, buf);
         break;
      }
      case OSSIM_SINT32:
      {
         copyTileToNormalizedBuffer((ossim_sint32)0, buf);
         break;
      }
      case OSSIM_SCALAR_UNKNOWN:
      default:
      {
         ossimNotify(ossimNotifyLevel_WARN)
            << "NOTICE:  copyTileToNormalizedBuffer not implemented yet"
            << std::endl;
      }
      
   }  // End of "switch(getScalarType())"
}

void ossimImageData::copyTileBandToNormalizedBuffer(ossim_uint32 band,
                                                    ossim_float32* buf)const
{
   if (!buf)
   {
      ossimNotify(ossimNotifyLevel_WARN)
         << "ossimImageData::copyTileBandToNormalizedBuffer ERROR:"
         << "\nNull buffer passed to method!  Returning..." << std::endl;
      return;
   }

   if (getDataObjectStatus() == OSSIM_NULL)
   {
      ossimNotify(ossimNotifyLevel_WARN)
         << "ossimImageData::copyTileBandToNormalizedBuffer ERROR:"
         << "\nThis object is null! Returning..." << std::endl;
      return;
   }

   switch(getScalarType())
   {
      case OSSIM_NORMALIZED_DOUBLE:
      {
         ossim_uint32 upperBound = getWidth()*getHeight();
         const ossim_float32* inputBuf = static_cast<const ossim_float32*>(getBuf(band));
         for(ossim_uint32 offset = 0; offset < upperBound; ++offset)
         {
            buf[offset] = inputBuf[offset];
         }
         break;
      }
      case OSSIM_NORMALIZED_FLOAT:
      {
         memmove(buf, getBuf(band), getSizePerBandInBytes());
         break;
      }
      case OSSIM_FLOAT32:
      {
         copyTileToNormalizedBuffer((ossim_float32)0, band, buf);
         break;
      }
      case OSSIM_FLOAT64:
      {
         copyTileToNormalizedBuffer((ossim_float64)0, band, buf);
         break;
      }
      case OSSIM_UINT8:
      {
         copyTileToNormalizedBuffer((ossim_uint8)0, band, buf);
         break;
      
      }
      case OSSIM_SINT8:
      {
         copyTileToNormalizedBuffer((ossim_sint8)0, band, buf);
         break;
      
      }
      case OSSIM_USHORT11:
      case OSSIM_UINT16:
      {
         copyTileToNormalizedBuffer((ossim_uint16)0, band, buf);
         break;
      }
      case OSSIM_SINT16:
      {
         copyTileToNormalizedBuffer((ossim_sint16)0, band, buf);
         break;
      }
      case OSSIM_UINT32:
      {
         copyTileToNormalizedBuffer((ossim_uint32)0, band, buf);
         break;
      }
      case OSSIM_SINT32:
      {
         copyTileToNormalizedBuffer((ossim_sint32)0, band, buf);
         break;
      }
      case OSSIM_SCALAR_UNKNOWN:
      default:
      {
         ossimNotify(ossimNotifyLevel_WARN)
            << "ossimImageData::copyTileBandToNormalizedBuffer ERROR:"
            << " Unknown scalar type"
            << std::endl;
      }

   }  // End of "switch(getScalarType())"
}


void ossimImageData::copyNormalizedBufferToTile(ossim_float64* buf)
{
   if (!buf)
   {
      ossimNotify(ossimNotifyLevel_WARN)
         << "ossimImageData::copyNormalizedBufferToTile ERROR:"
         << "\nNull buffer passed to method!  Returning..." << std::endl;
      return;
   }

   if (getDataObjectStatus() == OSSIM_NULL)
   {
      ossimNotify(ossimNotifyLevel_WARN)
         << "ossimImageData::copyNormalizedBufferToTile ERROR:"
         << "\nThis object is null! Returning..." << std::endl;
      return;
   }
   
   switch(getScalarType())
   {
      case OSSIM_NORMALIZED_DOUBLE:
      {
         memmove(getBuf(), buf, getDataSizeInBytes());
         break;
      }
      case OSSIM_NORMALIZED_FLOAT:
      {
         ossim_uint32 upperBound = getWidth()*getHeight()*getNumberOfBands();
         ossim_float32* inputBuf = static_cast<ossim_float32*>(getBuf());
         for(ossim_uint32 offset = 0; offset < upperBound; ++offset)
         {
            inputBuf[offset] = static_cast<ossim_float32>(buf[offset]);
         }
         break;
      }
      case OSSIM_FLOAT32:
      {
         copyNormalizedBufferToTile((ossim_float32)0, buf);
         break;
      }
      case OSSIM_FLOAT64:
      {
         copyNormalizedBufferToTile((ossim_float64)0, buf);
         break;
      }
      case OSSIM_UINT8:
      {
         copyNormalizedBufferToTile((ossim_uint8)0, buf);
         break;
      
      }
      case OSSIM_SINT8:
      {
         copyNormalizedBufferToTile((ossim_sint8)0, buf);
         break;
      
      }
      case OSSIM_USHORT11:
      case OSSIM_UINT16:
      {
         copyNormalizedBufferToTile((ossim_uint16)0, buf);
         break;
      }
      case OSSIM_SINT16:
      {
         copyNormalizedBufferToTile((ossim_sint16)0, buf);
         break;
      }
      case OSSIM_UINT32:
      {
         copyNormalizedBufferToTile((ossim_uint32)0, buf);
         break;
      }
      case OSSIM_SINT32:
      {
         copyNormalizedBufferToTile((ossim_sint32)0, buf);
         break;
      }
      case OSSIM_SCALAR_UNKNOWN:
      default:
      {
         ossimNotify(ossimNotifyLevel_WARN)
            << "ossimImageData::copyNormalizedBufferToTile\n"
            << "Unknown scalar type!" << std::endl;
      }
      
   } // End of "switch(getScalarType())".
}

void ossimImageData::copyNormalizedBufferToTile(ossim_uint32 band,
                                                ossim_float64* buf)
{
   if (!buf)
   {
      ossimNotify(ossimNotifyLevel_WARN)
         << "ossimImageData::copyNormalizedBufferToTile ERROR:"
         << "\nNull buffer passed to method!  Returning..." << std::endl;
      return;
   }

   if (getDataObjectStatus() == OSSIM_NULL)
   {
      ossimNotify(ossimNotifyLevel_WARN)
         << "ossimImageData::copyNormalizedBufferToTile ERROR:"
         << "\nThis object is null! Returning..." << std::endl;
      return;
   }

   if(band < getNumberOfBands())
   {
      switch(getScalarType())
      {
         case OSSIM_NORMALIZED_DOUBLE:
         {
            memmove(getBuf(band), buf, getSizePerBandInBytes());
            break;
         }
         case OSSIM_NORMALIZED_FLOAT:
         {
            ossim_uint32 upperBound = getWidth()*getHeight();
            ossim_float32* inputBuf = static_cast<ossim_float32*>(getBuf(band));
            for(ossim_uint32 offset = 0; offset < upperBound; ++offset)
            {
               inputBuf[offset] = static_cast<ossim_float32>(buf[offset]);
            }
            break;
         }
         case OSSIM_FLOAT32:
         {
            copyNormalizedBufferToTile((ossim_float32)0, band, buf);
            break;
         }
         case OSSIM_FLOAT64:
         {
            copyNormalizedBufferToTile((ossim_float64)0, band, buf);
            break;
         }
         case OSSIM_UINT8:
         {
            copyNormalizedBufferToTile((ossim_uint8)0, band, buf);
            break;
         
         }
         case OSSIM_SINT8:
         {
            copyNormalizedBufferToTile((ossim_sint8)0, band, buf);
            break;
         
         }
         case OSSIM_USHORT11:
         case OSSIM_UINT16:
         {
            copyNormalizedBufferToTile((ossim_uint16)0, band, buf);
            break;
         }
         case OSSIM_SINT16:
         {
            copyNormalizedBufferToTile((ossim_sint16)0, band, buf);
            break;
         }
         case OSSIM_UINT32:
         {
            copyNormalizedBufferToTile((ossim_uint32)0, band, buf);
            break;
         }
         case OSSIM_SINT32:
         {
            copyNormalizedBufferToTile((ossim_sint32)0, band, buf);
            break;
         }
         case OSSIM_SCALAR_UNKNOWN:
         default:
         {
            ossimNotify(ossimNotifyLevel_WARN)
               << "ossimImageData::copyNormalizedBufferToTile\n"
               << "Unknown scalar type." << std::endl;
         }
         
      } // End of "switch(getScalarType())".
   }
}

void ossimImageData::copyNormalizedBufferToTile(ossim_float32* buf)
{
   if (!buf)
   {
      ossimNotify(ossimNotifyLevel_WARN)
         << "ossimImageData::copyNormalizedBufferToTile ERROR:"
         << "\nNull buffer passed to method!  Returning..." << std::endl;
      return;
   }

   if (getDataObjectStatus() == OSSIM_NULL)
   {
      ossimNotify(ossimNotifyLevel_WARN)
         << "ossimImageData::copyNormalizedBufferToTile ERROR:"
         << "\nThis object is null! Returning..." << std::endl;
      return;
   }

   switch(getScalarType())
   {
      case OSSIM_NORMALIZED_DOUBLE:
      {
         ossim_uint32 upperBound = getWidth()*getHeight()*getNumberOfBands();
         ossim_float64* inputBuf = static_cast<ossim_float64*>(getBuf());
         for(ossim_uint32 offset = 0; offset < upperBound; ++offset)
         {
            inputBuf[offset] = buf[offset];
         }
         break;
      }
      case OSSIM_NORMALIZED_FLOAT:
      {
         memmove(getBuf(), buf, getDataSizeInBytes());
         break;
      }
      case OSSIM_FLOAT32:
      {
         copyNormalizedBufferToTile((ossim_float32)0, buf);
         break;
      }
      case OSSIM_FLOAT64:
      {
         copyNormalizedBufferToTile((ossim_float64)0, buf);
         break;
      }
      case OSSIM_UINT8:
      {
         copyNormalizedBufferToTile((ossim_uint8)0, buf);
         break;
         
      }
      case OSSIM_SINT8:
      {
         copyNormalizedBufferToTile((ossim_sint8)0, buf);
         break;
         
      }
      case OSSIM_USHORT11:
      case OSSIM_UINT16:
      {
         copyNormalizedBufferToTile((ossim_uint16)0, buf);
         break;
      }
      case OSSIM_SINT16:
      {
         copyNormalizedBufferToTile((ossim_sint16)0, buf);
         break;
      }
      case OSSIM_UINT32:
      {
         copyNormalizedBufferToTile((ossim_uint32)0, buf);
         break;
      }
      case OSSIM_SINT32:
      {
         copyNormalizedBufferToTile((ossim_sint32)0, buf);
         break;
      }
      case OSSIM_SCALAR_UNKNOWN:
      default:
      {
         ossimNotify(ossimNotifyLevel_WARN)
            << "ossimImageDatacopyNormalizedBufferToTile\n"
            << "Unknown scalar type!" << std::endl;
      }
      
   }  // End of "switch(getScalarType())".
}

void ossimImageData::copyNormalizedBufferToTile(ossim_uint32 band,
                                                ossim_float32* buf)
{
   if (!buf)
   {
      ossimNotify(ossimNotifyLevel_WARN)
         << "ossimImageData::copyNormalizedBufferToTile ERROR:"
         << "\nNull buffer passed to method!  Returning..." << std::endl;
      return;
   }

   if (getDataObjectStatus() == OSSIM_NULL)
   {
      ossimNotify(ossimNotifyLevel_WARN)
         << "ossimImageData::copyNormalizedBufferToTile ERROR:"
         << "\nThis object is null! Returning..." << std::endl;
      return;
   }

   switch(getScalarType())
   {
      case OSSIM_NORMALIZED_DOUBLE:
      {
         ossim_uint32 upperBound = getWidth()*getHeight();
         ossim_float64* inputBuf = static_cast<ossim_float64*>(getBuf(band));
         for(ossim_uint32 offset = 0; offset < upperBound; ++offset)
         {
            inputBuf[offset] = buf[offset];
         }
         break;
      }
      case OSSIM_NORMALIZED_FLOAT:
      {
         memmove(getBuf(band), buf, getSizePerBandInBytes());
         break;
      }
      case OSSIM_FLOAT32:
      {
         copyNormalizedBufferToTile((ossim_float32)0, band, buf);
         break;
      }
      case OSSIM_FLOAT64:
      {
         copyNormalizedBufferToTile((ossim_float64)0, band, buf);
         break;
      }
      case OSSIM_UINT8:
      {
         copyNormalizedBufferToTile((ossim_uint8)0, band, buf);
         break;
         
      }
      case OSSIM_SINT8:
      {
         copyNormalizedBufferToTile((ossim_sint8)0, band, buf);
         break;
         
      }
      case OSSIM_USHORT11:
      case OSSIM_UINT16:
      {
         copyNormalizedBufferToTile((ossim_uint16)0, band, buf);
         break;
      }
      case OSSIM_SINT16:
      {
         copyNormalizedBufferToTile((ossim_sint16)0, band, buf);
         break;
      }
      case OSSIM_UINT32:
      {
         copyNormalizedBufferToTile((ossim_uint32)0, band, buf);
         break;
      }
      case OSSIM_SINT32:
      {
         copyNormalizedBufferToTile((ossim_sint32)0, band, buf);
         break;
      }
      case OSSIM_SCALAR_UNKNOWN:
      default:
      {
         ossimNotify(ossimNotifyLevel_WARN)
            << "ossimImageData::copyNormalizedBufferToTile\n"
            << "Unknown scalar type!" << std::endl;
      }

   }  // End of "switch(getScalarType())".
}

ossim_float64 ossimImageData::getMinNormalizedPix() const
{
   if (theScalarType == OSSIM_NORMALIZED_DOUBLE ||
       theScalarType == OSSIM_NORMALIZED_FLOAT)
   {
      return theMinPixelValue[0];  // Already normalized.
   }
   return (1.0 / (theMaxPixelValue[0] - theMinPixelValue[0] + 1.0));
}

std::ostream& ossimImageData::print(std::ostream& out) const
{
   out << "ossimImageData::print:"
      << "\ntheOrigin:  " << theOrigin << std::endl;
   if(theNullPixelValue.size())
   {
      out << "Null values: ";
      
      copy(theNullPixelValue.begin(),
           theNullPixelValue.begin() + getNumberOfBands(),
           std::ostream_iterator<ossim_float64>(out, " "));
      out << "\n";
   }
   if(theMinPixelValue.size())
   {
      out << "Min values:  ";
      
      copy(theMinPixelValue.begin(),
           theMinPixelValue.begin() + getNumberOfBands(),
           std::ostream_iterator<ossim_float64>(out, " "));
      out << "\n";
   }
   if(theMaxPixelValue.size())
   {
      out << "Max values:  ";
      
      copy(theMaxPixelValue.begin(),
           theMaxPixelValue.begin() + getNumberOfBands(),
           std::ostream_iterator<ossim_float64>(out, " "));
      out << "\n";
   }
   out << "width:            " << getWidth()
       << "\nheight:           " << getHeight()
       << "\nimage rectangle:  " << getImageRectangle()
       << std::endl;

   return ossimRectilinearDataObject::print(out);
}

void ossimImageData::stretchMinMax()
{
   if ( (getDataObjectStatus() != OSSIM_NULL) &&
        (getDataObjectStatus() != OSSIM_EMPTY) )
   {
      switch (getScalarType())
      {
         case OSSIM_UINT8:
         {
            stretchMinMax(ossim_uint8(0));
            return;
         }  
         case OSSIM_SINT8:
         {
            stretchMinMax(ossim_sint8(0));
            return;
         }  
         case OSSIM_UINT16:
         case OSSIM_USHORT11:
         {
            stretchMinMax(ossim_uint16(0));
            return;
         }  
         case OSSIM_SINT16:
         {
            stretchMinMax(ossim_sint16(0));
            return;
         }  
         case OSSIM_UINT32:
         {
            stretchMinMax(ossim_uint32(0));
            return;
         }
         case OSSIM_SINT32:
         {
            stretchMinMax(ossim_sint32(0));
            return;
         }  
         case OSSIM_FLOAT32:
         case OSSIM_NORMALIZED_FLOAT:
         {
            stretchMinMax(ossim_float32(0.0));
            return;
         }  
         case OSSIM_NORMALIZED_DOUBLE:
         case OSSIM_FLOAT64:
         {
            stretchMinMax(ossim_float64(0.0));
            return;
         }  
         case OSSIM_SCALAR_UNKNOWN:
         default:
         {
            setDataObjectStatus(OSSIM_STATUS_UNKNOWN);
            ossimSetError(getClassName(),
                          ossimErrorCodes::OSSIM_ERROR,
                          "ossimImageData::stretchMinMax File %s line %d\n\
Invalid scalar type:  %d",
                          __FILE__,
                          __LINE__,
                          getScalarType());
            break;
         }
      }
   }
}

template <class T> void ossimImageData::stretchMinMax(T dummyTemplate)
{
   const ossim_uint32 BANDS  = getNumberOfBands();
   const ossim_uint32 SPB    = getSizePerBand();

   // scalar min
   const ossim_float64 S_MIN = ossim::defaultMin(getScalarType());

   // scalar max
   const ossim_float64 S_MAX = ossim::defaultMax(getScalarType());

   // scalar range
   const ossim_float64 S_RNG = S_MAX-S_MIN+1.0;

   for(ossim_uint32 band = 0; band < BANDS; ++band)
   {
      T* s = static_cast<T*>(getBuf(band));

      if (s)
      {
         const ossim_float64 T_NUL = theNullPixelValue[band]; // tile null
         const ossim_float64 T_MIN = theMinPixelValue[band];  // tile min
         const ossim_float64 T_MAX = theMaxPixelValue[band];  // tile max
         const ossim_float64 T_RNG = T_MAX-T_MIN+1;           // tile range
         const ossim_float64 SPP = S_RNG / T_RNG; // stretch per pixel
         
         for(ossim_uint32 i = 0; i < SPB; ++i)
         {
            if (s[i] != T_NUL)
            {
               ossim_float64 p = s[i];
               if (p <= T_MIN)
               {
                  p = S_MIN;
               }
               else if (p >= T_MAX)
               {
                  p = S_MAX;
               }
               else
               {
                  p = (p - T_MIN + 1.0) * SPP + S_MIN - 1.0;
               }
               s[i] = ossim::round<T>(p);
            }
         }
      }
   } 
}

ossim_uint32 ossimImageData::getWidth()const
{
   return theSpatialExtents[0];
}

ossim_uint32 ossimImageData::getHeight()const
{
   return theSpatialExtents[1];
}

void ossimImageData::getWidthHeight(ossim_uint32& w, ossim_uint32& h)
{
   w = theSpatialExtents[0];
   h = theSpatialExtents[1];
}

void ossimImageData::setWidth(ossim_uint32 width)
{
   theSpatialExtents[0] = width;
}

void ossimImageData::setHeight(ossim_uint32 height)
{
   theSpatialExtents[1] = height;
}

void ossimImageData::setWidthHeight(ossim_uint32 w, ossim_uint32 h)
{
   theSpatialExtents[0] = w;
   theSpatialExtents[1] = h;
}

void ossimImageData::setOrigin(const ossimIpt& origin)
{
   theOrigin = origin;
}

ossim_uint32 ossimImageData::getDataSizeInBytes()const
{
   return getSizeInBytes();
}<|MERGE_RESOLUTION|>--- conflicted
+++ resolved
@@ -7,11 +7,7 @@
 // Author: Garrett Potts
 //
 //*************************************************************************
-<<<<<<< HEAD
-// $Id: ossimImageData.cpp 15792 2009-10-22 18:03:13Z dburken $
-=======
 // $Id: ossimImageData.cpp 15833 2009-10-29 01:41:53Z eshirschorn $
->>>>>>> 522e2849
 
 #include <iterator>
 
@@ -4805,20 +4801,6 @@
                {
                   T d_dest_band = d[d_dest_band_pixel_offset];
 
-<<<<<<< HEAD
-                  for ( band=0; band<num_bands; ++band )
-                  {
-                     if (band!=dest_band)
-                     {
-                        T d_other_band = d[d_pixel_offset + (band * d_band_offset)];
-                        
-                        // test for the color discrepancy
-                        if ( d_other_band != d_dest_band )
-                        {
-                           d[d_dest_band_pixel_offset] = s[src_band][i];
-                           break;
-                        }
-=======
                   for ( band=0; band<num_bands && band!=dest_band; ++band )
                   {
                      T d_other_band = d[d_pixel_offset + (band * d_band_offset)];
@@ -4828,7 +4810,6 @@
                      {
                         d[d_dest_band_pixel_offset] = s[src_band][i];
                         break;
->>>>>>> 522e2849
                      }
                   }
                }
