//*******************************************************************
//
// License:  LGPL
// 
// See LICENSE.txt file in the top level directory for more details.
//
// Author:  David Burken
//
// Description:
// 
// This class defines an abstract image handler which all loaders should
// derive from.
//
//*******************************************************************
<<<<<<< HEAD
//  $Id: ossimImageHandler.cpp 15766 2009-10-20 12:37:09Z gpotts $
=======
//  $Id: ossimImageHandler.cpp 15833 2009-10-29 01:41:53Z eshirschorn $
>>>>>>> 522e2849

#include <algorithm>

#include <ossim/imaging/ossimImageHandler.h>

#include <ossim/base/ossimContainerEvent.h>
#include <ossim/base/ossimEventIds.h>
#include <ossim/base/ossimFilename.h>
#include <ossim/base/ossimFilenameProperty.h>
#include <ossim/base/ossimKeywordlist.h>
#include <ossim/base/ossimKeywordNames.h>
#include <ossim/base/ossimNotify.h>
#include <ossim/base/ossimPolygon.h>
#include <ossim/base/ossimStdOutProgress.h>
#include <ossim/base/ossimStringProperty.h>
#include <ossim/base/ossimTrace.h>

#include <ossim/imaging/ossimHistogramWriter.h>
#include <ossim/imaging/ossimImageHandlerRegistry.h>
#include <ossim/imaging/ossimImageHistogramSource.h>
#include <ossim/imaging/ossimTiffTileSource.h>
#include <ossim/imaging/ossimTiffOverviewBuilder.h>

#include <ossim/projection/ossimProjection.h>
#include <ossim/projection/ossimProjectionFactoryRegistry.h>
#include <ossim/imaging/ossimImageGeometryRegistry.h>
RTTI_DEF1(ossimImageHandler, "ossimImageHandler", ossimImageSource)

//***
// Static trace for debugging
//***
static ossimTrace traceDebug("ossimImageHandler:debug");

#ifdef OSSIM_ID_ENABLED
<<<<<<< HEAD
static const char OSSIM_ID[] = "$Id: ossimImageHandler.cpp 15766 2009-10-20 12:37:09Z gpotts $";
=======
static const char OSSIM_ID[] = "$Id: ossimImageHandler.cpp 15833 2009-10-29 01:41:53Z eshirschorn $";
>>>>>>> 522e2849
#endif

// GARRETT! All of the decimation factors are scattered throughout. We want to fold that into 
// the image geometry object. The code is ready in ossimImageGeometry for this (more or less), but
// the ossimImageGeometry::m_decimationFactors is not being set nor referenced. Can you do this?
// I'm a little foggy on how we want to incorporate R-level scaling into the geometry object.
   
//**************************************************************************************************
// 
//**************************************************************************************************
ossimImageHandler::ossimImageHandler()
:
ossimImageSource(0, 0, 0, true, false /* output list is not fixed */ ),
theImageFile(ossimFilename::NIL),
<<<<<<< HEAD
=======
theSupplementaryDirectory(ossimFilename::NIL),
>>>>>>> 522e2849
theOverview(0),
//theSubImageOffset(0, 0),
theValidImageVertices(0),
theMetaData(),
theStartingResLevel(0)
{
   if (traceDebug())
   {
      ossimNotify(ossimNotifyLevel_DEBUG)
         << "ossimImageHandler::ossimImageHandler() DEBUG:" << std::endl;
#ifdef OSSIM_ID_ENABLED
      ossimNotify(ossimNotifyLevel_DEBUG)
         << "OSSIM_ID:  "
         << OSSIM_ID
         << std::endl;
#endif      
   }
}

//**************************************************************************************************
// 
//**************************************************************************************************
ossimImageHandler::~ossimImageHandler()
{
   theOverview = 0;
}

//**************************************************************************************************
// 
//**************************************************************************************************
void ossimImageHandler::initialize()
{
}

//*******************************************************************
// Public method:
//*******************************************************************
bool ossimImageHandler::saveState(ossimKeywordlist& kwl,
                                  const char* prefix) const
{
   static const char MODULE[] = "ossimImageHandler::saveState";

   ossimImageSource::saveState(kwl, prefix);
   if (kwl.getErrorStatus() == ossimErrorCodes::OSSIM_ERROR)
   {
      ossimNotify(ossimNotifyLevel_WARN)
         << MODULE
         << " ERROR detected in keyword list!  State not saved."
         << std::endl;
      return false;
   }

   kwl.add(prefix,
           ossimKeywordNames::FILENAME_KW,
           theImageFile.c_str(),
           true);
   kwl.add(prefix,
           ossimKeywordNames::OVERVIEW_FILE_KW,
           theOverviewFile.c_str(),
           true);

   kwl.add(prefix, "start_res_level", true);
   
   return true;
}

//*******************************************************************
// Public method:
//*******************************************************************
bool ossimImageHandler::loadState(const ossimKeywordlist& kwl,
                                  const char* prefix)
{
   static const char MODULE[] = "ossimImageHandler::loadState(kwl, prefix)";
   
   if(traceDebug())
   {
      ossimNotify(ossimNotifyLevel_DEBUG)
         << MODULE << " DEBUG: entered ..."
         << std::endl;
   }
   
   ossimImageSource::loadState(kwl, prefix);
   
   if (kwl.getErrorStatus() == ossimErrorCodes::OSSIM_ERROR)
   {
      ossimNotify(ossimNotifyLevel_WARN)
         << MODULE
         << "WARNING: error detected in keyword list!  State not load."
         << std::endl;
      
      if(traceDebug())
      {
         ossimNotify(ossimNotifyLevel_DEBUG)
            << MODULE << " DEBUG: "
            << "leaving with error in kwl ..." << std::endl;
      }
      return false;
   }
   
   const char* lookup = kwl.find(prefix, ossimKeywordNames::FILENAME_KW);
   if (!lookup)
   {
      // Deprecated...
      lookup = kwl.find(prefix, ossimKeywordNames::IMAGE_FILE_KW);
   }
   
   if (lookup)
   {
      theImageFile = lookup;
   }
   
   lookup = kwl.find(prefix, ossimKeywordNames::OVERVIEW_FILE_KW);
   if(lookup)
   {
      theOverviewFile = ossimFilename(lookup);
   }
   if(traceDebug())
   {
      ossimNotify(ossimNotifyLevel_DEBUG)
         << MODULE << " DEBUG:\n"
         << "filename = " << theImageFile << std::endl;
   }
   
   // Check for an external geometry file to initialize our image geometry object:
   lookup = kwl.find(prefix, ossimKeywordNames::GEOM_FILE_KW);
   if (lookup)
   {
      ossimKeywordlist geomKwl;
      if (geomKwl.addFile(lookup) == true)
      {
         theGeometry = new ossimImageGeometry;
         theGeometry->loadState(geomKwl);
         if(traceDebug())
         {
            ossimNotify(ossimNotifyLevel_DEBUG)
               << MODULE << " DEBUG:"
               << "Loaded external geometry file:  "
               << lookup
               << "\n" << geomKwl << std::endl;
         }
      }
   }
   
   // Check for an valid image vetices file.
   lookup = kwl.find(prefix, "valid_vertices_file");
   if (lookup)
   {
      initVertices(lookup);
   }

   // Starting resolution level.
   lookup = kwl.find(prefix, "start_res_level");
   if (lookup)
   {
      theStartingResLevel = ossimString(lookup).toUInt32();
   }

   if(getNumberOfInputs())
   {
      theInputObjectList.clear();
   }
   theInputListIsFixedFlag = true;
   
   if(traceDebug())
   {
      ossimNotify(ossimNotifyLevel_DEBUG)
         << MODULE << " DEBUG: Leaving Ok ..."
         << std::endl;
   }
   return true;
}

bool ossimImageHandler::initVertices(const char* file)
{
   static const char MODULE[] = "ossimImageHandler::initVertices";

   ossimFilename f = file;
   if (!f.exists()) return false;

   ossimKeywordlist kwl(file);
   
   if (kwl.getErrorStatus() != ossimErrorCodes::OSSIM_OK)
   {
      if (traceDebug())
      {
         ossimNotify(ossimNotifyLevel_DEBUG)
            << "ossimImageHandler::initVertices NOTICE:"
            << "\nError reading valid vertice file:  " << file << std::endl;
      }
      return false;
   }

   // Clean out any old vertices...
   theValidImageVertices.clear();

   ossim_uint32 number_of_points = kwl.numberOf("point", "x");

   for (ossim_uint32 i=0; i<number_of_points; ++i)
   {
      ossimIpt pt;
      const char* lookup;
      ossimString p = "point";
      p += ossimString::toString(i);
      
      ossimString px = p + ".x";
      lookup = kwl.find(px.c_str());
      if (lookup)
      {
         pt.x = atoi(lookup);
      }
      else
      {
         if (traceDebug())
         {
            CLOG << " ERROR:"
                 << "\nlookup failed for:  " << px.c_str()
                 << "\nReturning..."
                 << std::endl;
         }
         return false;
      }
         
      ossimString py = p + ".y";
      lookup = kwl.find(py.c_str());
      if (lookup)
      {
         pt.y = atoi(lookup);
      }
      else
      {
         if (traceDebug())
         {
            CLOG << " ERROR:"
                 << "\nLookup failed for:  " << py.c_str()
                 << "\nReturning..."
                 << std::endl;
         }
         return false;
      }

      theValidImageVertices.push_back(pt);
   }

   
   if (traceDebug())
   {
      CLOG << " DEBUG:"
           << "\nVertices file:  " << f
           << "\nValid image vertices:"
           << std::endl;
      for (ossim_uint32 i=0; i<theValidImageVertices.size(); ++i)
      {
         ossimNotify(ossimNotifyLevel_DEBUG)
            << "\npoint[" << i << "]:  " << theValidImageVertices[i];
      }
      ossimNotify(ossimNotifyLevel_DEBUG) << std::endl;
   }
   
   return true;
}

ossim_uint32 ossimImageHandler::getNumberOfDecimationLevels() const
{
   ossim_uint32 result = 1; // Add r0
   if (theOverview.valid())
   {
      result += theOverview->getNumberOfDecimationLevels();
   }
   return result;
}

ossim_uint32 ossimImageHandler::getNumberOfReducedResSets() const
{
   return getNumberOfDecimationLevels();
}

ossimIrect ossimImageHandler::getImageRectangle(ossim_uint32 resLevel) const
{
   ossimIrect result;
   
   if( isOpen() && isValidRLevel(resLevel) )
   {
      ossim_int32 lines   = getNumberOfLines(resLevel);
      ossim_int32 samples = getNumberOfSamples(resLevel);
      if( !lines || !samples )
      {
         result.makeNan();
      }
      else
      {
         result = ossimIrect(0, 0, samples-1, lines-1);
      }
   }
   else
   {
      result.makeNan();
   }

   return result;
}

ossimIrect ossimImageHandler::getBoundingRect(ossim_uint32 resLevel) const
{
   return getImageRectangle(resLevel);
}


void ossimImageHandler::getDecimationFactor(ossim_uint32 resLevel,
                                            ossimDpt& result) const
{
   if (resLevel == 0)
   {
      result.x = 1.0;
      result.y = 1.0;
   }
   else
   {
<<<<<<< HEAD
      result.x = 1.0 / ((ossim_float64)(1<<resLevel));
=======
      /*
         ESH 02/2009 -- No longer assume powers of 2 reduction
         in linear size from resLevel 0 (Tickets # 467,529).
      */
      ossim_int32 x  = getNumberOfLines(resLevel);
      ossim_int32 x0 = getNumberOfLines(0);

      if ( x > 0 && x0 > 0 ) 
      {
         result.x = ((double)x) / x0; 
      }
      else 
      {
         result.x = 1.0 / (1<<resLevel);
      }
>>>>>>> 522e2849
      result.y = result.x;
   }
}

void ossimImageHandler::getDecimationFactors(vector<ossimDpt>& decimations) const
{
   const ossim_uint32 LEVELS = getNumberOfDecimationLevels();
   decimations.resize(LEVELS);
   for (ossim_uint32 level = 0; level < LEVELS; ++level)
   {
      getDecimationFactor(level, decimations[level]);
   }
}

bool ossimImageHandler::buildHistogram(int numberOfRLevels)
{
   if(isOpen())
   {
      ossimFilename file =
         getFilenameWithThisExtension(ossimString(".his"));
      
      ossimRefPtr<ossimImageHistogramSource> histoSource = new ossimImageHistogramSource;
      ossimRefPtr<ossimHistogramWriter> writer = new ossimHistogramWriter;
      
      if(numberOfRLevels)
      {
         histoSource->setMaxNumberOfRLevels(numberOfRLevels);
      }
      else
      {
         histoSource->setMaxNumberOfRLevels(getNumberOfDecimationLevels());
      }
      histoSource->connectMyInputTo(0, this);
      histoSource->enableSource();
      writer->connectMyInputTo(0, histoSource.get());
      writer->setFilename(file);
      writer->addListener(&theStdOutProgress);
      writer->execute();
      histoSource->disconnect();
      writer->disconnect();
      histoSource = 0;
      writer = 0;
   }
   else
   {
      return false;
   }
   
   return true;
}

bool ossimImageHandler::buildAllHistograms(int numberOfRLevels)
{
   ossim_uint32 currentEntry = getCurrentEntry();
   std::vector<ossim_uint32> entryList;
   getEntryList(entryList);
   ossim_uint32 idx = 0;
   for(idx = 0; idx < entryList.size(); ++idx)
   {
      setCurrentEntry(entryList[idx]);
      if(!buildHistogram(numberOfRLevels))
      {
         setCurrentEntry(currentEntry);
         return false;
      }
   }
   
   setCurrentEntry(currentEntry);
   return true;
}

bool ossimImageHandler::buildOverview(ossimImageHandlerOverviewCompressionType compressionType,
                                      ossim_uint32 quality,
                                      ossimFilterResampler::ossimFilterResamplerType resampleType,
                                      bool includeFullResFlag)
{
   ossimFilename file = getFilenameWithThisExtension(ossimString(".ovr"));

   theOverviewFile = file;
   if(buildOverview(file, compressionType, quality, resampleType, includeFullResFlag))
   {
      openOverview();
   }

   return true;
}

bool ossimImageHandler::buildAllOverviews(ossimImageHandlerOverviewCompressionType compressionType,
                                          ossim_uint32 quality,
                                          ossimFilterResampler::ossimFilterResamplerType resampleType,
                                          bool includeFullResFlag)
{
   ossim_uint32 currentEntry = getCurrentEntry();
   std::vector<ossim_uint32> entryList;
   getEntryList(entryList);
   ossim_uint32 idx = 0;
   for(idx = 0; idx < entryList.size(); ++idx)
   {
      setCurrentEntry(entryList[idx]);
      if(!buildOverview(compressionType, quality, resampleType, includeFullResFlag))
      {
         setCurrentEntry(currentEntry);
         return false;
      }
   }
   
   setCurrentEntry(currentEntry);
   return true;
}


bool ossimImageHandler::buildOverview(const ossimFilename& filename,
                                      ossimImageHandlerOverviewCompressionType compressionType,
                                      ossim_uint32 quality,
                                      ossimFilterResampler::ossimFilterResamplerType resampleType,
                                      bool includeFullResFlag)
{
   closeOverview();
   if(!isOpen())
   {
      return false;
   }

   theOverviewFile = filename;
   ossimTiffOverviewBuilder tiffBuilder;
   if ( tiffBuilder.setInputSource(this) == false )
   {
      return false;
   }
   
   ossim_uint16 cType = COMPRESSION_NONE;
   switch(compressionType)
   {
      case OSSIM_OVERVIEW_COMPRESSION_NONE:
      {
         cType = COMPRESSION_NONE;
         break;
      }
      case OSSIM_OVERVIEW_COMPRESSION_JPEG:
      {
         cType = COMPRESSION_JPEG;
         break;
      }
      case OSSIM_OVERVIEW_COMPRESSION_LZW:
      {
         cType = COMPRESSION_LZW;
         break;
      }
      case OSSIM_OVERVIEW_COMPRESSION_DEFLATE:
      {

         cType = COMPRESSION_DEFLATE;
         break;
      }
      case OSSIM_OVERVIEW_COMPRESSION_PACKBITS:
      {
         cType = COMPRESSION_PACKBITS;
         break;
      }
   }
   tiffBuilder.setJpegCompressionQuality(quality);
   tiffBuilder.setCompressionType(cType);
   tiffBuilder.setResampleType(resampleType);
   tiffBuilder.buildOverview(filename, includeFullResFlag);

   return true;
}

//*****************************************************************************
//! Returns the image geometry object associated with this tile source or
//! NULL if non defined.
//! The geometry contains full-to-local image transform as well as projection
//! (image-to-world).
//*****************************************************************************
ossimImageGeometry* ossimImageHandler::getImageGeometry()
{
   if (theGeometry.valid())
   {
      if(getNumberOfDecimationLevels() !=
         theGeometry->getNumberOfDecimations())
      {
         std::vector<ossimDpt> decimationList;
         getDecimationFactors(decimationList);
         theGeometry->setDiscreteDecimation(decimationList);
      }
      return theGeometry.get();
<<<<<<< HEAD
   }
   
   //---
   // Check factory for external geom:
   //---
   getExternalImageGeometry();
   if (theGeometry.valid())
   {
      return theGeometry.get();  // We should return here.
=======
>>>>>>> 522e2849
   }
   // ok,  now let's start with an empty geometry and then call the extension plugins.
   //
   theGeometry = new ossimImageGeometry();
   
   //---
<<<<<<< HEAD
   // And finally allow factories to extend the internal geometry.
   // This allows plugins for tagged formats with tags not know in the base
   // to extend the internal geometry.
   //
   // Plugins can do handler->getImageGeometry() then modify/extend.
   //---
   if(!ossimImageGeometryRegistry::instance()->extendGeometry( this ))
   {
      // Check for internal, for geotiff, nitf and so on as last resort for getting some kind of geometry
      // loaded
      //
      getInternalImageGeometry();
=======
   // Check factory for external geom:
   //---
   getExternalImageGeometry();
   if (theGeometry.valid())
   {
      return theGeometry.get();  // We should return here.
>>>>>>> 522e2849
   }
   // ok,  now let's start with an empty geometry and then call the extension plugins.
   //
   theGeometry = new ossimImageGeometry();
   
   //---
   // And finally allow factories to extend the internal geometry.
   // This allows plugins for tagged formats with tags not know in the base
   // to extend the internal geometry.
   //
   // Plugins can do handler->getImageGeometry() then modify/extend.
   //---
   if(!ossimImageGeometryRegistry::instance()->extendGeometry( this ))
   {
      // Check for internal, for geotiff, nitf and so on as last resort for getting some kind of geometry
      // loaded
      //
      getInternalImageGeometry();
   }
   
   return theGeometry.get();
}

ossimImageGeometry* ossimImageHandler::getExternalImageGeometry()
{
   // If already defined, return it:
   if (theGeometry.valid())
   {
      return theGeometry.get();
   }
   
   //---
   // No geometry object has been set up yet. Check for external geometry file.
   //---
   // Try "foo.geom" if image is "foo.tif":
   //
   ossimFilename filename = getFilenameWithThisExtension(ossimString(".geom"), false);
   
<<<<<<< HEAD
   return theGeometry.get();
}

ossimImageGeometry* ossimImageHandler::getExternalImageGeometry()
{
   // If already defined, return it:
   if (theGeometry.valid())
   {
      return theGeometry.get();
   }
   
   //---
   // No geometry object has been set up yet. Check for external geometry file.
   //---
   // Try "foo.geom" if image is "foo.tif":
   //
   ossimFilename filename = getFilenameWithThisExtension(ossimString(".geom"), false);
   
=======
>>>>>>> 522e2849
   if(!filename.exists())
   {
      // Try "foo_e0.tif" if image is "foo.tif" where "e0" is entry index.
      filename = getFilenameWithThisExtension(ossimString(".geom"), true);
   }
   
   ossimRefPtr<ossimImageGeometry> geom = 0;
   
   if(filename.exists())
   {
      // Open the geom file as a KWL and initialize our geometry object:
      ossimKeywordlist geomKwl(filename);
      
      ossimString prefix = "";
      
      // Try loadState with no prefix.
      const char* lookup = geomKwl.find(prefix.c_str(),
                                        ossimKeywordNames::TYPE_KW);
      if (lookup)
      {
         ossimString type = lookup;
         
         if(type == "ossimImageGeometry")
         {
            // Try it with no prefix.
            geom = new ossimImageGeometry;
            if(!geom->loadState(geomKwl, prefix.c_str()))
            {
               geom = 0;
            }
         }
         
         if (!geom)
         {
            // Try with "image0 type prefix.
            prefix = "image"+ossimString::toString(getCurrentEntry()) + ".";
            
            lookup = geomKwl.find(prefix.c_str(), ossimKeywordNames::TYPE_KW);
            if(lookup)
            {
               type = lookup;
               if(type == "ossimImageGeometry")
               {
                  geom = new ossimImageGeometry;
                  if(!geom->loadState(geomKwl, prefix.c_str()))
                  {
                     geom = 0;
                  }
               }
            }
         }
      }
   }
   
   theGeometry = geom.get();
   return theGeometry.get();
}

ossimImageGeometry* ossimImageHandler::getInternalImageGeometry()
{
   // Default, derived classes should override.
   if ( !theGeometry )
   {
      // allocate an empty geometry if nothing present
      theGeometry = new ossimImageGeometry();
   }
   
   return theGeometry.get();
}

void ossimImageHandler::setImageGeometry( ossimImageGeometry* geom)
{
   theGeometry = geom;
}

void ossimImageHandler::saveImageGeometry() const
{
   ossimFilename geometryFile = getFilenameWithThisExtension(ossimString(".geom"));
   saveImageGeometry(geometryFile);
}

void ossimImageHandler::saveImageGeometry(const ossimFilename& geometry_file) const
{
   if (theGeometry.valid())
   {
      ossimKeywordlist kwl;
      theGeometry->saveState(kwl);
      kwl.write(geometry_file.chars());
   }
}

void ossimImageHandler::closeOverview()
{
   theOverview = 0;
}

bool ossimImageHandler::hasOverviews() const
{
   return (getNumberOfDecimationLevels() > 1);
}

bool ossimImageHandler::openOverview(const ossimFilename& overview_file)
{
   bool result = false;
   
   closeOverview();

   if (overview_file != theImageFile) // Make sure we don't open ourselves.
   {
      result = true;
      
      //---
      // Get the number of level before the call to opening the overview so
      // the overview can be told what it's starting res level is.
      //---
      ossim_uint32 overviewStartingResLevel =
         getNumberOfDecimationLevels();
      
      // Try to open:
      theOverview = ossimImageHandlerRegistry::instance()->open(overview_file);
      
      if (theOverview.valid())
      {
         // Set the starting res level of the overview.
         theOverview->setStartingResLevel(overviewStartingResLevel);
         
         // Capture the file name.
         theOverviewFile = overview_file;

         if (traceDebug())
         {
            ossimNotify(ossimNotifyLevel_DEBUG)
               << "overview starting res level: " << overviewStartingResLevel
               << "\noverview levels: "
               << theOverview->getNumberOfDecimationLevels()
               << "\nlevels: " << getNumberOfDecimationLevels()
               << endl;
         }
         
         //---
         // This is not really a container event; however, using for now.
         //---
         ossimContainerEvent event(this,
                                   theOverview.get(),
                                   OSSIM_EVENT_ADD_OBJECT_ID);
         fireEvent(event);
         

      }
   }
   
   return result;
}

bool ossimImageHandler::openOverview()
{
   closeOverview();
   
   // 1) ESH 03/2009 -- Use the overview file set e.g. using a .spec file.
   ossimFilename overviewFilename = getOverviewFile();
   
   if (overviewFilename.empty() || (overviewFilename.exists() == false) )
   {
      // 2) Generate the name from image name.
      overviewFilename = createDefaultOverviewFilename();
      
      if (overviewFilename.empty() || (overviewFilename.exists() == false) )
      {  
         // 3) For backward compatibility check if single entry and _e0.ovr
         overviewFilename = getFilenameWithThisExtension(ossimString(".ovr"), true);
         if (overviewFilename.empty() || (overviewFilename.exists() == false) )
         {
            // 4) For overviews built with gdal look for foo.tif.ovr
            overviewFilename = getFilename();
            overviewFilename += ".ovr";
         }
      }
   }

   if (traceDebug())
   {
      ossimNotify(ossimNotifyLevel_DEBUG)
         << "Looking for " << overviewFilename
         << " overview file..." << std::endl;
   }

   bool status = false;
   
   if ( overviewFilename.exists() )
   {
      status = openOverview(overviewFilename);
   }

   if ( !status  && traceDebug() )
   {
      ossimNotify(ossimNotifyLevel_DEBUG)
         << "ossimImageHandler::openOverview NOTICE:"
         << "\nCould not find an overview." << std::endl;
   }

   return status;
}


bool ossimImageHandler::writeValidImageVertices(const std::vector<ossimIpt>& vertices, const ossimFilename& file)
{
   ossimFilename tempFile = file;
   if(tempFile == "")
   {
      tempFile = createDefaultValidVerticesFilename();
   }
   ossim_uint32 i = 0;
   ossimKeywordlist tempKwl;
   ossimPolygon poly(vertices);
   
   poly.checkOrdering();

   // Capture the vertices.
   theValidImageVertices = vertices;
   
   if(poly.getOrdering() == OSSIM_COUNTERCLOCKWISE_ORDER)
   {
      std::reverse(theValidImageVertices.begin(), theValidImageVertices.end());
   }
   
   if(theValidImageVertices.size())
   {
      for(i = 0; i < theValidImageVertices.size(); ++i)
      {
         ossimString prefix = ossimString("point") + ossimString::toString(i) + ".";
         tempKwl.add(prefix.c_str(),
                     "x",
                     theValidImageVertices[i].x,
                     true);
	 tempKwl.add(prefix.c_str(),
                     "y",
                     theValidImageVertices[i].y,
                     true);
      }
      
      tempKwl.write(tempFile.c_str());
   }

   if ( tempFile.exists() )
   {
      return true;
   }

   return false; // Write of file failed.
}

bool ossimImageHandler::openValidVertices(const ossimFilename& vertices_file)
{
   return initVertices(vertices_file);
}

bool ossimImageHandler::openValidVertices()
{
   ossimFilename vertices_file;
   vertices_file = theImageFile.path();
   vertices_file = vertices_file.dirCat(theImageFile.fileNoExtension());
   if(getNumberOfEntries() > 1)
   {
      vertices_file += ossimString("_vertices") + "_e" + ossimString::toString(getCurrentEntry()) + ".kwl";
   }
   else
   {
      vertices_file += "_vertices.kwl";
   }
   
   if (traceDebug())
   {
      ossimNotify(ossimNotifyLevel_DEBUG)
         << "Looking for " << vertices_file
         << " vertices file..." << std::endl;
   }

   return openValidVertices(vertices_file);
}

bool ossimImageHandler::open(const ossimFilename& imageFile)
{
   if(isOpen())
   {
      close();
   }

   setFilename(imageFile);
   
   return open();
}

bool ossimImageHandler::open(const ossimFilename& imageFile,
                             ossim_uint32 entryIndex)
{
   if(isOpen())
   {
      close();
   }
   setFilename(imageFile);
   
   bool result = open();

   if(result)
   {
      return setCurrentEntry(entryIndex);
   }

   return result;
}

bool ossimImageHandler::isValidRLevel(ossim_uint32 resLevel) const
{
   bool result = false;
   
   const ossim_uint32 LEVELS = getNumberOfDecimationLevels();
   
   if ( !theStartingResLevel) // Not an overview.
   {
      result = (resLevel < LEVELS);
   }
   else  // Used as overview.
   {
      if (resLevel >= theStartingResLevel)
      {
         //---
         // Adjust the res level to be zero based for this overview before
         // checking.
         //---
         result = ( (resLevel - theStartingResLevel) < LEVELS);
      }
   }
   
   return result;
}

void ossimImageHandler::getValidImageVertices(vector<ossimIpt>& validVertices,
                                              ossimVertexOrdering ordering,
                                              ossim_uint32 resLevel) const
{
   ossimDpt decimation;
   getDecimationFactor(resLevel, decimation);
   if(decimation.hasNans())
   {
      return;
   }
   if (theValidImageVertices.size() != 0)
   {
      validVertices.clear();
      for (ossim_uint32 i=0; i<theValidImageVertices.size(); ++i)
      {
         ossimIpt pt(ossim::round<int>(theValidImageVertices[i].x*decimation.x),
                     ossim::round<int>(theValidImageVertices[i].y*decimation.y));
         validVertices.push_back(pt);
      }

      if(ordering == OSSIM_COUNTERCLOCKWISE_ORDER)
      {
         std::reverse(validVertices.begin()+1, validVertices.end());
      }
   }
   else
   {
      // Call the base class method which will set to bounding rectangle.
      ossimImageSource::getValidImageVertices(validVertices, ordering, resLevel);
   }
}

void ossimImageHandler::close()
{
   theOverview = 0;
   theGeometry = 0;
   theValidImageVertices.clear();
}

bool ossimImageHandler::isBandSelector() const
{
   return false;
}

bool ossimImageHandler::setOutputBandList(const std::vector<ossim_uint32>& band_list)
{
   return false;
}

bool ossimImageHandler::isImageTiled() const
{
   return (getImageTileWidth() && getImageTileHeight());
}

void ossimImageHandler::loadMetaData()
{
  theMetaData.clear();

  ossimFilename filename = getFilenameWithThisExtension(ossimString(".omd"));
  if(filename.exists())
  {
     ossimKeywordlist kwl;
     
     kwl.addFile(filename.c_str());
     
     theMetaData.loadState(kwl);
  }
  else
  {
     theMetaData.setScalarType(getOutputScalarType());
  }
}

double ossimImageHandler::getMinPixelValue(ossim_uint32 band)const
{
   if(theMetaData.getNumberOfBands())
   {
      return theMetaData.getMinPix(band);
   }
   return ossim::defaultMin(getOutputScalarType());
}

double ossimImageHandler::getMaxPixelValue(ossim_uint32 band)const
{
   if(theMetaData.getNumberOfBands())
   {
      return theMetaData.getMaxPix(band);
   }
   return ossim::defaultMax(getOutputScalarType());
}

double ossimImageHandler::getNullPixelValue(ossim_uint32 band)const
{
   if(theMetaData.getNumberOfBands())
   {
      return theMetaData.getNullPix(band);
   }
   
   return ossim::defaultNull(getOutputScalarType());
}


ossim_uint32 ossimImageHandler::getCurrentEntry()const
{
   return 0;
}

bool ossimImageHandler::setCurrentEntry(ossim_uint32 /* entryIdx */)
{
   return true;
}

ossimFilename ossimImageHandler::getOverviewFile()const
{
   return theOverviewFile;
}

void ossimImageHandler::getEntryList(std::vector<ossim_uint32>& entryList)const
{
	entryList.push_back(0);
}

void ossimImageHandler::getEntryStringList(
   std::vector<ossimString>& entryStringList) const
{
   std::vector<ossim_uint32> entryList;
   getEntryList(entryList);

   if (entryList.size())
   {
      entryStringList.resize(entryList.size());
      for (ossim_uint32 i = 0; i < entryList.size(); ++i)
      {
         entryStringList[i] = ossimString::toString(entryList[i]);
      }
   }
}

ossim_uint32 ossimImageHandler::getNumberOfEntries()const
{
   std::vector<ossim_uint32> tempList;
   getEntryList(tempList);
   
   return (ossim_uint32)tempList.size();
}


void ossimImageHandler::completeOpen()
{
   loadMetaData();
   openOverview();
   openValidVertices();
}

bool ossimImageHandler::canConnectMyInputTo(ossim_int32 inputIndex,
                                            const ossimConnectableObject* /* object */)const
{      
   return false;
}

bool ossimImageHandler::hasMetaData()const
{
   return theMetaData.isValid();
}

void ossimImageHandler::setFilename(const ossimFilename& filename)
<<<<<<< HEAD
=======
{
   theImageFile = filename;
}

const ossimFilename& ossimImageHandler::getFilename()const
{
   return theImageFile;
}

void ossimImageHandler::setSupplementaryDirectory(const ossimFilename& dir)
>>>>>>> 522e2849
{
   theSupplementaryDirectory = dir;
}

const ossimFilename& ossimImageHandler::getSupplementaryDirectory()const
{
   return theSupplementaryDirectory;
}

void ossimImageHandler::setProperty(ossimRefPtr<ossimProperty> property)
{
   if(property->getName() == ossimKeywordNames::ENTRY_KW)
   {
      setCurrentEntry(property->valueToString().toUInt32());
   }
   else
   {
      ossimImageSource::setProperty(property);
   }
}

ossimRefPtr<ossimProperty> ossimImageHandler::getProperty(const ossimString& name)const
{

   if(name == ossimKeywordNames::ENTRY_KW)
   {
      std::vector<ossim_uint32> entryList;
      getEntryList(entryList);
      
      ossimStringProperty* stringProperty = new ossimStringProperty(name,
                                                                    ossimString::toString(getCurrentEntry()));
      ossim_uint32 idx = 0;
      for(idx = 0; idx < entryList.size(); ++idx)
      {
         stringProperty->addConstraint(ossimString::toString(entryList[idx]));
      }
      stringProperty->setFullRefreshBit();
      stringProperty->setEditableFlag(false);

      return stringProperty;
   }
   if(name == "histogram_filename")
   {
      ossimFilenameProperty* filenameProp =
         new ossimFilenameProperty(name, createDefaultHistogramFilename());
      
      filenameProp->setIoType(ossimFilenameProperty::ossimFilenamePropertyIoType_INPUT);
      filenameProp->setCacheRefreshBit();
      
      return filenameProp;
      
   }
   if(name == "geometry_filename")
   {
      ossimFilenameProperty* filenameProp =
         new ossimFilenameProperty(name, createDefaultGeometryFilename());
      
      filenameProp->setIoType(ossimFilenameProperty::ossimFilenamePropertyIoType_INPUT);
      filenameProp->setCacheRefreshBit();
      
      return filenameProp;
      
   }
   if(name == "valid_vertices_filename")
   {
      ossimFilenameProperty* filenameProp =
         new ossimFilenameProperty(name, createDefaultValidVerticesFilename());
      
      filenameProp->setIoType(ossimFilenameProperty::ossimFilenamePropertyIoType_INPUT);
      filenameProp->setCacheRefreshBit();
      
      return filenameProp;
   }
   if(name == "metadata_filename")
   {
      ossimFilenameProperty* filenameProp =
         new ossimFilenameProperty(name, createDefaultMetadataFilename());
      
      filenameProp->setIoType(ossimFilenameProperty::ossimFilenamePropertyIoType_INPUT);
      filenameProp->setCacheRefreshBit();
      
      return filenameProp;
   }
   if(name == "overview_filename")
   {
      ossimFilenameProperty* filenameProp =
         new ossimFilenameProperty(name, createDefaultOverviewFilename());
      
      filenameProp->setIoType(ossimFilenameProperty::ossimFilenamePropertyIoType_INPUT);
      filenameProp->setCacheRefreshBit();
      
      return filenameProp;
   }
   if(name == "filename")
   {
      ossimFilenameProperty* filenameProp =
         new ossimFilenameProperty(name, getFilename());
      
      filenameProp->setIoType(ossimFilenameProperty::ossimFilenamePropertyIoType_INPUT);
      filenameProp->setFullRefreshBit();
      
      return filenameProp;
   }
   
   return ossimImageSource::getProperty(name);
}

void ossimImageHandler::getPropertyNames(std::vector<ossimString>& propertyNames)const
{
   ossimImageSource::getPropertyNames(propertyNames);
   propertyNames.push_back(ossimKeywordNames::ENTRY_KW);
}

ossimFilename ossimImageHandler::getFilenameWithThisExtension(
   const ossimString& ext,
   bool set_e0_prefix) const
{
   // Get the image file.
   ossimFilename f = getFilename();

   // If the supplementary directory is set, find the extension
   // at that location instead of at the default.
   if ( theSupplementaryDirectory.empty() == false )
   {
      ossimFilename fname = f.file();

      f.setPath( theSupplementaryDirectory );
      f.dirCat( fname );
   }

   // Wipe out the extension.
   f.setExtension("");

   if (set_e0_prefix || (getNumberOfEntries() > 1))
   {
      f += "_e";
      f += ossimString::toString(getCurrentEntry());
   }
   if (ext.size())
   {
      if (ext[static_cast<std::string::size_type>(0)] != '.')
      {
         f += ".";
      }
      f += ext;
   }
   return f;
}

bool ossimImageHandler::getOverviewTile(ossim_uint32 resLevel,
                                        ossimImageData* result)
{
   bool status = false;
   
   if (theOverview.valid())
   {
      if (theOverview->isValidRLevel(resLevel) && result &&
          (result->getNumberOfBands() == getNumberOfOutputBands()) )
      {
         status = theOverview->getTile(result, resLevel);
      }
   }
   
   return status;
}

ossimRefPtr<ossimNBandLutDataObject> ossimImageHandler::getLut()const
{
   return theLut;
}

ossimFilename ossimImageHandler::createDefaultOverviewFilename() const
{
   return getFilenameWithThisExtension("ovr");
}
   
ossimFilename ossimImageHandler::createDefaultGeometryFilename() const
{
   return getFilenameWithThisExtension("geom");
}

ossimFilename ossimImageHandler::createDefaultMetadataFilename() const
{
   return getFilenameWithThisExtension("omd");
}

ossimFilename ossimImageHandler::createDefaultHistogramFilename() const
{
   return getFilenameWithThisExtension("his");
}

ossimFilename ossimImageHandler::createDefaultValidVerticesFilename() const
{
   ossimFilename result;
   
   result = theImageFile.path();
   result = result.dirCat(theImageFile.fileNoExtension());
   result += "_vertices";
   if(getNumberOfEntries() > 1)
   {
      result += "_e";
      result += ossimString::toString(getCurrentEntry());
   }
   result += ".kwl";
   
   return result;
}

ossim_uint32 ossimImageHandler::getStartingResLevel() const
{
   return theStartingResLevel;
}

void ossimImageHandler::setStartingResLevel(ossim_uint32 level)
{
   theStartingResLevel = level;
}

   <|MERGE_RESOLUTION|>--- conflicted
+++ resolved
@@ -12,11 +12,7 @@
 // derive from.
 //
 //*******************************************************************
-<<<<<<< HEAD
-//  $Id: ossimImageHandler.cpp 15766 2009-10-20 12:37:09Z gpotts $
-=======
 //  $Id: ossimImageHandler.cpp 15833 2009-10-29 01:41:53Z eshirschorn $
->>>>>>> 522e2849
 
 #include <algorithm>
 
@@ -51,11 +47,7 @@
 static ossimTrace traceDebug("ossimImageHandler:debug");
 
 #ifdef OSSIM_ID_ENABLED
-<<<<<<< HEAD
-static const char OSSIM_ID[] = "$Id: ossimImageHandler.cpp 15766 2009-10-20 12:37:09Z gpotts $";
-=======
 static const char OSSIM_ID[] = "$Id: ossimImageHandler.cpp 15833 2009-10-29 01:41:53Z eshirschorn $";
->>>>>>> 522e2849
 #endif
 
 // GARRETT! All of the decimation factors are scattered throughout. We want to fold that into 
@@ -70,10 +62,7 @@
 :
 ossimImageSource(0, 0, 0, true, false /* output list is not fixed */ ),
 theImageFile(ossimFilename::NIL),
-<<<<<<< HEAD
-=======
 theSupplementaryDirectory(ossimFilename::NIL),
->>>>>>> 522e2849
 theOverview(0),
 //theSubImageOffset(0, 0),
 theValidImageVertices(0),
@@ -391,9 +380,6 @@
    }
    else
    {
-<<<<<<< HEAD
-      result.x = 1.0 / ((ossim_float64)(1<<resLevel));
-=======
       /*
          ESH 02/2009 -- No longer assume powers of 2 reduction
          in linear size from resLevel 0 (Tickets # 467,529).
@@ -409,7 +395,6 @@
       {
          result.x = 1.0 / (1<<resLevel);
       }
->>>>>>> 522e2849
       result.y = result.x;
    }
 }
@@ -596,7 +581,6 @@
          theGeometry->setDiscreteDecimation(decimationList);
       }
       return theGeometry.get();
-<<<<<<< HEAD
    }
    
    //---
@@ -606,35 +590,6 @@
    if (theGeometry.valid())
    {
       return theGeometry.get();  // We should return here.
-=======
->>>>>>> 522e2849
-   }
-   // ok,  now let's start with an empty geometry and then call the extension plugins.
-   //
-   theGeometry = new ossimImageGeometry();
-   
-   //---
-<<<<<<< HEAD
-   // And finally allow factories to extend the internal geometry.
-   // This allows plugins for tagged formats with tags not know in the base
-   // to extend the internal geometry.
-   //
-   // Plugins can do handler->getImageGeometry() then modify/extend.
-   //---
-   if(!ossimImageGeometryRegistry::instance()->extendGeometry( this ))
-   {
-      // Check for internal, for geotiff, nitf and so on as last resort for getting some kind of geometry
-      // loaded
-      //
-      getInternalImageGeometry();
-=======
-   // Check factory for external geom:
-   //---
-   getExternalImageGeometry();
-   if (theGeometry.valid())
-   {
-      return theGeometry.get();  // We should return here.
->>>>>>> 522e2849
    }
    // ok,  now let's start with an empty geometry and then call the extension plugins.
    //
@@ -673,27 +628,6 @@
    //
    ossimFilename filename = getFilenameWithThisExtension(ossimString(".geom"), false);
    
-<<<<<<< HEAD
-   return theGeometry.get();
-}
-
-ossimImageGeometry* ossimImageHandler::getExternalImageGeometry()
-{
-   // If already defined, return it:
-   if (theGeometry.valid())
-   {
-      return theGeometry.get();
-   }
-   
-   //---
-   // No geometry object has been set up yet. Check for external geometry file.
-   //---
-   // Try "foo.geom" if image is "foo.tif":
-   //
-   ossimFilename filename = getFilenameWithThisExtension(ossimString(".geom"), false);
-   
-=======
->>>>>>> 522e2849
    if(!filename.exists())
    {
       // Try "foo_e0.tif" if image is "foo.tif" where "e0" is entry index.
@@ -1196,8 +1130,6 @@
 }
 
 void ossimImageHandler::setFilename(const ossimFilename& filename)
-<<<<<<< HEAD
-=======
 {
    theImageFile = filename;
 }
@@ -1208,7 +1140,6 @@
 }
 
 void ossimImageHandler::setSupplementaryDirectory(const ossimFilename& dir)
->>>>>>> 522e2849
 {
    theSupplementaryDirectory = dir;
 }
