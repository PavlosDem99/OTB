--- conflicted
+++ resolved
@@ -9,11 +9,7 @@
 // Description:  Contains class definition for ossimNitfTileSource.
 // 
 //*******************************************************************
-<<<<<<< HEAD
-//  $Id: ossimNitfTileSource.cpp 15766 2009-10-20 12:37:09Z gpotts $
-=======
 //  $Id: ossimNitfTileSource.cpp 15833 2009-10-29 01:41:53Z eshirschorn $
->>>>>>> 522e2849
 #include <jerror.h>
 
 #include <algorithm> /* for std::fill */
@@ -49,11 +45,7 @@
 RTTI_DEF1_INST(ossimNitfTileSource, "ossimNitfTileSource", ossimImageHandler)
 
 #ifdef OSSIM_ID_ENABLED
-<<<<<<< HEAD
-   static const char OSSIM_ID[] = "$Id: ossimNitfTileSource.cpp 15766 2009-10-20 12:37:09Z gpotts $";
-=======
    static const char OSSIM_ID[] = "$Id: ossimNitfTileSource.cpp 15833 2009-10-29 01:41:53Z eshirschorn $";
->>>>>>> 522e2849
 #endif
    
 //---
