//*******************************************************************
//
// License:  See top level LICENSE.txt file.
//
// Author:  Jordi Inglada
//
// Description:
//
// Contains class implementaiton for the class "ossim TileMapTileSource".
//
//*******************************************************************
//  $Id: ossimTileMapTileSource.cpp 10752 2007-04-23 16:50:08Z dburken $

#include <ossim/imaging/ossimTileMapTileSource.h>
#include <ossim/base/ossimDirectory.h>
#include <ossim/base/ossimTrace.h>
#include <ossim/base/ossimNotifyContext.h>
#include <ossim/base/ossimKeywordNames.h>
#include <ossim/projection/ossimTileMapModel.h>

RTTI_DEF1_INST(ossimTileMapTileSource,
               "ossimTileMapTileSource",
               ossimGeneralRasterTileSource)

static ossimTrace traceDebug("ossimTileMapTileSource:debug");


//*******************************************************************
// Public Constructor:
//*******************************************************************
ossimTileMapTileSource::ossimTileMapTileSource()
   :
      ossimGeneralRasterTileSource()
{
}

//*******************************************************************
// Public Constructor:
//*******************************************************************
ossimTileMapTileSource::ossimTileMapTileSource(const ossimKeywordlist& kwl,
                                               const char* prefix)
   :
      ossimGeneralRasterTileSource()
{
   if (loadState(kwl, prefix) == false)
   {
      theErrorStatus = ossimErrorCodes::OSSIM_ERROR;
   }
}

//*******************************************************************
// Destructor:
//*******************************************************************
ossimTileMapTileSource::~ossimTileMapTileSource()
{
<<<<<<< HEAD
   theFfHdr = NULL;
=======
//   theFfHdr = NULL;
>>>>>>> 522e2849
}

bool ossimTileMapTileSource::open()
{
   static const char MODULE[] = "ossimTileMapTileSource::open";

   if (traceDebug())
   {
      CLOG << " Entered..." << std::endl
           << " trying to open file " << theImageFile << std::endl;
   }
   if(theImageFile.ext() == "otb")
     {
     return true;
     }
   return false;
}

ossimImageGeometry* ossimTileMapTileSource::getImageGeometry()
{
<<<<<<< HEAD
   //***
   // TileMap file name example:  l71024031_03119990929_hpn.fst
   // Three header header file type substrings:
   // HPN = Pan
   // HRF = VNIR/SWIR (visible near infrared/shortwave infrared)
   // HTM = Thermal
   //***

   ossimFilename hdr = file.file();
   hdr.downcase();
   if ( hdr.contains("hpn") || hdr.contains("hrf") || hdr.contains("htm") )
   {
      theFfHdr = new ossimFfL7(file.c_str());
   } else if (hdr.contains("header.dat"))
   {
      theFfHdr = new ossimFfL5(file.c_str());
   } else {
      theFfHdr = NULL;
      return;
   }
   if (theFfHdr->getErrorStatus() != ossimErrorCodes::OSSIM_OK)
   {
      theFfHdr = 0;
   }
   return;

}

ossimImageGeometry* ossimTileMapTileSource::getImageGeometry()
{
=======
>>>>>>> 522e2849

   ossimImageGeometry* result = ossimImageHandler::getImageGeometry();
   if (result->getProjection())
      return theGeometry.get();
<<<<<<< HEAD

   if (!theFfHdr) return result;

   // Make a model
   ossimTileMapModel* model = new ossimTileMapModel (*theFfHdr);
=======

//   if (!theFfHdr) return result;

   // Make a model
   ossimTileMapModel* model = new ossimTileMapModel ();
>>>>>>> 522e2849

   if (model->getErrorStatus() != ossimErrorCodes::OSSIM_OK)
      return false;

   //initialize the image geometry object with the model
   result->setProjection(model);
   return result;
}

bool ossimTileMapTileSource::loadState(const ossimKeywordlist& kwl,
                                       const char* prefix)
{
   const char* lookup = kwl.find(prefix, ossimKeywordNames::FILENAME_KW);
   return true;
<<<<<<< HEAD

}

ossimRefPtr<ossimProperty> ossimTileMapTileSource::getProperty(
   const ossimString& name)const
{
   ossimRefPtr<ossimProperty> result = 0;

   if (theFfHdr.valid())
   {
      result = theFfHdr->getProperty(name);
   }
=======
>>>>>>> 522e2849

}

<<<<<<< HEAD
void ossimTileMapTileSource::getPropertyNames(
   std::vector<ossimString>& propertyNames)const
{
   if (theFfHdr.valid())
   {
      theFfHdr->getPropertyNames(propertyNames);
   }
   ossimGeneralRasterTileSource::getPropertyNames(propertyNames);
}
=======
>>>>>>> 522e2849

ossimString ossimTileMapTileSource::getShortName() const
{
   return ossimString("TileMap");
}

ossimString ossimTileMapTileSource::getLongName() const
{
   return ossimString("TileMap reader");
}

ossimString  ossimTileMapTileSource::className() const
{
   return ossimString("ossimTileMapTileSource");
}


<<<<<<< HEAD
   if(!theFfHdr||(idx > maxIdx))
   {
      return "";
   }

   ossimFilename path = getFilename().path();
   ossimString filename = theFfHdr->getBandFilename(idx);
   filename = filename.trim();
   ossimFilename file = path.dirCat(filename);

   if (file.exists())
   {
      return file;
   }

   // Try downcased name.
   file = path.dirCat(filename.downcase());
   if (file.exists())
   {
      return file;
   }

   // Try upcase name.
   file = path.dirCat(filename.upcase());
   if (file.exists())
   {
      return file;
   }

   return ossimFilename();
}

=======
>>>>>>> 522e2849
<|MERGE_RESOLUTION|>--- conflicted
+++ resolved
@@ -53,11 +53,7 @@
 //*******************************************************************
 ossimTileMapTileSource::~ossimTileMapTileSource()
 {
-<<<<<<< HEAD
-   theFfHdr = NULL;
-=======
 //   theFfHdr = NULL;
->>>>>>> 522e2849
 }
 
 bool ossimTileMapTileSource::open()
@@ -78,56 +74,15 @@
 
 ossimImageGeometry* ossimTileMapTileSource::getImageGeometry()
 {
-<<<<<<< HEAD
-   //***
-   // TileMap file name example:  l71024031_03119990929_hpn.fst
-   // Three header header file type substrings:
-   // HPN = Pan
-   // HRF = VNIR/SWIR (visible near infrared/shortwave infrared)
-   // HTM = Thermal
-   //***
-
-   ossimFilename hdr = file.file();
-   hdr.downcase();
-   if ( hdr.contains("hpn") || hdr.contains("hrf") || hdr.contains("htm") )
-   {
-      theFfHdr = new ossimFfL7(file.c_str());
-   } else if (hdr.contains("header.dat"))
-   {
-      theFfHdr = new ossimFfL5(file.c_str());
-   } else {
-      theFfHdr = NULL;
-      return;
-   }
-   if (theFfHdr->getErrorStatus() != ossimErrorCodes::OSSIM_OK)
-   {
-      theFfHdr = 0;
-   }
-   return;
-
-}
-
-ossimImageGeometry* ossimTileMapTileSource::getImageGeometry()
-{
-=======
->>>>>>> 522e2849
 
    ossimImageGeometry* result = ossimImageHandler::getImageGeometry();
    if (result->getProjection())
       return theGeometry.get();
-<<<<<<< HEAD
-
-   if (!theFfHdr) return result;
-
-   // Make a model
-   ossimTileMapModel* model = new ossimTileMapModel (*theFfHdr);
-=======
 
 //   if (!theFfHdr) return result;
 
    // Make a model
    ossimTileMapModel* model = new ossimTileMapModel ();
->>>>>>> 522e2849
 
    if (model->getErrorStatus() != ossimErrorCodes::OSSIM_OK)
       return false;
@@ -142,36 +97,9 @@
 {
    const char* lookup = kwl.find(prefix, ossimKeywordNames::FILENAME_KW);
    return true;
-<<<<<<< HEAD
 
 }
 
-ossimRefPtr<ossimProperty> ossimTileMapTileSource::getProperty(
-   const ossimString& name)const
-{
-   ossimRefPtr<ossimProperty> result = 0;
-
-   if (theFfHdr.valid())
-   {
-      result = theFfHdr->getProperty(name);
-   }
-=======
->>>>>>> 522e2849
-
-}
-
-<<<<<<< HEAD
-void ossimTileMapTileSource::getPropertyNames(
-   std::vector<ossimString>& propertyNames)const
-{
-   if (theFfHdr.valid())
-   {
-      theFfHdr->getPropertyNames(propertyNames);
-   }
-   ossimGeneralRasterTileSource::getPropertyNames(propertyNames);
-}
-=======
->>>>>>> 522e2849
 
 ossimString ossimTileMapTileSource::getShortName() const
 {
@@ -189,38 +117,3 @@
 }
 
 
-<<<<<<< HEAD
-   if(!theFfHdr||(idx > maxIdx))
-   {
-      return "";
-   }
-
-   ossimFilename path = getFilename().path();
-   ossimString filename = theFfHdr->getBandFilename(idx);
-   filename = filename.trim();
-   ossimFilename file = path.dirCat(filename);
-
-   if (file.exists())
-   {
-      return file;
-   }
-
-   // Try downcased name.
-   file = path.dirCat(filename.downcase());
-   if (file.exists())
-   {
-      return file;
-   }
-
-   // Try upcase name.
-   file = path.dirCat(filename.upcase());
-   if (file.exists())
-   {
-      return file;
-   }
-
-   return ossimFilename();
-}
-
-=======
->>>>>>> 522e2849
