//*****************************************************************************
// FILE: ossimRpcModel.h
//
// License:  LGPL
// 
// See LICENSE.txt file in the top level directory for more details.
//
// AUTHOR: Garrett Potts
//
//*****************************************************************************
<<<<<<< HEAD
//  $Id: ossimRpcSolver.cpp 15766 2009-10-20 12:37:09Z gpotts $
=======
//  $Id: ossimRpcSolver.cpp 15833 2009-10-29 01:41:53Z eshirschorn $
>>>>>>> 522e2849

#include <cstdlib>
#include <ctime>
#include <iomanip>
#include <iostream>
#include <iterator>

#include <ossim/projection/ossimRpcSolver.h>
#include <ossim/projection/ossimRpcModel.h>
#include <ossim/projection/ossimProjection.h>
#include <ossim/matrix/newmatap.h>
#include <ossim/matrix/newmatio.h>
#include <ossim/matrix/newmatnl.h>
#include <ossim/matrix/newmatio.h>
#include <ossim/elevation/ossimElevManager.h>
#include <ossim/support_data/ossimNitfRpcBTag.h>
#include <ossim/imaging/ossimImageGeometry.h>
#include <ossim/base/ossim2dTo2dIdentityTransform.h>
ossimRpcSolver::ossimRpcSolver(bool useElevation,
                               bool useHeightAboveMSLFlag)
{
   theUseElevationFlag   = useElevation;
   theHeightAboveMSLFlag = useHeightAboveMSLFlag;
   theXNumCoeffs.resize(20);
   theXDenCoeffs.resize(20);
   theYNumCoeffs.resize(20);
   theYDenCoeffs.resize(20);

   std::fill(theXNumCoeffs.begin(),
             theXNumCoeffs.end(), 0.0);
   std::fill(theXDenCoeffs.begin(),
             theXDenCoeffs.end(), 0.0);
   std::fill(theYNumCoeffs.begin(),
             theYNumCoeffs.end(), 0.0);
   std::fill(theYDenCoeffs.begin(),
             theYDenCoeffs.end(), 0.0);
   theXNumCoeffs[0] = 1.0;
   theXDenCoeffs[0] = 1.0;
   theYNumCoeffs[0] = 1.0;
   theYDenCoeffs[0] = 1.0;
}

void ossimRpcSolver::solveCoefficients(const ossimDrect& imageBounds,
                                       ossimProjection* proj,
                                       ossim_uint32 xSamples,
                                       ossim_uint32 ySamples,
                                       bool shiftTo0Flag)
{
   ossimRefPtr<ossimImageGeometry> geom = new ossimImageGeometry();
   geom->setProjection(proj);
   solveCoefficients(imageBounds, geom.get(), xSamples, ySamples, shiftTo0Flag);
}

void ossimRpcSolver::solveCoefficients(const ossimDrect& imageBounds,
                                       ossimImageGeometry* geom,
                                       ossim_uint32 xSamples,
                                       ossim_uint32 ySamples,
                                       bool shiftTo0Flag)
{
   std::vector<ossimGpt> theGroundPoints;
   std::vector<ossimDpt> theImagePoints;
   ossim_uint32 x,y;
   ossim_float64 w = imageBounds.width();
   ossim_float64 h = imageBounds.height();
   ossimGpt gpt;
   ossimGpt defaultGround;
   if(ySamples < 1) ySamples = 12;
   if(xSamples < 1) xSamples = 12;
   srand(time(0));
   double xnorm;
   double ynorm;
   ossimDpt ul = imageBounds.ul();
   ossimDpt shiftTo0(-ul.x,
                     -ul.y);
   for(y = 0; y < ySamples; ++y)
   {
      for(x = 0; x < xSamples; ++x)
      {
         if(ySamples > 1)
         {
//            ynorm = (double)y/(double)(ySamples-1.0);
            ynorm = (double)y/(double)(ySamples);
         }
         else
         {
            ynorm = 0.0;
         }
         if(xSamples > 1)
         {
//            xnorm = (double)x/(double)(xSamples-1.0);
            xnorm = (double)x/(double)(xSamples);
         }
         else
         {
            xnorm = 0.0;
         }
         
//          ossimDpt dpt((.25 + .5*xnorm)*w + ul.x,
//                       (.25 + .5*ynorm)*h + ul.y);
         ossimDpt dpt(w*xnorm + ul.x,
                      h*ynorm + ul.y);
         
         geom->localToWorld(dpt, gpt);
         gpt.changeDatum(defaultGround.datum());

         if(shiftTo0Flag)
         {
            theImagePoints.push_back(dpt+shiftTo0);
         }
         else
         {
            theImagePoints.push_back(dpt);
         }
         if(theHeightAboveMSLFlag)
         {
            double h = ossimElevManager::instance()->getHeightAboveMSL(gpt);
            if(ossim::isnan(h) == false)
            {
               gpt.height(h);
            }
         }
         if(gpt.isHgtNan())
         {
            gpt.height(0.0);
         }
         theGroundPoints.push_back(gpt);
      }
   }
   solveCoefficients(theImagePoints,
                     theGroundPoints);
}

void ossimRpcSolver::solveCoefficients(const std::vector<ossimDpt>& imagePoints,
                                       const std::vector<ossimGpt>& groundControlPoints,
                                       const ossimDpt& imageShift)
{
   if((imagePoints.size() != groundControlPoints.size()))
   {
      return;
   }

   // we will first create f which holds the result of f(x,y,z).
   // This basically holds the cooresponding image point for each
   // ground control point.  One for x and a second array for y
   //
   std::vector<double> f[2];

   //  Holds the x, y, z vectors
   //
   std::vector<double> x;
   std::vector<double> y;
   std::vector<double> z;
   ossim_uint32 c = 0;
   f[0].resize(imagePoints.size());
   f[1].resize(imagePoints.size());
   x.resize(imagePoints.size());
   y.resize(imagePoints.size());
   z.resize(imagePoints.size());

   // compute the image bounds for the given image points
   //
   ossimDrect rect(imagePoints);

   // get the widtha dn height that will be used
   // in data normalization
   //
   ossim_float64 w = rect.width();
   ossim_float64 h = rect.width();

   // setup scales for normalization
//   ossim_float64 xScale = w/2.0;
//   ossim_float64 yScale = h/2.0;

   // get the shift for the cneter of the data
   ossimDpt centerImagePoint  = rect.midPoint();
   
   double latSum=0.0;
   double lonSum=0.0;
   double heightSum=0.0;

   // find the center ground  Use elevation only if its enabled
   //
   for(c = 0; c < groundControlPoints.size();++c)
   {
      if(ossim::isnan(groundControlPoints[c].latd()) == false)
      {
         latSum += groundControlPoints[c].latd();
      }
      if(ossim::isnan(groundControlPoints[c].lond()) == false)
      {
         lonSum += groundControlPoints[c].lond();
      }
      if(!groundControlPoints[c].isHgtNan())
      {
         if(theUseElevationFlag)
         {
            heightSum += groundControlPoints[c].height();
         }
      }
   }

   // set the center ground for the offset
   //
   ossimGpt centerGround(latSum/groundControlPoints.size(),
                         lonSum/groundControlPoints.size(),
                         heightSum/groundControlPoints.size());

   // set up ground scales and deltas for normalization
   //
//   ossim_float64 latScale       = 0.0;
//   ossim_float64 lonScale       = 0.0;
//   ossim_float64 heightScale    = 0.0;
   ossim_float64 deltaLat       = 0.0;
   ossim_float64 deltaLon       = 0.0;
   ossim_float64 deltaHeight    = 0.0;
   ossim_float64 maxDeltaLat    = 0.0;
   ossim_float64 maxDeltaLon    = 0.0;
   ossim_float64 maxDeltaHeight = 0.0;
   ossim_float64 heightTest       = 0.0;
   for(c = 0; c < groundControlPoints.size(); ++c)
   {
      deltaLat = (groundControlPoints[c].latd()-centerGround.latd());
      deltaLon = (groundControlPoints[c].lond()-centerGround.lond());
      if(!groundControlPoints[c].isHgtNan())
      {
         if(theUseElevationFlag)
         {
            deltaHeight = groundControlPoints[c].height() - centerGround.height();
            heightTest  = groundControlPoints[c].height();
         }
         else
         {
            deltaHeight = 0.0;
            heightTest  = 0.0;
         }
      }
      else
      {
         deltaHeight = 0.0;
      }
      f[0][c] = (imagePoints[c].x - centerImagePoint.x)/(w/2.0);
      f[1][c] = (imagePoints[c].y - centerImagePoint.y)/(h/2.0);
      
      x[c] = deltaLon;
      y[c] = deltaLat;
      z[c] = deltaHeight;

      if(fabs(deltaLat) > maxDeltaLat) maxDeltaLat          = fabs(deltaLat);
      if(fabs(deltaLon) > maxDeltaLon) maxDeltaLon          = fabs(deltaLon);
      if(fabs(heightTest) > maxDeltaHeight) maxDeltaHeight  = fabs(heightTest);
   }
   bool elevationEnabled = theUseElevationFlag;
   // always normalize, except if too small
   //
   // if max delta is less than a degree set it to 1 degree.
   //
   if(maxDeltaLat < 1.0)    maxDeltaLat = 1.0;
   // if max delta is less than 1 degree then set it to 1.0 degree
   if(maxDeltaLon < 1.0)    maxDeltaLon = 1.0;

   if(fabs(maxDeltaHeight) < FLT_EPSILON) elevationEnabled = false;
   // if max delta is less than a meter then set it to a meter.
   if(maxDeltaHeight < 1.0) maxDeltaHeight = 1.0;

   // set the height scale to something pretty large
   if(!elevationEnabled)
   {
      maxDeltaHeight = 1.0/DBL_EPSILON;
      centerGround.height(0.0);
   }
   // normalize the ground points
   for(c = 0; c < groundControlPoints.size(); ++c)
   {
      x[c] /= maxDeltaLon;
      y[c] /= maxDeltaLat;
      z[c] /= maxDeltaHeight;
   }

   theLatScale    = maxDeltaLat;
   theLonScale    = maxDeltaLon;
   theHeightScale = maxDeltaHeight;

   theImageOffset = centerImagePoint;
   theImageScale  = ossimDpt(w/2.0,
                             h/2.0);
   theGroundOffset = centerGround;

   if(ossim::isnan(theGroundOffset.height()))
   {
      theGroundOffset.height(0.0);
   }

   // now lets solve the coefficients
   //
   std::vector<double> coeffx;
   std::vector<double> coeffy;

   NEWMAT::ColumnVector coeffxVec;
   NEWMAT::ColumnVector coeffyVec;
   // perform a least squares fit for sample values found in f
   // given the world values with variables x, y, z
   //
   solveCoefficients(coeffxVec,
                     f[0],
                     x,
                     y,
                     z);

   
   // perform a least squares fit for line values found in f
   // given the world values with variables x, y, z
   //
   solveCoefficients(coeffyVec,
                     f[1],
                     x,
                     y,
                     z);

   coeffx.resize(coeffxVec.Nrows());
   coeffy.resize(coeffyVec.Nrows());
   
   for(c = 0; c < coeffx.size();++c)
   {
      coeffx[c] = coeffxVec[c];
      coeffy[c] = coeffyVec[c];
   }
   // there are 20 numerator coefficients
   // and 19 denominator coefficients
   // I believe that the very first one for the
   // denominator coefficients is fixed at 1.0
   //
   std::copy(coeffx.begin(),
             coeffx.begin()+20,
             theXNumCoeffs.begin());
   std::copy(coeffx.begin()+20,
             coeffx.begin()+39,
             theXDenCoeffs.begin()+1);
   std::copy(coeffy.begin(),
             coeffy.begin()+20,
             theYNumCoeffs.begin());
   std::copy(coeffy.begin()+20,
             coeffy.begin()+39,
             theYDenCoeffs.begin()+1);
   theXDenCoeffs[0] = 1.0;
   theYDenCoeffs[0] = 1.0;


   // now lets compute the RMSE for the given control points by feeding it
   // back through the modeled RPC
   //
   ossim_float64  sumSquareError = 0.0;
   ossim_uint32 idx = 0;

//    std::cout << "ground offset height = " << theGroundOffset.height()
//              << "Height scale         = " << theHeightScale << std::endl;
   for (idx = 0; idx<imagePoints.size(); idx++)
   {
      ossim_float64 x = (groundControlPoints[idx].lond() - theGroundOffset.lond())/theLonScale;
      ossim_float64 y = (groundControlPoints[idx].latd() - theGroundOffset.latd())/theLatScale;
      ossim_float64 z = (groundControlPoints[idx].height() - theGroundOffset.height())/theHeightScale;
      
      if(ossim::isnan(z))
      {
         z = 0.0;
      }
      else
      {
         z = (z - theGroundOffset.height()/theHeightScale);
      }
       ossim_float64 imageX = ((eval(theXNumCoeffs, x, y, z)/
                                eval(theXDenCoeffs, x, y, z))*theImageScale.x) + theImageOffset.x;
      
       ossim_float64 imageY = ((eval(theYNumCoeffs, x, y, z)/
                                eval(theYDenCoeffs, x, y, z))*theImageScale.y) + theImageOffset.y;
      
      ossimDpt evalPt(imageX, imageY);
      ossim_float64 len = (evalPt - imagePoints[idx]).length();
      
      sumSquareError += (len*len);
   }

   // set the error
   //
   theError = sqrt(sumSquareError/imagePoints.size());
}

ossimImageGeometry* ossimRpcSolver::createRpcModel()const
{
   ossimRpcModel* model = new ossimRpcModel;
   
   model->setAttributes(theImageOffset.x,
                        theImageOffset.y,
                        theImageScale.x,
                        theImageScale.y,
                        theGroundOffset.latd(),
                        theGroundOffset.lond(),
                        theGroundOffset.height(),
                        theLatScale,
                        theLonScale,
                        theHeightScale,
                        theXNumCoeffs,
                        theXDenCoeffs,
                        theYNumCoeffs,
                        theYDenCoeffs);
   return new ossimImageGeometry(new ossim2dTo2dIdentityTransform, model);
}

ossimImageGeometry* ossimRpcSolver::createRpcProjection()const
{
   ossimRpcProjection* proj = new ossimRpcProjection;
   
   proj->setAttributes(theImageOffset.x,
                       theImageOffset.y,
                       theImageScale.x,
                       theImageScale.y,
                       theGroundOffset.latd(),
                       theGroundOffset.lond(),
                       theGroundOffset.height(),
                       theLatScale,
                       theLonScale,
                       theHeightScale,
                       theXNumCoeffs,
                       theXDenCoeffs,
                       theYNumCoeffs,
                       theYDenCoeffs);
   return new ossimImageGeometry(new ossim2dTo2dIdentityTransform, proj);
}

const std::vector<double>& ossimRpcSolver::getImageXNumCoefficients()const
{
   return theXNumCoeffs;
}

const std::vector<double>& ossimRpcSolver::getImageXDenCoefficients()const
{
   return theXDenCoeffs;
}

const std::vector<double>& ossimRpcSolver::getImageYNumCoefficients()const
{
   return theYNumCoeffs;
}

const std::vector<double>& ossimRpcSolver::getImageYDenCoefficients()const
{
   return theYDenCoeffs;
}

double ossimRpcSolver::getImageXOffset()const
{
   return theImageOffset.x;
}

double ossimRpcSolver::getImageYOffset()const
{
   return theImageOffset.y;
}

double ossimRpcSolver::getLatOffset()const
{
   return theGroundOffset.latd();
}

double ossimRpcSolver::getLonOffset()const
{
   return theGroundOffset.lond();
}

double ossimRpcSolver::getHeightOffset()const
{
   return theGroundOffset.height();
}

double ossimRpcSolver::getImageXScale()const
{
   return theImageScale.x;
}

double ossimRpcSolver::getImageYScale()const
{
   return theImageScale.y;
}

double ossimRpcSolver::getLatScale()const
{
   return theLatScale;
}

double ossimRpcSolver::getLonScale()const
{
   return theLonScale;
}

double ossimRpcSolver::getHeightScale()const
{
   return theHeightScale;
}

double ossimRpcSolver::getRmsError()const
{
   return theError;
}

void ossimRpcSolver::solveInitialCoefficients(NEWMAT::ColumnVector& coeff,
                                              const std::vector<double>& f,
                                              const std::vector<double>& x,
                                              const std::vector<double>& y,
                                              const std::vector<double>& z)const
{
   ossim_uint32 idx = 0;
   NEWMAT::Matrix m;
   NEWMAT::ColumnVector r((int)f.size());
   for(idx = 0; idx < f.size(); ++idx)
   {
      r[idx] = f[idx];
   }
   setupSystemOfEquations(m,
                          r,
                          x,
                          y,
                          z);
   
   coeff = invert(m.t()*m)*m.t()*r;
}

void ossimRpcSolver::solveCoefficients(NEWMAT::ColumnVector& coeff,
                                       const std::vector<double>& f,
                                       const std::vector<double>& x,
                                       const std::vector<double>& y,
                                       const std::vector<double>& z)const
{
   // this is an iterative  linear least square fit.  We really pobably need
   // a nonlinear fit instead
   //
   ossim_uint32 idx = 0;
   NEWMAT::Matrix m;

   NEWMAT::ColumnVector r((int)f.size());

   for(idx = 0; idx < f.size(); ++idx)
   {
      r[idx] = f[idx];
   }

   NEWMAT::ColumnVector tempCoeff;
   NEWMAT::DiagonalMatrix weights((int)f.size());
   NEWMAT::ColumnVector denominator(20);

   // initialize the weight matrix to the identity
   //
   for(idx = 0; idx < f.size(); ++idx)
   {
      weights[idx] = 1.0;
   }

   double residualValue = 1.0/FLT_EPSILON;
   ossim_uint32 iterations = 0;
   NEWMAT::Matrix w2;
   do
   {
      w2 = weights*weights;

      // sets up the matrix to hold the system of
      // equations
      setupSystemOfEquations(m,
                             r,
                             x,
                             y,
                             z);

      // solve the least squares solution.  Note: the invert is used
      // to do a Singular Value Decomposition for the inverse since the
      // matrix is more than likely singular.  Slower but more robust
      //
      tempCoeff = invert(m.t()*w2*m)*m.t()*w2*r;

      // set up the weight matrix by using the denominator
      //
      for(idx = 0; idx < 19; ++idx)
      {
         denominator[idx+1] = tempCoeff[20+idx];
      }
      denominator[0] = 1.0;
      
      setupWeightMatrix(weights,
                        denominator,
                        r,
                        x,
                        y,
                        z);

      // compute the residual
      //
      NEWMAT::ColumnVector residual = m.t()*w2*(m*tempCoeff-r);

      // now get the innerproduct
      //
      NEWMAT::Matrix tempRes = (residual.t()*residual);
      residualValue = tempRes[0][0];

      ++iterations;
      
   }while((residualValue >FLT_EPSILON)&&
          (iterations < 10));
   coeff = tempCoeff;

}

NEWMAT::Matrix ossimRpcSolver::invert(const NEWMAT::Matrix& m)const
{
   ossim_uint32 idx = 0;
   NEWMAT::DiagonalMatrix d;
   NEWMAT::Matrix u;
   NEWMAT::Matrix v;

   // decompose m.t*m which is stored in Temp into the singular values and vectors.
   //
   NEWMAT::SVD(m, d, u, v, true, true);
   
   // invert the diagonal
   // this is just doing the reciprical fo all diagonal components and store back int
   // d.  ths compute d inverse.
   //
   for(idx=0; idx < (ossim_uint32)d.Ncols(); ++idx)
   {
      if(d[idx] > FLT_EPSILON)
      {
         d[idx] = 1.0/d[idx];
      }
      else
      {
         d[idx] = 0.0;
      }
   }

   //compute inverse of decomposed m;
   return v*d*u.t();
}


void ossimRpcSolver::setupSystemOfEquations(NEWMAT::Matrix& equations,
                                            const NEWMAT::ColumnVector& f,
                                            const std::vector<double>& x,
                                            const std::vector<double>& y,
                                            const std::vector<double>& z)const
{
   ossim_uint32 idx;
   equations.ReSize(f.Nrows(),
                    39);
   
   for(idx = 0; idx < (ossim_uint32)f.Nrows();++idx)
   {
      equations[idx][0]  = 1;
      equations[idx][1]  = x[idx];
      equations[idx][2]  = y[idx];
      equations[idx][3]  = z[idx];
      equations[idx][4]  = x[idx]*y[idx];
      equations[idx][5]  = x[idx]*z[idx];
      equations[idx][6]  = y[idx]*z[idx];
      equations[idx][7]  = x[idx]*x[idx];
      equations[idx][8]  = y[idx]*y[idx];
      equations[idx][9]  = z[idx]*z[idx];
      equations[idx][10] = x[idx]*y[idx]*z[idx];
      equations[idx][11] = x[idx]*x[idx]*x[idx];
      equations[idx][12] = x[idx]*y[idx]*y[idx];
      equations[idx][13] = x[idx]*z[idx]*z[idx];
      equations[idx][14] = x[idx]*x[idx]*y[idx];
      equations[idx][15] = y[idx]*y[idx]*y[idx];
      equations[idx][16] = y[idx]*z[idx]*z[idx];
      equations[idx][17] = x[idx]*x[idx]*z[idx];
      equations[idx][18] = y[idx]*y[idx]*z[idx];
      equations[idx][19] = z[idx]*z[idx]*z[idx];
      equations[idx][20] = -f[idx]*x[idx];
      equations[idx][21] = -f[idx]*y[idx];
      equations[idx][22] = -f[idx]*z[idx];
      equations[idx][23] = -f[idx]*x[idx]*y[idx];
      equations[idx][24] = -f[idx]*x[idx]*z[idx];
      equations[idx][25] = -f[idx]*y[idx]*z[idx];
      equations[idx][26] = -f[idx]*x[idx]*x[idx];
      equations[idx][27] = -f[idx]*y[idx]*y[idx];
      equations[idx][28] = -f[idx]*z[idx]*z[idx];
      equations[idx][29] = -f[idx]*x[idx]*y[idx]*z[idx];
      equations[idx][30] = -f[idx]*x[idx]*x[idx]*x[idx];
      equations[idx][31] = -f[idx]*x[idx]*y[idx]*y[idx];
      equations[idx][32] = -f[idx]*x[idx]*z[idx]*z[idx];
      equations[idx][33] = -f[idx]*x[idx]*x[idx]*y[idx];
      equations[idx][34] = -f[idx]*y[idx]*y[idx]*y[idx];
      equations[idx][35] = -f[idx]*y[idx]*z[idx]*z[idx];
      equations[idx][36] = -f[idx]*x[idx]*x[idx]*z[idx];
      equations[idx][37] = -f[idx]*y[idx]*y[idx]*z[idx];
      equations[idx][38] = -f[idx]*z[idx]*z[idx]*z[idx];
   }
}

void ossimRpcSolver::setupWeightMatrix(NEWMAT::DiagonalMatrix& result, // holds the resulting weights
                                       const NEWMAT::ColumnVector& coefficients,
                                       const NEWMAT::ColumnVector& f,
                                       const std::vector<double>& x,
                                       const std::vector<double>& y,
                                       const std::vector<double>& z)const
{
   result.ReSize(f.Nrows());
   ossim_uint32 idx = 0;
   ossim_uint32 idx2 = 0;
   NEWMAT::RowVector row(coefficients.Nrows());
   
    for(idx = 0; idx < (ossim_uint32)f.Nrows(); ++idx)
    {
       row[0]  = 1;
       row[1]  = x[idx];
       row[2]  = y[idx];
       row[3]  = z[idx];
       row[4]  = x[idx]*y[idx];
       row[5]  = x[idx]*z[idx];
       row[6]  = y[idx]*z[idx];
       row[7]  = x[idx]*x[idx];
       row[8]  = y[idx]*y[idx];
       row[9]  = z[idx]*z[idx];
       row[10] = x[idx]*y[idx]*z[idx];
       row[11] = x[idx]*x[idx]*x[idx];
       row[12] = x[idx]*y[idx]*y[idx];
       row[13] = x[idx]*z[idx]*z[idx];
       row[14] = x[idx]*x[idx]*y[idx];
       row[15] = y[idx]*y[idx]*y[idx];
       row[16] = y[idx]*z[idx]*z[idx];
       row[17] = x[idx]*x[idx]*z[idx];
       row[18] = y[idx]*y[idx]*z[idx];
       row[19] = z[idx]*z[idx]*z[idx];

      result[idx] = 0.0;
      for(idx2 = 0; idx2 < (ossim_uint32)row.Ncols(); ++idx2)
      {
         result[idx] += row[idx2]*coefficients[idx2];
      }

      if(result[idx] > FLT_EPSILON)
      {
         result[idx] = 1.0/result[idx];
      }
    }
}

double ossimRpcSolver::eval(const std::vector<double>& coeff,
                            double x,
                            double y,
                            double z)const
{
   return coeff[ 0]       + coeff[ 1]*x     + coeff[ 2]*y     + coeff[ 3]*z     +
          coeff[ 4]*x*y   + coeff[ 5]*x*z   + coeff[ 6]*y*z   + coeff[ 7]*x*x   +
          coeff[ 8]*y*y   + coeff[ 9]*z*z   + coeff[10]*x*y*z + coeff[11]*x*x*x +
          coeff[12]*x*y*y + coeff[13]*x*z*z + coeff[14]*x*x*y + coeff[15]*y*y*y +
          coeff[16]*y*z*z + coeff[17]*x*x*z + coeff[18]*y*y*z + coeff[19]*z*z*z;
}


ossimRefPtr<ossimNitfRegisteredTag> ossimRpcSolver::getNitfRpcBTag() const
{
   ossimNitfRpcBTag* rpcbTag = new ossimNitfRpcBTag();

   // success always true
   rpcbTag->setSuccess(true);

   // temp "0"...
   rpcbTag->setErrorBias(0.0);

   // temp "0"...
   rpcbTag->setErrorRand(0.0);

   // line offset
   rpcbTag->setLineOffset(static_cast<ossim_uint32>(getImageYOffset()));

   // sample offset
   rpcbTag->setSampleOffset(static_cast<ossim_uint32>(getImageXOffset()));

   // latitude offset
   rpcbTag->setGeodeticLatOffset(getLatOffset());

   // longitude offset
   rpcbTag->setGeodeticLonOffset(getLonOffset());

   // height offset
   rpcbTag->setGeodeticHeightOffset(
      static_cast<ossim_int32>(getHeightOffset()));

   // line scale
   rpcbTag->setLineScale(static_cast<ossim_uint32>(getImageYScale()));

   // sample scale
   rpcbTag->setSampleScale(static_cast<ossim_uint32>(getImageXScale()));

   // latitude scale
   rpcbTag->setGeodeticLatScale(getLatScale());

   // longitude scale
   rpcbTag->setGeodeticLonScale(getLonScale());

   // height scale
   rpcbTag->setGeodeticHeightScale(static_cast<ossim_int32>(getHeightScale()));

   // line numerator coefficients
   rpcbTag->setLineNumeratorCoeff(getImageYNumCoefficients());
   
   // line denominator coefficients
   rpcbTag->setLineDenominatorCoeff(getImageYDenCoefficients());

   // sample numerator coefficients
   rpcbTag->setSampleNumeratorCoeff(getImageXNumCoefficients());

   // sample denominator coefficients
   rpcbTag->setSampleDenominatorCoeff(getImageXDenCoefficients());

   // Return it as an ossimRefPtr<ossimNitfRegisteredTag>...
   ossimRefPtr<ossimNitfRegisteredTag> tag = rpcbTag;
   
   return tag;
}<|MERGE_RESOLUTION|>--- conflicted
+++ resolved
@@ -8,11 +8,7 @@
 // AUTHOR: Garrett Potts
 //
 //*****************************************************************************
-<<<<<<< HEAD
-//  $Id: ossimRpcSolver.cpp 15766 2009-10-20 12:37:09Z gpotts $
-=======
 //  $Id: ossimRpcSolver.cpp 15833 2009-10-29 01:41:53Z eshirschorn $
->>>>>>> 522e2849
 
 #include <cstdlib>
 #include <ctime>
