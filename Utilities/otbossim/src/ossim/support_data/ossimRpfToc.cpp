//*******************************************************************
//
// License:  LGPL
//
// See LICENSE.txt file in the top level directory for more details.
//
// Author: Garrett Potts
// 
// Description: Rpf support class
// 
//********************************************************************
<<<<<<< HEAD
// $Id: ossimRpfToc.cpp 15810 2009-10-24 14:54:27Z dburken $
=======
// $Id: ossimRpfToc.cpp 15833 2009-10-29 01:41:53Z eshirschorn $
>>>>>>> 522e2849

#include <iostream>

#include <ossim/support_data/ossimRpfToc.h>
#include <ossim/base/ossimErrorCodes.h>
#include <ossim/base/ossimErrorContext.h>
#include <ossim/support_data/ossimRpfFrame.h>
#include <ossim/support_data/ossimRpfHeader.h>
#include <ossim/support_data/ossimRpfFrameFileIndexSectionSubheader.h>
#include <ossim/support_data/ossimRpfFrameFileIndexSubsection.h>
#include <ossim/support_data/ossimRpfBoundaryRectTable.h>
#include <ossim/support_data/ossimRpfTocEntry.h>
#include <ossim/support_data/ossimRpfFrameFileIndexRecord.h>
#include <ossim/support_data/ossimRpfBoundaryRectSectionSubheader.h>
#include <ossim/support_data/ossimRpfPathnameRecord.h>
#include <ossim/support_data/ossimNitfFile.h>
#include <ossim/support_data/ossimNitfFileHeader.h>
#include <ossim/support_data/ossimNitfEmbeddedRpfHeader.h>
#include <ossim/base/ossimTrace.h>

static ossimTrace traceDebug("ossimRpfToc:debug");

std::ostream& operator <<(std::ostream& out,
                          const ossimRpfToc& data)
{
   data.print(out);
   
   return out;
}

ossimRpfToc::ossimRpfToc()
   :theRpfHeader(NULL)
{
}

ossimRpfToc::~ossimRpfToc()
{
   deleteAll();
}

ossimErrorCode ossimRpfToc::parseFile(const ossimFilename &fileName)
{
   if(traceDebug())
   {
      ossimNotify(ossimNotifyLevel_DEBUG) << "ossimRpfToc::parseFile: entered....." << std::endl;
   }

   ossimRefPtr<ossimNitfFile> nitfFile = new ossimNitfFile;

   clearAll();

   nitfFile->parseFile(fileName);

   ossimRefPtr<const ossimNitfFileHeader> nitfFileHeader =
      nitfFile->getHeader();
   
   if(theRpfHeader)
   {
      delete theRpfHeader;
      theRpfHeader = 0;
   }
   
   if(!nitfFileHeader)
   {
      nitfFile = 0;
      
      if(traceDebug())
      {
         ossimNotify(ossimNotifyLevel_DEBUG) << "ossimRpfToc::parseFile: leaving with no nitf header found....." << std::endl;
      }
      return ossimErrorCodes::OSSIM_ERROR;
   }
   
   ossimNitfTagInformation info; 
   nitfFileHeader->getTag(info, "RPFHDR");
   
   // we no longer need access to the nitf header.  We got what we needed.
   nitfFileHeader = 0;
   nitfFile = 0;
   
   theFilename = fileName;

   if(info.getTagName() == "RPFHDR")
   {
      if(traceDebug())
      {
         ossimNotify(ossimNotifyLevel_DEBUG) << "DEBUG: Found RPF HEADER tag" << std::endl;
      }
      theRpfHeader = new ossimRpfHeader;

      std::ifstream in(theFilename.c_str(), std::ios::in|std::ios::binary);
      
      // set the get pointer for the stream to the start
      // of the Rpf header data
      in.seekg(info.getTagDataOffset(), std::ios::beg);
      
      if(traceDebug())
      {
         ossimNotify(ossimNotifyLevel_DEBUG) << "DEBUG: parsing  RPFHDR tag" << std::endl;
      }
      // now get the header data.  We do not need to pass in the byte order.
      // this is grabbed from the first byte of the stream.  To see this,
      // Look at the RpfHeader implementation.
      theRpfHeader->parseStream(in);
   }
   else
   {
      if(traceDebug())
      {
         ossimNotify(ossimNotifyLevel_DEBUG) << "ossimRpfToc::parseFile: Leaving No RPFHDR tag found" << std::endl;
      }
      return ossimErrorCodes::OSSIM_ERROR;
   }
   
   if(theRpfHeader)
   {
      if(traceDebug())
      {
         ossimNotify(ossimNotifyLevel_DEBUG) << "DEBUG: Building toc list" << std::endl;
      }
      buildTocEntryList(theRpfHeader);
   }
   else
   {
      if(traceDebug())
      {
         ossimNotify(ossimNotifyLevel_DEBUG) << "ossimRpfToc::parseFile: Leaving no RPFHDR " << __LINE__ << std::endl;
      }
      return ossimErrorCodes::OSSIM_ERROR;
   }
   
      if(traceDebug())
      {
         ossimNotify(ossimNotifyLevel_DEBUG) << "ossimRpfToc::parseFile: Returning with OK." << std::endl;
      }
   return ossimErrorCodes::OSSIM_OK;
}

std::ostream& ossimRpfToc::print(std::ostream& out,
                                 const std::string& prefix,
                                 bool printOverviews) const
{
   if(theRpfHeader)
   {
      theRpfHeader->print(out, prefix);

      //---
      // Go through the entries...  We're going to skip overviews here.
      //---
      ossim_uint32 prefixIndex = 0;
      std::vector< ossimRpfTocEntry*>::const_iterator tocEntry =
         theTocEntryList.begin();
      while(tocEntry != theTocEntryList.end())
      {
         if (*tocEntry)
         {
            if ( traceDebug() )
            {
               (*tocEntry)->print(out, prefix);
            }
            
            const ossimRpfBoundaryRectRecord REC =
               (*tocEntry)->getBoundaryInformation();

            ossimString scale = REC.getScale();
            if ( (scale.contains("OVERVIEW")) == false ||
                 printOverviews )
            {
               std::string entryPrefix = prefix;
               entryPrefix += "image";
               entryPrefix += ossimString::toString(prefixIndex++);
               entryPrefix += ".";
               REC.print(out, entryPrefix);

               //---
               // Get the first frame that exists so we can get to
               // the attributes.
               //---
               ossimRpfFrameEntry frameEntry;
               getFirstEntry((*tocEntry), frameEntry);

               if (frameEntry.exists())
               {
                  ossimRpfFrame rpfFrame;
                  if ( rpfFrame.parseFile(frameEntry.getFullPath())
                       == ossimErrorCodes::OSSIM_OK )
                  {
                     rpfFrame.print(out, entryPrefix);
                  }
               }
            }
         }
         ++tocEntry;
      }
   }
   return out;
}

const ossimRpfTocEntry* ossimRpfToc::getTocEntry(unsigned long index)const
{
   if(index < theTocEntryList.size())
   {
      return theTocEntryList[index];
   }
   return NULL;
}

ossim_int32 ossimRpfToc::getTocEntryIndex(const ossimRpfTocEntry* entry)

{
   for(ossim_int32 i = 0; i < (ossim_int32)theTocEntryList.size(); ++i)
   {
      if(theTocEntryList[i] == entry)
      {
         return i;
      }
   }

   return -1;
}

ossim_uint32 ossimRpfToc::getNumberOfFramesHorizontal(ossim_uint32 idx) const
{
   ossim_uint32 nFrames = 0;
   const ossimRpfTocEntry* pEntry = getTocEntry( idx );
   if ( pEntry != NULL )
   {
      nFrames = pEntry->getNumberOfFramesHorizontal();
   }
   return nFrames;
}

ossim_uint32 ossimRpfToc::getNumberOfFramesVertical(ossim_uint32 idx) const
{
   ossim_uint32 nFrames = 0;
   const ossimRpfTocEntry* pEntry = getTocEntry( idx );
   if ( pEntry != NULL )
   {
      nFrames = pEntry->getNumberOfFramesVertical();
   }
   return nFrames;
}

bool ossimRpfToc::getRpfFrameEntry(ossim_uint32 entryIdx, 
                                   ossim_uint32 row,
                                   ossim_uint32 col,
                                   ossimRpfFrameEntry& result)const
{
   const ossimRpfTocEntry* pEntry = getTocEntry( entryIdx );
   if ( pEntry != NULL )
   {
      return pEntry->getEntry( row, col, result );
   }
   return false;
}

const ossimString ossimRpfToc::getRelativeFramePath( ossim_uint32 entryIdx,
                                                     ossim_uint32 row,
                                                     ossim_uint32 col) const
{
   ossimRpfFrameEntry frameEntry;
   bool bResult = getRpfFrameEntry( entryIdx, row, col, frameEntry );
   if ( bResult == true )
   {
      return frameEntry.getPathToFrameFileFromRoot();
   }
   return ossimString("");
}

void ossimRpfToc::deleteAll()
{
   if(theRpfHeader)
   {
      delete theRpfHeader;
      theRpfHeader = NULL;
   }

   deleteTocEntryList();
}

void ossimRpfToc::clearAll()
{
   deleteTocEntryList();
   theFilename = "";
}

void ossimRpfToc::deleteTocEntryList()
{
   std::vector< ossimRpfTocEntry*>::iterator tocEntry =
      theTocEntryList.begin();
   while(tocEntry != theTocEntryList.end())
   {
      if(*tocEntry)
      {
         delete (*tocEntry);
         *tocEntry = NULL;
      }
      ++tocEntry;
   }
   theTocEntryList.clear();
}

void ossimRpfToc::buildTocEntryList(ossimRpfHeader* rpfHeader)
{
   if(traceDebug())
   {
      ossimNotify(ossimNotifyLevel_DEBUG) << "ossimRpfToc::buildTocEntryList: entered....." << std::endl;
   }
   std::ifstream in(theFilename.c_str(), std::ios::in | std::ios::binary);

   if(!in)
   {
      if(traceDebug())
      {
         ossimNotify(ossimNotifyLevel_DEBUG) << "ossimRpfToc::buildTocEntryList: invalid input leaving..... " << std::endl;
      }
      return;
   }
   
   if(rpfHeader)
   {
      deleteTocEntryList();
      ossimRpfBoundaryRectSectionSubheader *boundaryRect = rpfHeader->getNewBoundaryRectSectSubheader(in);
      
      if(boundaryRect)
      {
         if(traceDebug())
         {
            ossimNotify(ossimNotifyLevel_DEBUG) << "DEBUG: Got boundary rect " << std::endl;
         }
         long current = in.tellg();

         // they give the offset from the
         // end of the boundary subheader to the start of the 
         // entry table.  We have to create an absolute
         // offset.
         current += boundaryRect->getTableOffset();

         // take to the start of the table entries
         in.seekg(current, ios::beg);
         allocateTocEntryList(boundaryRect->getNumberOfEntries());

         // now we can read the entries
         if(theTocEntryList.size() > 0)
         {
            for(unsigned long index = 0; index < theTocEntryList.size(); index++)
            {
               theTocEntryList[index]->parseStream(in, rpfHeader->getByteOrder());
            }
         }
         
         ossimRpfFrameFileIndexSectionSubheader     *frameFileIndexHead = rpfHeader->getNewFrameFileIndexSectionSubheader(in);
         // get the offset to the table
         long offsetToIndexSubsection = in.tellg();
         if(frameFileIndexHead)
         {
            ossimRpfFrameFileIndexRecord tempIndexRec;
            ossimRpfPathnameRecord       tempPathNameRec;
            
            long count = frameFileIndexHead->getNumberOfIndexRecords();
            while(count > 0)
            {
               tempIndexRec.parseStream(in, rpfHeader->getByteOrder() );

               // get the path information.  we must seek to a different location
               // within the file.  So we must remember where we currently are at
               long currentPosition = in.tellg();
               
               in.seekg(offsetToIndexSubsection + tempIndexRec.getPathnameRecordOffset(), ios::beg);
               tempPathNameRec.parseStream(in, rpfHeader->getByteOrder());

               // We have the root directory where all frame files are subfiles of
//               ossimString rootDirectory(ossimFilename(theFilename.path())+
               // ossimFilename(ossimFilename::thePathSeparator));
               ossimFilename rootDirectory;
               getRootDirectory(rootDirectory);

               // we have the actual path from the root directory to the
               // frame file.  We must separate the two.  There have been
               // occurrences where the path in the A.TOC file
               // is upper case but the path in the directory on the file
               // system is lower case.  This
               // will fool the system in thinking the file does not exist
               // when it actually does.
               ossimString pathToFrameFile( ossimFilename(tempPathNameRec.getPathname()) +
                                              tempIndexRec.getFilename());

               ossimRpfFrameEntry entry(rootDirectory,
                                        pathToFrameFile);
               theTocEntryList[tempIndexRec.getBoundaryRecNumber()]->setEntry(entry,
                                                                              tempIndexRec.getLocationRowNumber(),
                                                                              tempIndexRec.getLocationColNumber());
               // now go back to where we were
               in.seekg(currentPosition, ios::beg);
               
               --count;
            }
            delete frameFileIndexHead;
            frameFileIndexHead = 0;
         }
      }
      delete boundaryRect;
      boundaryRect = NULL;
   }
   if(traceDebug())
   {
      ossimNotify(ossimNotifyLevel_DEBUG) << "ossimRpfToc::buildTocEntryList: leaving..... " << std::endl;
   }
}

void ossimRpfToc::allocateTocEntryList(unsigned long numberOfEntries)
{
   if(theTocEntryList.size() > 0)
   {
      deleteTocEntryList();
   }
   for(unsigned long index = 0; index < numberOfEntries; index++)
   {
      theTocEntryList.push_back(new ossimRpfTocEntry);
   }   
}

void ossimRpfToc::getRootDirectory(ossimFilename& dir) const
{
   dir = theFilename.expand().path();
}

void ossimRpfToc::getFirstEntry(const ossimRpfTocEntry* rpfTocEntry,
                                ossimRpfFrameEntry& frameEntry) const
{
   if (rpfTocEntry)
   {
      ossim_int32 framesHorizontal =
         rpfTocEntry->getNumberOfFramesHorizontal();
      ossim_int32 framesVertical =
         rpfTocEntry->getNumberOfFramesVertical();
   
      bool foundEntry = false;
      for (ossim_int32 v = 0; v < framesVertical; ++v)
      {
         for (ossim_int32 h = 0; h < framesHorizontal; ++h)
         {
            rpfTocEntry->getEntry(v, h, frameEntry);
            if (frameEntry.exists())
            {
               foundEntry = true;
               break;
            }
         }
         if (foundEntry)
         {
            break;
         }
      }
   }
}<|MERGE_RESOLUTION|>--- conflicted
+++ resolved
@@ -9,11 +9,7 @@
 // Description: Rpf support class
 // 
 //********************************************************************
-<<<<<<< HEAD
-// $Id: ossimRpfToc.cpp 15810 2009-10-24 14:54:27Z dburken $
-=======
 // $Id: ossimRpfToc.cpp 15833 2009-10-29 01:41:53Z eshirschorn $
->>>>>>> 522e2849
 
 #include <iostream>
 
